/*
 * da7219.c - DA7219 ALSA SoC Codec Driver
 *
 * Copyright (c) 2015 Dialog Semiconductor
 *
 * Author: Adam Thomson <Adam.Thomson.Opensource@diasemi.com>
 *
 * This program is free software; you can redistribute  it and/or modify it
 * under  the terms of  the GNU General  Public License as published by the
 * Free Software Foundation;  either version 2 of the  License, or (at your
 * option) any later version.
 */

#include <linux/clk.h>
#include <linux/i2c.h>
#include <linux/of_device.h>
#include <linux/regmap.h>
#include <linux/slab.h>
#include <linux/pm.h>
#include <linux/module.h>
#include <linux/delay.h>
#include <linux/regulator/consumer.h>
#include <sound/pcm.h>
#include <sound/pcm_params.h>
#include <sound/soc.h>
#include <sound/soc-dapm.h>
#include <sound/initval.h>
#include <sound/tlv.h>
#include <asm/div64.h>

#include <sound/da7219.h>
#include "da7219.h"
#include "da7219-aad.h"


/*
 * TLVs and Enums
 */

/* Input TLVs */
static const DECLARE_TLV_DB_SCALE(da7219_mic_gain_tlv, -600, 600, 0);
static const DECLARE_TLV_DB_SCALE(da7219_mixin_gain_tlv, -450, 150, 0);
static const DECLARE_TLV_DB_SCALE(da7219_adc_dig_gain_tlv, -8325, 75, 0);
static const DECLARE_TLV_DB_SCALE(da7219_alc_threshold_tlv, -9450, 150, 0);
static const DECLARE_TLV_DB_SCALE(da7219_alc_gain_tlv, 0, 600, 0);
static const DECLARE_TLV_DB_SCALE(da7219_alc_ana_gain_tlv, 0, 600, 0);
static const DECLARE_TLV_DB_SCALE(da7219_sidetone_gain_tlv, -4200, 300, 0);
static const DECLARE_TLV_DB_SCALE(da7219_tonegen_gain_tlv, -4500, 300, 0);

/* Output TLVs */
static const DECLARE_TLV_DB_SCALE(da7219_dac_eq_band_tlv, -1050, 150, 0);

static const DECLARE_TLV_DB_RANGE(da7219_dac_dig_gain_tlv,
	0x0, 0x07, TLV_DB_SCALE_ITEM(TLV_DB_GAIN_MUTE, 0, 1),
	/* -77.25dB to 12dB */
	0x08, 0x7f, TLV_DB_SCALE_ITEM(-7725, 75, 0)
);

static const DECLARE_TLV_DB_SCALE(da7219_dac_ng_threshold_tlv, -10200, 600, 0);
static const DECLARE_TLV_DB_SCALE(da7219_hp_gain_tlv, -5700, 100, 0);

/* Input Enums */
static const char * const da7219_alc_attack_rate_txt[] = {
	"7.33/fs", "14.66/fs", "29.32/fs", "58.64/fs", "117.3/fs", "234.6/fs",
	"469.1/fs", "938.2/fs", "1876/fs", "3753/fs", "7506/fs", "15012/fs",
	"30024/fs"
};

static const struct soc_enum da7219_alc_attack_rate =
	SOC_ENUM_SINGLE(DA7219_ALC_CTRL2, DA7219_ALC_ATTACK_SHIFT,
			DA7219_ALC_ATTACK_MAX, da7219_alc_attack_rate_txt);

static const char * const da7219_alc_release_rate_txt[] = {
	"28.66/fs", "57.33/fs", "114.6/fs", "229.3/fs", "458.6/fs", "917.1/fs",
	"1834/fs", "3668/fs", "7337/fs", "14674/fs", "29348/fs"
};

static const struct soc_enum da7219_alc_release_rate =
	SOC_ENUM_SINGLE(DA7219_ALC_CTRL2, DA7219_ALC_RELEASE_SHIFT,
			DA7219_ALC_RELEASE_MAX, da7219_alc_release_rate_txt);

static const char * const da7219_alc_hold_time_txt[] = {
	"62/fs", "124/fs", "248/fs", "496/fs", "992/fs", "1984/fs", "3968/fs",
	"7936/fs", "15872/fs", "31744/fs", "63488/fs", "126976/fs",
	"253952/fs", "507904/fs", "1015808/fs", "2031616/fs"
};

static const struct soc_enum da7219_alc_hold_time =
	SOC_ENUM_SINGLE(DA7219_ALC_CTRL3, DA7219_ALC_HOLD_SHIFT,
			DA7219_ALC_HOLD_MAX, da7219_alc_hold_time_txt);

static const char * const da7219_alc_env_rate_txt[] = {
	"1/4", "1/16", "1/256", "1/65536"
};

static const struct soc_enum da7219_alc_env_attack_rate =
	SOC_ENUM_SINGLE(DA7219_ALC_CTRL3, DA7219_ALC_INTEG_ATTACK_SHIFT,
			DA7219_ALC_INTEG_MAX, da7219_alc_env_rate_txt);

static const struct soc_enum da7219_alc_env_release_rate =
	SOC_ENUM_SINGLE(DA7219_ALC_CTRL3, DA7219_ALC_INTEG_RELEASE_SHIFT,
			DA7219_ALC_INTEG_MAX, da7219_alc_env_rate_txt);

static const char * const da7219_alc_anticlip_step_txt[] = {
	"0.034dB/fs", "0.068dB/fs", "0.136dB/fs", "0.272dB/fs"
};

static const struct soc_enum da7219_alc_anticlip_step =
	SOC_ENUM_SINGLE(DA7219_ALC_ANTICLIP_CTRL,
			DA7219_ALC_ANTICLIP_STEP_SHIFT,
			DA7219_ALC_ANTICLIP_STEP_MAX,
			da7219_alc_anticlip_step_txt);

/* Input/Output Enums */
static const char * const da7219_gain_ramp_rate_txt[] = {
	"Nominal Rate * 8", "Nominal Rate", "Nominal Rate / 8",
	"Nominal Rate / 16"
};

static const struct soc_enum da7219_gain_ramp_rate =
	SOC_ENUM_SINGLE(DA7219_GAIN_RAMP_CTRL, DA7219_GAIN_RAMP_RATE_SHIFT,
			DA7219_GAIN_RAMP_RATE_MAX, da7219_gain_ramp_rate_txt);

static const char * const da7219_hpf_mode_txt[] = {
	"Disabled", "Audio", "Voice"
};

static const unsigned int da7219_hpf_mode_val[] = {
	DA7219_HPF_DISABLED, DA7219_HPF_AUDIO_EN, DA7219_HPF_VOICE_EN,
};

static const struct soc_enum da7219_adc_hpf_mode =
	SOC_VALUE_ENUM_SINGLE(DA7219_ADC_FILTERS1, DA7219_HPF_MODE_SHIFT,
			      DA7219_HPF_MODE_MASK, DA7219_HPF_MODE_MAX,
			      da7219_hpf_mode_txt, da7219_hpf_mode_val);

static const struct soc_enum da7219_dac_hpf_mode =
	SOC_VALUE_ENUM_SINGLE(DA7219_DAC_FILTERS1, DA7219_HPF_MODE_SHIFT,
			      DA7219_HPF_MODE_MASK, DA7219_HPF_MODE_MAX,
			      da7219_hpf_mode_txt, da7219_hpf_mode_val);

static const char * const da7219_audio_hpf_corner_txt[] = {
	"2Hz", "4Hz", "8Hz", "16Hz"
};

static const struct soc_enum da7219_adc_audio_hpf_corner =
	SOC_ENUM_SINGLE(DA7219_ADC_FILTERS1,
			DA7219_ADC_AUDIO_HPF_CORNER_SHIFT,
			DA7219_AUDIO_HPF_CORNER_MAX,
			da7219_audio_hpf_corner_txt);

static const struct soc_enum da7219_dac_audio_hpf_corner =
	SOC_ENUM_SINGLE(DA7219_DAC_FILTERS1,
			DA7219_DAC_AUDIO_HPF_CORNER_SHIFT,
			DA7219_AUDIO_HPF_CORNER_MAX,
			da7219_audio_hpf_corner_txt);

static const char * const da7219_voice_hpf_corner_txt[] = {
	"2.5Hz", "25Hz", "50Hz", "100Hz", "150Hz", "200Hz", "300Hz", "400Hz"
};

static const struct soc_enum da7219_adc_voice_hpf_corner =
	SOC_ENUM_SINGLE(DA7219_ADC_FILTERS1,
			DA7219_ADC_VOICE_HPF_CORNER_SHIFT,
			DA7219_VOICE_HPF_CORNER_MAX,
			da7219_voice_hpf_corner_txt);

static const struct soc_enum da7219_dac_voice_hpf_corner =
	SOC_ENUM_SINGLE(DA7219_DAC_FILTERS1,
			DA7219_DAC_VOICE_HPF_CORNER_SHIFT,
			DA7219_VOICE_HPF_CORNER_MAX,
			da7219_voice_hpf_corner_txt);

static const char * const da7219_tonegen_dtmf_key_txt[] = {
	"0", "1", "2", "3", "4", "5", "6", "7", "8", "9", "A", "B", "C", "D",
	"*", "#"
};

static const struct soc_enum da7219_tonegen_dtmf_key =
	SOC_ENUM_SINGLE(DA7219_TONE_GEN_CFG1, DA7219_DTMF_REG_SHIFT,
			DA7219_DTMF_REG_MAX, da7219_tonegen_dtmf_key_txt);

static const char * const da7219_tonegen_swg_sel_txt[] = {
	"Sum", "SWG1", "SWG2", "SWG1_1-Cos"
};

static const struct soc_enum da7219_tonegen_swg_sel =
	SOC_ENUM_SINGLE(DA7219_TONE_GEN_CFG2, DA7219_SWG_SEL_SHIFT,
			DA7219_SWG_SEL_MAX, da7219_tonegen_swg_sel_txt);

/* Output Enums */
static const char * const da7219_dac_softmute_rate_txt[] = {
	"1 Sample", "2 Samples", "4 Samples", "8 Samples", "16 Samples",
	"32 Samples", "64 Samples"
};

static const struct soc_enum da7219_dac_softmute_rate =
	SOC_ENUM_SINGLE(DA7219_DAC_FILTERS5, DA7219_DAC_SOFTMUTE_RATE_SHIFT,
			DA7219_DAC_SOFTMUTE_RATE_MAX,
			da7219_dac_softmute_rate_txt);

static const char * const da7219_dac_ng_setup_time_txt[] = {
	"256 Samples", "512 Samples", "1024 Samples", "2048 Samples"
};

static const struct soc_enum da7219_dac_ng_setup_time =
	SOC_ENUM_SINGLE(DA7219_DAC_NG_SETUP_TIME,
			DA7219_DAC_NG_SETUP_TIME_SHIFT,
			DA7219_DAC_NG_SETUP_TIME_MAX,
			da7219_dac_ng_setup_time_txt);

static const char * const da7219_dac_ng_rampup_txt[] = {
	"0.22ms/dB", "0.0138ms/dB"
};

static const struct soc_enum da7219_dac_ng_rampup_rate =
	SOC_ENUM_SINGLE(DA7219_DAC_NG_SETUP_TIME,
			DA7219_DAC_NG_RAMPUP_RATE_SHIFT,
			DA7219_DAC_NG_RAMP_RATE_MAX,
			da7219_dac_ng_rampup_txt);

static const char * const da7219_dac_ng_rampdown_txt[] = {
	"0.88ms/dB", "14.08ms/dB"
};

static const struct soc_enum da7219_dac_ng_rampdown_rate =
	SOC_ENUM_SINGLE(DA7219_DAC_NG_SETUP_TIME,
			DA7219_DAC_NG_RAMPDN_RATE_SHIFT,
			DA7219_DAC_NG_RAMP_RATE_MAX,
			da7219_dac_ng_rampdown_txt);


static const char * const da7219_cp_track_mode_txt[] = {
	"Largest Volume", "DAC Volume", "Signal Magnitude"
};

static const unsigned int da7219_cp_track_mode_val[] = {
	DA7219_CP_MCHANGE_LARGEST_VOL, DA7219_CP_MCHANGE_DAC_VOL,
	DA7219_CP_MCHANGE_SIG_MAG
};

static const struct soc_enum da7219_cp_track_mode =
	SOC_VALUE_ENUM_SINGLE(DA7219_CP_CTRL, DA7219_CP_MCHANGE_SHIFT,
			      DA7219_CP_MCHANGE_REL_MASK, DA7219_CP_MCHANGE_MAX,
			      da7219_cp_track_mode_txt,
			      da7219_cp_track_mode_val);


/*
 * Control Functions
 */

/* Locked Kcontrol calls */
static int da7219_volsw_locked_get(struct snd_kcontrol *kcontrol,
				   struct snd_ctl_elem_value *ucontrol)
{
	struct snd_soc_codec *codec = snd_soc_kcontrol_codec(kcontrol);
	struct da7219_priv *da7219 = snd_soc_codec_get_drvdata(codec);
	int ret;

	mutex_lock(&da7219->lock);
	ret = snd_soc_get_volsw(kcontrol, ucontrol);
	mutex_unlock(&da7219->lock);

	return ret;
}

static int da7219_volsw_locked_put(struct snd_kcontrol *kcontrol,
				   struct snd_ctl_elem_value *ucontrol)
{
	struct snd_soc_codec *codec = snd_soc_kcontrol_codec(kcontrol);
	struct da7219_priv *da7219 = snd_soc_codec_get_drvdata(codec);
	int ret;

	mutex_lock(&da7219->lock);
	ret = snd_soc_put_volsw(kcontrol, ucontrol);
	mutex_unlock(&da7219->lock);

	return ret;
}

static int da7219_enum_locked_get(struct snd_kcontrol *kcontrol,
				struct snd_ctl_elem_value *ucontrol)
{
	struct snd_soc_codec *codec = snd_soc_kcontrol_codec(kcontrol);
	struct da7219_priv *da7219 = snd_soc_codec_get_drvdata(codec);
	int ret;

	mutex_lock(&da7219->lock);
	ret = snd_soc_get_enum_double(kcontrol, ucontrol);
	mutex_unlock(&da7219->lock);

	return ret;
}

static int da7219_enum_locked_put(struct snd_kcontrol *kcontrol,
				struct snd_ctl_elem_value *ucontrol)
{
	struct snd_soc_codec *codec = snd_soc_kcontrol_codec(kcontrol);
	struct da7219_priv *da7219 = snd_soc_codec_get_drvdata(codec);
	int ret;

	mutex_lock(&da7219->lock);
	ret = snd_soc_put_enum_double(kcontrol, ucontrol);
	mutex_unlock(&da7219->lock);

	return ret;
}

/* ALC */
static void da7219_alc_calib(struct snd_soc_codec *codec)
{
	u8 mic_ctrl, mixin_ctrl, adc_ctrl, calib_ctrl;

	/* Save current state of mic control register */
	mic_ctrl = snd_soc_read(codec, DA7219_MIC_1_CTRL);

	/* Save current state of input mixer control register */
	mixin_ctrl = snd_soc_read(codec, DA7219_MIXIN_L_CTRL);

	/* Save current state of input ADC control register */
	adc_ctrl = snd_soc_read(codec, DA7219_ADC_L_CTRL);

	/* Enable then Mute MIC PGAs */
	snd_soc_update_bits(codec, DA7219_MIC_1_CTRL, DA7219_MIC_1_AMP_EN_MASK,
			    DA7219_MIC_1_AMP_EN_MASK);
	snd_soc_update_bits(codec, DA7219_MIC_1_CTRL,
			    DA7219_MIC_1_AMP_MUTE_EN_MASK,
			    DA7219_MIC_1_AMP_MUTE_EN_MASK);

	/* Enable input mixers unmuted */
	snd_soc_update_bits(codec, DA7219_MIXIN_L_CTRL,
			    DA7219_MIXIN_L_AMP_EN_MASK |
			    DA7219_MIXIN_L_AMP_MUTE_EN_MASK,
			    DA7219_MIXIN_L_AMP_EN_MASK);

	/* Enable input filters unmuted */
	snd_soc_update_bits(codec, DA7219_ADC_L_CTRL,
			    DA7219_ADC_L_MUTE_EN_MASK | DA7219_ADC_L_EN_MASK,
			    DA7219_ADC_L_EN_MASK);

	/* Perform auto calibration */
	snd_soc_update_bits(codec, DA7219_ALC_CTRL1,
			    DA7219_ALC_AUTO_CALIB_EN_MASK,
			    DA7219_ALC_AUTO_CALIB_EN_MASK);
	do {
		calib_ctrl = snd_soc_read(codec, DA7219_ALC_CTRL1);
	} while (calib_ctrl & DA7219_ALC_AUTO_CALIB_EN_MASK);

	/* If auto calibration fails, disable DC offset, hybrid ALC */
	if (calib_ctrl & DA7219_ALC_CALIB_OVERFLOW_MASK) {
		dev_warn(codec->dev,
			 "ALC auto calibration failed with overflow\n");
		snd_soc_update_bits(codec, DA7219_ALC_CTRL1,
				    DA7219_ALC_OFFSET_EN_MASK |
				    DA7219_ALC_SYNC_MODE_MASK, 0);
	} else {
		/* Enable DC offset cancellation, hybrid mode */
		snd_soc_update_bits(codec, DA7219_ALC_CTRL1,
				    DA7219_ALC_OFFSET_EN_MASK |
				    DA7219_ALC_SYNC_MODE_MASK,
				    DA7219_ALC_OFFSET_EN_MASK |
				    DA7219_ALC_SYNC_MODE_MASK);
	}

	/* Restore input filter control register to original state */
	snd_soc_write(codec, DA7219_ADC_L_CTRL, adc_ctrl);

	/* Restore input mixer control registers to original state */
	snd_soc_write(codec, DA7219_MIXIN_L_CTRL, mixin_ctrl);

	/* Restore MIC control registers to original states */
	snd_soc_write(codec, DA7219_MIC_1_CTRL, mic_ctrl);
}

static int da7219_mixin_gain_put(struct snd_kcontrol *kcontrol,
				 struct snd_ctl_elem_value *ucontrol)
{
	struct snd_soc_codec *codec = snd_soc_kcontrol_codec(kcontrol);
	struct da7219_priv *da7219 = snd_soc_codec_get_drvdata(codec);
	int ret;

	ret = snd_soc_put_volsw(kcontrol, ucontrol);

	/*
	 * If ALC in operation and value of control has been updated,
	 * make sure calibrated offsets are updated.
	 */
	if ((ret == 1) && (da7219->alc_en))
		da7219_alc_calib(codec);

	return ret;
}

static int da7219_alc_sw_put(struct snd_kcontrol *kcontrol,
			     struct snd_ctl_elem_value *ucontrol)
{
	struct snd_soc_codec *codec = snd_soc_kcontrol_codec(kcontrol);
	struct da7219_priv *da7219 = snd_soc_codec_get_drvdata(codec);


	/* Force ALC offset calibration if enabling ALC */
	if ((ucontrol->value.integer.value[0]) && (!da7219->alc_en)) {
		da7219_alc_calib(codec);
		da7219->alc_en = true;
	} else {
		da7219->alc_en = false;
	}

	return snd_soc_put_volsw(kcontrol, ucontrol);
}

/* ToneGen */
static int da7219_tonegen_freq_get(struct snd_kcontrol *kcontrol,
				   struct snd_ctl_elem_value *ucontrol)
{
	struct snd_soc_codec *codec = snd_soc_kcontrol_codec(kcontrol);
	struct da7219_priv *da7219 = snd_soc_codec_get_drvdata(codec);
	struct soc_mixer_control *mixer_ctrl =
		(struct soc_mixer_control *) kcontrol->private_value;
	unsigned int reg = mixer_ctrl->reg;
	u16 val;
	int ret;

	mutex_lock(&da7219->lock);
	ret = regmap_raw_read(da7219->regmap, reg, &val, sizeof(val));
	mutex_unlock(&da7219->lock);

	if (ret)
		return ret;

	/*
	 * Frequency value spans two 8-bit registers, lower then upper byte.
	 * Therefore we need to convert to host endianness here.
	 */
	ucontrol->value.integer.value[0] = le16_to_cpu(val);

	return 0;
}

static int da7219_tonegen_freq_put(struct snd_kcontrol *kcontrol,
				   struct snd_ctl_elem_value *ucontrol)
{
	struct snd_soc_codec *codec = snd_soc_kcontrol_codec(kcontrol);
	struct da7219_priv *da7219 = snd_soc_codec_get_drvdata(codec);
	struct soc_mixer_control *mixer_ctrl =
		(struct soc_mixer_control *) kcontrol->private_value;
	unsigned int reg = mixer_ctrl->reg;
	u16 val;
	int ret;

	/*
	 * Frequency value spans two 8-bit registers, lower then upper byte.
	 * Therefore we need to convert to little endian here to align with
	 * HW registers.
	 */
	val = cpu_to_le16(ucontrol->value.integer.value[0]);

	mutex_lock(&da7219->lock);
	ret = regmap_raw_write(da7219->regmap, reg, &val, sizeof(val));
	mutex_unlock(&da7219->lock);

	return ret;
}


/*
 * KControls
 */

static const struct snd_kcontrol_new da7219_snd_controls[] = {
	/* Mics */
	SOC_SINGLE_TLV("Mic Volume", DA7219_MIC_1_GAIN,
		       DA7219_MIC_1_AMP_GAIN_SHIFT, DA7219_MIC_1_AMP_GAIN_MAX,
		       DA7219_NO_INVERT, da7219_mic_gain_tlv),
	SOC_SINGLE("Mic Switch", DA7219_MIC_1_CTRL,
		   DA7219_MIC_1_AMP_MUTE_EN_SHIFT, DA7219_SWITCH_EN_MAX,
		   DA7219_INVERT),

	/* Mixer Input */
	SOC_SINGLE_EXT_TLV("Mixin Volume", DA7219_MIXIN_L_GAIN,
			   DA7219_MIXIN_L_AMP_GAIN_SHIFT,
			   DA7219_MIXIN_L_AMP_GAIN_MAX, DA7219_NO_INVERT,
			   snd_soc_get_volsw, da7219_mixin_gain_put,
			   da7219_mixin_gain_tlv),
	SOC_SINGLE("Mixin Switch", DA7219_MIXIN_L_CTRL,
		   DA7219_MIXIN_L_AMP_MUTE_EN_SHIFT, DA7219_SWITCH_EN_MAX,
		   DA7219_INVERT),
	SOC_SINGLE("Mixin Gain Ramp Switch", DA7219_MIXIN_L_CTRL,
		   DA7219_MIXIN_L_AMP_RAMP_EN_SHIFT, DA7219_SWITCH_EN_MAX,
		   DA7219_NO_INVERT),
	SOC_SINGLE("Mixin ZC Gain Switch", DA7219_MIXIN_L_CTRL,
		   DA7219_MIXIN_L_AMP_ZC_EN_SHIFT, DA7219_SWITCH_EN_MAX,
		   DA7219_NO_INVERT),

	/* ADC */
	SOC_SINGLE_TLV("Capture Digital Volume", DA7219_ADC_L_GAIN,
		       DA7219_ADC_L_DIGITAL_GAIN_SHIFT,
		       DA7219_ADC_L_DIGITAL_GAIN_MAX, DA7219_NO_INVERT,
		       da7219_adc_dig_gain_tlv),
	SOC_SINGLE("Capture Digital Switch", DA7219_ADC_L_CTRL,
		   DA7219_ADC_L_MUTE_EN_SHIFT, DA7219_SWITCH_EN_MAX,
		   DA7219_INVERT),
	SOC_SINGLE("Capture Digital Gain Ramp Switch", DA7219_ADC_L_CTRL,
		   DA7219_ADC_L_RAMP_EN_SHIFT, DA7219_SWITCH_EN_MAX,
		   DA7219_NO_INVERT),

	/* ALC */
	SOC_ENUM("ALC Attack Rate", da7219_alc_attack_rate),
	SOC_ENUM("ALC Release Rate", da7219_alc_release_rate),
	SOC_ENUM("ALC Hold Time", da7219_alc_hold_time),
	SOC_ENUM("ALC Envelope Attack Rate", da7219_alc_env_attack_rate),
	SOC_ENUM("ALC Envelope Release Rate", da7219_alc_env_release_rate),
	SOC_SINGLE_TLV("ALC Noise Threshold", DA7219_ALC_NOISE,
		       DA7219_ALC_NOISE_SHIFT, DA7219_ALC_THRESHOLD_MAX,
		       DA7219_INVERT, da7219_alc_threshold_tlv),
	SOC_SINGLE_TLV("ALC Min Threshold", DA7219_ALC_TARGET_MIN,
		       DA7219_ALC_THRESHOLD_MIN_SHIFT, DA7219_ALC_THRESHOLD_MAX,
		       DA7219_INVERT, da7219_alc_threshold_tlv),
	SOC_SINGLE_TLV("ALC Max Threshold", DA7219_ALC_TARGET_MAX,
		       DA7219_ALC_THRESHOLD_MAX_SHIFT, DA7219_ALC_THRESHOLD_MAX,
		       DA7219_INVERT, da7219_alc_threshold_tlv),
	SOC_SINGLE_TLV("ALC Max Attenuation", DA7219_ALC_GAIN_LIMITS,
		       DA7219_ALC_ATTEN_MAX_SHIFT, DA7219_ALC_ATTEN_GAIN_MAX,
		       DA7219_NO_INVERT, da7219_alc_gain_tlv),
	SOC_SINGLE_TLV("ALC Max Volume", DA7219_ALC_GAIN_LIMITS,
		       DA7219_ALC_GAIN_MAX_SHIFT, DA7219_ALC_ATTEN_GAIN_MAX,
		       DA7219_NO_INVERT, da7219_alc_gain_tlv),
	SOC_SINGLE_RANGE_TLV("ALC Min Analog Volume", DA7219_ALC_ANA_GAIN_LIMITS,
			     DA7219_ALC_ANA_GAIN_MIN_SHIFT,
			     DA7219_ALC_ANA_GAIN_MIN, DA7219_ALC_ANA_GAIN_MAX,
			     DA7219_NO_INVERT, da7219_alc_ana_gain_tlv),
	SOC_SINGLE_RANGE_TLV("ALC Max Analog Volume", DA7219_ALC_ANA_GAIN_LIMITS,
			     DA7219_ALC_ANA_GAIN_MAX_SHIFT,
			     DA7219_ALC_ANA_GAIN_MIN, DA7219_ALC_ANA_GAIN_MAX,
			     DA7219_NO_INVERT, da7219_alc_ana_gain_tlv),
	SOC_ENUM("ALC Anticlip Step", da7219_alc_anticlip_step),
	SOC_SINGLE("ALC Anticlip Switch", DA7219_ALC_ANTICLIP_CTRL,
		   DA7219_ALC_ANTIPCLIP_EN_SHIFT, DA7219_SWITCH_EN_MAX,
		   DA7219_NO_INVERT),
	SOC_SINGLE_EXT("ALC Switch", DA7219_ALC_CTRL1, DA7219_ALC_EN_SHIFT,
		       DA7219_SWITCH_EN_MAX, DA7219_NO_INVERT,
		       snd_soc_get_volsw, da7219_alc_sw_put),

	/* Input High-Pass Filters */
	SOC_ENUM("ADC HPF Mode", da7219_adc_hpf_mode),
	SOC_ENUM("ADC HPF Corner Audio", da7219_adc_audio_hpf_corner),
	SOC_ENUM("ADC HPF Corner Voice", da7219_adc_voice_hpf_corner),

	/* Sidetone Filter */
	SOC_SINGLE_TLV("Sidetone Volume", DA7219_SIDETONE_GAIN,
		       DA7219_SIDETONE_GAIN_SHIFT, DA7219_SIDETONE_GAIN_MAX,
		       DA7219_NO_INVERT, da7219_sidetone_gain_tlv),
	SOC_SINGLE("Sidetone Switch", DA7219_SIDETONE_CTRL,
		   DA7219_SIDETONE_MUTE_EN_SHIFT, DA7219_SWITCH_EN_MAX,
		   DA7219_INVERT),

	/* Tone Generator */
	SOC_SINGLE_EXT_TLV("ToneGen Volume", DA7219_TONE_GEN_CFG2,
			   DA7219_TONE_GEN_GAIN_SHIFT, DA7219_TONE_GEN_GAIN_MAX,
			   DA7219_NO_INVERT, da7219_volsw_locked_get,
			   da7219_volsw_locked_put, da7219_tonegen_gain_tlv),
	SOC_ENUM_EXT("ToneGen DTMF Key", da7219_tonegen_dtmf_key,
		     da7219_enum_locked_get, da7219_enum_locked_put),
	SOC_SINGLE_EXT("ToneGen DTMF Switch", DA7219_TONE_GEN_CFG1,
		       DA7219_DTMF_EN_SHIFT, DA7219_SWITCH_EN_MAX,
		       DA7219_NO_INVERT, da7219_volsw_locked_get,
		       da7219_volsw_locked_put),
	SOC_ENUM_EXT("ToneGen Sinewave Gen Type", da7219_tonegen_swg_sel,
		     da7219_enum_locked_get, da7219_enum_locked_put),
	SOC_SINGLE_EXT("ToneGen Sinewave1 Freq", DA7219_TONE_GEN_FREQ1_L,
		       DA7219_FREQ1_L_SHIFT, DA7219_FREQ_MAX, DA7219_NO_INVERT,
		       da7219_tonegen_freq_get, da7219_tonegen_freq_put),
	SOC_SINGLE_EXT("ToneGen Sinewave2 Freq", DA7219_TONE_GEN_FREQ2_L,
		       DA7219_FREQ2_L_SHIFT, DA7219_FREQ_MAX, DA7219_NO_INVERT,
		       da7219_tonegen_freq_get, da7219_tonegen_freq_put),
	SOC_SINGLE_EXT("ToneGen On Time", DA7219_TONE_GEN_ON_PER,
		       DA7219_BEEP_ON_PER_SHIFT, DA7219_BEEP_ON_OFF_MAX,
		       DA7219_NO_INVERT, da7219_volsw_locked_get,
		       da7219_volsw_locked_put),
	SOC_SINGLE("ToneGen Off Time", DA7219_TONE_GEN_OFF_PER,
		   DA7219_BEEP_OFF_PER_SHIFT, DA7219_BEEP_ON_OFF_MAX,
		   DA7219_NO_INVERT),

	/* Gain ramping */
	SOC_ENUM("Gain Ramp Rate", da7219_gain_ramp_rate),

	/* DAC High-Pass Filter */
	SOC_ENUM_EXT("DAC HPF Mode", da7219_dac_hpf_mode,
		     da7219_enum_locked_get, da7219_enum_locked_put),
	SOC_ENUM("DAC HPF Corner Audio", da7219_dac_audio_hpf_corner),
	SOC_ENUM("DAC HPF Corner Voice", da7219_dac_voice_hpf_corner),

	/* DAC 5-Band Equaliser */
	SOC_SINGLE_TLV("DAC EQ Band1 Volume", DA7219_DAC_FILTERS2,
		       DA7219_DAC_EQ_BAND1_SHIFT, DA7219_DAC_EQ_BAND_MAX,
		       DA7219_NO_INVERT, da7219_dac_eq_band_tlv),
	SOC_SINGLE_TLV("DAC EQ Band2 Volume", DA7219_DAC_FILTERS2,
		       DA7219_DAC_EQ_BAND2_SHIFT, DA7219_DAC_EQ_BAND_MAX,
		       DA7219_NO_INVERT, da7219_dac_eq_band_tlv),
	SOC_SINGLE_TLV("DAC EQ Band3 Volume", DA7219_DAC_FILTERS3,
		       DA7219_DAC_EQ_BAND3_SHIFT, DA7219_DAC_EQ_BAND_MAX,
		       DA7219_NO_INVERT, da7219_dac_eq_band_tlv),
	SOC_SINGLE_TLV("DAC EQ Band4 Volume", DA7219_DAC_FILTERS3,
		       DA7219_DAC_EQ_BAND4_SHIFT, DA7219_DAC_EQ_BAND_MAX,
		       DA7219_NO_INVERT, da7219_dac_eq_band_tlv),
	SOC_SINGLE_TLV("DAC EQ Band5 Volume", DA7219_DAC_FILTERS4,
		       DA7219_DAC_EQ_BAND5_SHIFT, DA7219_DAC_EQ_BAND_MAX,
		       DA7219_NO_INVERT, da7219_dac_eq_band_tlv),
	SOC_SINGLE_EXT("DAC EQ Switch", DA7219_DAC_FILTERS4,
		       DA7219_DAC_EQ_EN_SHIFT, DA7219_SWITCH_EN_MAX,
		       DA7219_NO_INVERT, da7219_volsw_locked_get,
		       da7219_volsw_locked_put),

	/* DAC Softmute */
	SOC_ENUM("DAC Soft Mute Rate", da7219_dac_softmute_rate),
	SOC_SINGLE_EXT("DAC Soft Mute Switch", DA7219_DAC_FILTERS5,
		       DA7219_DAC_SOFTMUTE_EN_SHIFT, DA7219_SWITCH_EN_MAX,
		       DA7219_NO_INVERT, da7219_volsw_locked_get,
		       da7219_volsw_locked_put),

	/* DAC Noise Gate */
	SOC_ENUM("DAC NG Setup Time", da7219_dac_ng_setup_time),
	SOC_ENUM("DAC NG Rampup Rate", da7219_dac_ng_rampup_rate),
	SOC_ENUM("DAC NG Rampdown Rate", da7219_dac_ng_rampdown_rate),
	SOC_SINGLE_TLV("DAC NG Off Threshold", DA7219_DAC_NG_OFF_THRESH,
		       DA7219_DAC_NG_OFF_THRESHOLD_SHIFT,
		       DA7219_DAC_NG_THRESHOLD_MAX, DA7219_NO_INVERT,
		       da7219_dac_ng_threshold_tlv),
	SOC_SINGLE_TLV("DAC NG On Threshold", DA7219_DAC_NG_ON_THRESH,
		       DA7219_DAC_NG_ON_THRESHOLD_SHIFT,
		       DA7219_DAC_NG_THRESHOLD_MAX, DA7219_NO_INVERT,
		       da7219_dac_ng_threshold_tlv),
	SOC_SINGLE("DAC NG Switch", DA7219_DAC_NG_CTRL, DA7219_DAC_NG_EN_SHIFT,
		   DA7219_SWITCH_EN_MAX, DA7219_NO_INVERT),

	/* DACs */
	SOC_DOUBLE_R_EXT_TLV("Playback Digital Volume", DA7219_DAC_L_GAIN,
			     DA7219_DAC_R_GAIN, DA7219_DAC_L_DIGITAL_GAIN_SHIFT,
			     DA7219_DAC_DIGITAL_GAIN_MAX, DA7219_NO_INVERT,
			     da7219_volsw_locked_get, da7219_volsw_locked_put,
			     da7219_dac_dig_gain_tlv),
	SOC_DOUBLE_R_EXT("Playback Digital Switch", DA7219_DAC_L_CTRL,
			 DA7219_DAC_R_CTRL, DA7219_DAC_L_MUTE_EN_SHIFT,
			 DA7219_SWITCH_EN_MAX, DA7219_INVERT,
			 da7219_volsw_locked_get, da7219_volsw_locked_put),
	SOC_DOUBLE_R("Playback Digital Gain Ramp Switch", DA7219_DAC_L_CTRL,
		     DA7219_DAC_R_CTRL, DA7219_DAC_L_RAMP_EN_SHIFT,
		     DA7219_SWITCH_EN_MAX, DA7219_NO_INVERT),

	/* CP */
	SOC_ENUM("Charge Pump Track Mode", da7219_cp_track_mode),
	SOC_SINGLE("Charge Pump Threshold", DA7219_CP_VOL_THRESHOLD1,
		   DA7219_CP_THRESH_VDD2_SHIFT, DA7219_CP_THRESH_VDD2_MAX,
		   DA7219_NO_INVERT),

	/* Headphones */
	SOC_DOUBLE_R_EXT_TLV("Headphone Volume", DA7219_HP_L_GAIN,
			     DA7219_HP_R_GAIN, DA7219_HP_L_AMP_GAIN_SHIFT,
			     DA7219_HP_AMP_GAIN_MAX, DA7219_NO_INVERT,
			     da7219_volsw_locked_get, da7219_volsw_locked_put,
			     da7219_hp_gain_tlv),
	SOC_DOUBLE_R_EXT("Headphone Switch", DA7219_HP_L_CTRL, DA7219_HP_R_CTRL,
			 DA7219_HP_L_AMP_MUTE_EN_SHIFT, DA7219_SWITCH_EN_MAX,
			 DA7219_INVERT, da7219_volsw_locked_get,
			 da7219_volsw_locked_put),
	SOC_DOUBLE_R("Headphone Gain Ramp Switch", DA7219_HP_L_CTRL,
		     DA7219_HP_R_CTRL, DA7219_HP_L_AMP_RAMP_EN_SHIFT,
		     DA7219_SWITCH_EN_MAX, DA7219_NO_INVERT),
	SOC_DOUBLE_R("Headphone ZC Gain Switch", DA7219_HP_L_CTRL,
		     DA7219_HP_R_CTRL, DA7219_HP_L_AMP_ZC_EN_SHIFT,
		     DA7219_SWITCH_EN_MAX, DA7219_NO_INVERT),
};


/*
 * DAPM Mux Controls
 */

static const char * const da7219_out_sel_txt[] = {
	"ADC", "Tone Generator", "DAIL", "DAIR"
};

static const struct soc_enum da7219_out_dail_sel =
	SOC_ENUM_SINGLE(DA7219_DIG_ROUTING_DAI,
			DA7219_DAI_L_SRC_SHIFT,
			DA7219_OUT_SRC_MAX,
			da7219_out_sel_txt);

static const struct snd_kcontrol_new da7219_out_dail_sel_mux =
	SOC_DAPM_ENUM("Out DAIL Mux", da7219_out_dail_sel);

static const struct soc_enum da7219_out_dair_sel =
	SOC_ENUM_SINGLE(DA7219_DIG_ROUTING_DAI,
			DA7219_DAI_R_SRC_SHIFT,
			DA7219_OUT_SRC_MAX,
			da7219_out_sel_txt);

static const struct snd_kcontrol_new da7219_out_dair_sel_mux =
	SOC_DAPM_ENUM("Out DAIR Mux", da7219_out_dair_sel);

static const struct soc_enum da7219_out_dacl_sel =
	SOC_ENUM_SINGLE(DA7219_DIG_ROUTING_DAC,
			DA7219_DAC_L_SRC_SHIFT,
			DA7219_OUT_SRC_MAX,
			da7219_out_sel_txt);

static const struct snd_kcontrol_new da7219_out_dacl_sel_mux =
	SOC_DAPM_ENUM("Out DACL Mux", da7219_out_dacl_sel);

static const struct soc_enum da7219_out_dacr_sel =
	SOC_ENUM_SINGLE(DA7219_DIG_ROUTING_DAC,
			DA7219_DAC_R_SRC_SHIFT,
			DA7219_OUT_SRC_MAX,
			da7219_out_sel_txt);

static const struct snd_kcontrol_new da7219_out_dacr_sel_mux =
	SOC_DAPM_ENUM("Out DACR Mux", da7219_out_dacr_sel);


/*
 * DAPM Mixer Controls
 */

static const struct snd_kcontrol_new da7219_mixin_controls[] = {
	SOC_DAPM_SINGLE("Mic Switch", DA7219_MIXIN_L_SELECT,
			DA7219_MIXIN_L_MIX_SELECT_SHIFT,
			DA7219_SWITCH_EN_MAX, DA7219_NO_INVERT),
};

static const struct snd_kcontrol_new da7219_mixout_l_controls[] = {
	SOC_DAPM_SINGLE("DACL Switch", DA7219_MIXOUT_L_SELECT,
			DA7219_MIXOUT_L_MIX_SELECT_SHIFT,
			DA7219_SWITCH_EN_MAX, DA7219_NO_INVERT),
};

static const struct snd_kcontrol_new da7219_mixout_r_controls[] = {
	SOC_DAPM_SINGLE("DACR Switch", DA7219_MIXOUT_R_SELECT,
			DA7219_MIXOUT_R_MIX_SELECT_SHIFT,
			DA7219_SWITCH_EN_MAX, DA7219_NO_INVERT),
};

#define DA7219_DMIX_ST_CTRLS(reg)					\
	SOC_DAPM_SINGLE("Out FilterL Switch", reg,			\
			DA7219_DMIX_ST_SRC_OUTFILT1L_SHIFT,		\
			DA7219_SWITCH_EN_MAX, DA7219_NO_INVERT),	\
	SOC_DAPM_SINGLE("Out FilterR Switch", reg,			\
			DA7219_DMIX_ST_SRC_OUTFILT1R_SHIFT,		\
			DA7219_SWITCH_EN_MAX, DA7219_NO_INVERT),	\
	SOC_DAPM_SINGLE("Sidetone Switch", reg,				\
			DA7219_DMIX_ST_SRC_SIDETONE_SHIFT,		\
			DA7219_SWITCH_EN_MAX, DA7219_NO_INVERT)		\

static const struct snd_kcontrol_new da7219_st_out_filtl_mix_controls[] = {
	DA7219_DMIX_ST_CTRLS(DA7219_DROUTING_ST_OUTFILT_1L),
};

static const struct snd_kcontrol_new da7219_st_out_filtr_mix_controls[] = {
	DA7219_DMIX_ST_CTRLS(DA7219_DROUTING_ST_OUTFILT_1R),
};


/*
 * DAPM Events
 */

static int da7219_dai_event(struct snd_soc_dapm_widget *w,
			    struct snd_kcontrol *kcontrol, int event)
{
	struct snd_soc_codec *codec = snd_soc_dapm_to_codec(w->dapm);
	struct da7219_priv *da7219 = snd_soc_codec_get_drvdata(codec);
	u8 pll_ctrl, pll_status;
	int i = 0;
	bool srm_lock = false;

	switch (event) {
	case SND_SOC_DAPM_PRE_PMU:
		if (da7219->master)
			/* Enable DAI clks for master mode */
			snd_soc_update_bits(codec, DA7219_DAI_CLK_MODE,
					    DA7219_DAI_CLK_EN_MASK,
					    DA7219_DAI_CLK_EN_MASK);

		/* PC synchronised to DAI */
		snd_soc_update_bits(codec, DA7219_PC_COUNT,
				    DA7219_PC_FREERUN_MASK, 0);

		/* Slave mode, if SRM not enabled no need for status checks */
		pll_ctrl = snd_soc_read(codec, DA7219_PLL_CTRL);
		if ((pll_ctrl & DA7219_PLL_MODE_MASK) != DA7219_PLL_MODE_SRM)
			return 0;

		/* Check SRM has locked */
		do {
			pll_status = snd_soc_read(codec, DA7219_PLL_SRM_STS);
			if (pll_status & DA7219_PLL_SRM_STS_SRM_LOCK) {
				srm_lock = true;
			} else {
				++i;
				msleep(50);
			}
		} while ((i < DA7219_SRM_CHECK_RETRIES) & (!srm_lock));

		if (!srm_lock)
			dev_warn(codec->dev, "SRM failed to lock\n");

		return 0;
	case SND_SOC_DAPM_POST_PMD:
		/* PC free-running */
		snd_soc_update_bits(codec, DA7219_PC_COUNT,
				    DA7219_PC_FREERUN_MASK,
				    DA7219_PC_FREERUN_MASK);

		/* Disable DAI clks if in master mode */
		if (da7219->master)
			snd_soc_update_bits(codec, DA7219_DAI_CLK_MODE,
					    DA7219_DAI_CLK_EN_MASK, 0);
		return 0;
	default:
		return -EINVAL;
	}
}


/*
 * DAPM Widgets
 */

static const struct snd_soc_dapm_widget da7219_dapm_widgets[] = {
	/* Input Supplies */
	SND_SOC_DAPM_SUPPLY("Mic Bias", DA7219_MICBIAS_CTRL,
			    DA7219_MICBIAS1_EN_SHIFT, DA7219_NO_INVERT,
			    NULL, 0),

	/* Inputs */
	SND_SOC_DAPM_INPUT("MIC"),

	/* Input PGAs */
	SND_SOC_DAPM_PGA("Mic PGA", DA7219_MIC_1_CTRL,
			 DA7219_MIC_1_AMP_EN_SHIFT, DA7219_NO_INVERT,
			 NULL, 0),
	SND_SOC_DAPM_PGA("Mixin PGA", DA7219_MIXIN_L_CTRL,
			 DA7219_MIXIN_L_AMP_EN_SHIFT, DA7219_NO_INVERT,
			 NULL, 0),

	/* Input Filters */
	SND_SOC_DAPM_ADC("ADC", NULL, DA7219_ADC_L_CTRL, DA7219_ADC_L_EN_SHIFT,
			 DA7219_NO_INVERT),

	/* Tone Generator */
	SND_SOC_DAPM_SIGGEN("TONE"),
	SND_SOC_DAPM_PGA("Tone Generator", DA7219_TONE_GEN_CFG1,
			 DA7219_START_STOPN_SHIFT, DA7219_NO_INVERT, NULL, 0),

	/* Sidetone Input */
	SND_SOC_DAPM_ADC("Sidetone Filter", NULL, DA7219_SIDETONE_CTRL,
			 DA7219_SIDETONE_EN_SHIFT, DA7219_NO_INVERT),

	/* Input Mixer Supply */
	SND_SOC_DAPM_SUPPLY("Mixer In Supply", DA7219_MIXIN_L_CTRL,
			    DA7219_MIXIN_L_MIX_EN_SHIFT, DA7219_NO_INVERT,
			    NULL, 0),

	/* Input Mixer */
	SND_SOC_DAPM_MIXER("Mixer In", SND_SOC_NOPM, 0, 0,
			   da7219_mixin_controls,
			   ARRAY_SIZE(da7219_mixin_controls)),

	/* Input Muxes */
	SND_SOC_DAPM_MUX("Out DAIL Mux", SND_SOC_NOPM, 0, 0,
			 &da7219_out_dail_sel_mux),
	SND_SOC_DAPM_MUX("Out DAIR Mux", SND_SOC_NOPM, 0, 0,
			 &da7219_out_dair_sel_mux),

	/* DAI Supply */
	SND_SOC_DAPM_SUPPLY("DAI", DA7219_DAI_CTRL, DA7219_DAI_EN_SHIFT,
			    DA7219_NO_INVERT, da7219_dai_event,
			    SND_SOC_DAPM_PRE_PMU | SND_SOC_DAPM_POST_PMD),

	/* DAI */
	SND_SOC_DAPM_AIF_OUT("DAIOUT", "Capture", 0, SND_SOC_NOPM, 0, 0),
	SND_SOC_DAPM_AIF_IN("DAIIN", "Playback", 0, SND_SOC_NOPM, 0, 0),

	/* Output Muxes */
	SND_SOC_DAPM_MUX("Out DACL Mux", SND_SOC_NOPM, 0, 0,
			 &da7219_out_dacl_sel_mux),
	SND_SOC_DAPM_MUX("Out DACR Mux", SND_SOC_NOPM, 0, 0,
			 &da7219_out_dacr_sel_mux),

	/* Output Mixers */
	SND_SOC_DAPM_MIXER("Mixer Out FilterL", SND_SOC_NOPM, 0, 0,
			   da7219_mixout_l_controls,
			   ARRAY_SIZE(da7219_mixout_l_controls)),
	SND_SOC_DAPM_MIXER("Mixer Out FilterR", SND_SOC_NOPM, 0, 0,
			   da7219_mixout_r_controls,
			   ARRAY_SIZE(da7219_mixout_r_controls)),

	/* Sidetone Mixers */
	SND_SOC_DAPM_MIXER("ST Mixer Out FilterL", SND_SOC_NOPM, 0, 0,
			   da7219_st_out_filtl_mix_controls,
			   ARRAY_SIZE(da7219_st_out_filtl_mix_controls)),
	SND_SOC_DAPM_MIXER("ST Mixer Out FilterR", SND_SOC_NOPM, 0,
			   0, da7219_st_out_filtr_mix_controls,
			   ARRAY_SIZE(da7219_st_out_filtr_mix_controls)),

	/* DACs */
	SND_SOC_DAPM_DAC("DACL", NULL, DA7219_DAC_L_CTRL, DA7219_DAC_L_EN_SHIFT,
			 DA7219_NO_INVERT),
	SND_SOC_DAPM_DAC("DACR", NULL, DA7219_DAC_R_CTRL, DA7219_DAC_R_EN_SHIFT,
			 DA7219_NO_INVERT),

	/* Output PGAs */
	SND_SOC_DAPM_PGA("Mixout Left PGA", DA7219_MIXOUT_L_CTRL,
			 DA7219_MIXOUT_L_AMP_EN_SHIFT, DA7219_NO_INVERT,
			 NULL, 0),
	SND_SOC_DAPM_PGA("Mixout Right PGA", DA7219_MIXOUT_R_CTRL,
			 DA7219_MIXOUT_R_AMP_EN_SHIFT, DA7219_NO_INVERT,
			 NULL, 0),
	SND_SOC_DAPM_PGA("Headphone Left PGA", DA7219_HP_L_CTRL,
			 DA7219_HP_L_AMP_EN_SHIFT, DA7219_NO_INVERT, NULL, 0),
	SND_SOC_DAPM_PGA("Headphone Right PGA", DA7219_HP_R_CTRL,
			 DA7219_HP_R_AMP_EN_SHIFT, DA7219_NO_INVERT, NULL, 0),

	/* Output Supplies */
	SND_SOC_DAPM_SUPPLY("Charge Pump", DA7219_CP_CTRL, DA7219_CP_EN_SHIFT,
			    DA7219_NO_INVERT, NULL, 0),

	/* Outputs */
	SND_SOC_DAPM_OUTPUT("HPL"),
	SND_SOC_DAPM_OUTPUT("HPR"),
};


/*
 * DAPM Mux Routes
 */

#define DA7219_OUT_DAI_MUX_ROUTES(name)			\
	{name, "ADC", "Mixer In"},			\
	{name, "Tone Generator", "Tone Generator"},	\
	{name, "DAIL", "DAIOUT"},			\
	{name, "DAIR", "DAIOUT"}

#define DA7219_OUT_DAC_MUX_ROUTES(name)			\
	{name, "ADC", "Mixer In"},			\
	{name, "Tone Generator", "Tone Generator"},		\
	{name, "DAIL", "DAIIN"},			\
	{name, "DAIR", "DAIIN"}

/*
 * DAPM Mixer Routes
 */

#define DA7219_DMIX_ST_ROUTES(name)				\
	{name, "Out FilterL Switch", "Mixer Out FilterL"},	\
	{name, "Out FilterR Switch", "Mixer Out FilterR"},	\
	{name, "Sidetone Switch", "Sidetone Filter"}


/*
 * DAPM audio route definition
 */

static const struct snd_soc_dapm_route da7219_audio_map[] = {
	/* Input paths */
	{"MIC", NULL, "Mic Bias"},
	{"Mic PGA", NULL, "MIC"},
	{"Mixin PGA", NULL, "Mic PGA"},
	{"ADC", NULL, "Mixin PGA"},

	{"Mixer In", NULL, "Mixer In Supply"},
	{"Mixer In", "Mic Switch", "ADC"},

	{"Sidetone Filter", NULL, "Mixer In"},

	{"Tone Generator", NULL, "TONE"},

	DA7219_OUT_DAI_MUX_ROUTES("Out DAIL Mux"),
	DA7219_OUT_DAI_MUX_ROUTES("Out DAIR Mux"),

	{"DAIOUT", NULL, "Out DAIL Mux"},
	{"DAIOUT", NULL, "Out DAIR Mux"},
	{"DAIOUT", NULL, "DAI"},

	/* Output paths */
	{"DAIIN", NULL, "DAI"},

	DA7219_OUT_DAC_MUX_ROUTES("Out DACL Mux"),
	DA7219_OUT_DAC_MUX_ROUTES("Out DACR Mux"),

	{"Mixer Out FilterL", "DACL Switch", "Out DACL Mux"},
	{"Mixer Out FilterR", "DACR Switch", "Out DACR Mux"},

	DA7219_DMIX_ST_ROUTES("ST Mixer Out FilterL"),
	DA7219_DMIX_ST_ROUTES("ST Mixer Out FilterR"),

	{"DACL", NULL, "ST Mixer Out FilterL"},
	{"DACR", NULL, "ST Mixer Out FilterR"},

	{"Mixout Left PGA", NULL, "DACL"},
	{"Mixout Right PGA", NULL, "DACR"},

	{"Headphone Left PGA", NULL, "Mixout Left PGA"},
	{"Headphone Right PGA", NULL, "Mixout Right PGA"},

	{"HPL", NULL, "Headphone Left PGA"},
	{"HPR", NULL, "Headphone Right PGA"},

	{"HPL", NULL, "Charge Pump"},
	{"HPR", NULL, "Charge Pump"},
};


/*
 * DAI operations
 */

static int da7219_set_dai_sysclk(struct snd_soc_dai *codec_dai,
				 int clk_id, unsigned int freq, int dir)
{
	struct snd_soc_codec *codec = codec_dai->codec;
	struct da7219_priv *da7219 = snd_soc_codec_get_drvdata(codec);
	int ret = 0;

	if ((da7219->clk_src == clk_id) && (da7219->mclk_rate == freq))
		return 0;

	if (((freq < 2000000) && (freq != 32768)) || (freq > 54000000)) {
		dev_err(codec_dai->dev, "Unsupported MCLK value %d\n",
			freq);
		return -EINVAL;
	}

	switch (clk_id) {
	case DA7219_CLKSRC_MCLK_SQR:
		snd_soc_update_bits(codec, DA7219_PLL_CTRL,
				    DA7219_PLL_MCLK_SQR_EN_MASK,
				    DA7219_PLL_MCLK_SQR_EN_MASK);
		break;
	case DA7219_CLKSRC_MCLK:
		snd_soc_update_bits(codec, DA7219_PLL_CTRL,
				    DA7219_PLL_MCLK_SQR_EN_MASK, 0);
		break;
	default:
		dev_err(codec_dai->dev, "Unknown clock source %d\n", clk_id);
		return -EINVAL;
	}

	da7219->clk_src = clk_id;

	if (da7219->mclk) {
		freq = clk_round_rate(da7219->mclk, freq);
		ret = clk_set_rate(da7219->mclk, freq);
		if (ret) {
			dev_err(codec_dai->dev, "Failed to set clock rate %d\n",
				freq);
			return ret;
		}
	}

	da7219->mclk_rate = freq;

	return 0;
}

static int da7219_set_dai_pll(struct snd_soc_dai *codec_dai, int pll_id,
			      int source, unsigned int fref, unsigned int fout)
{
	struct snd_soc_codec *codec = codec_dai->codec;
	struct da7219_priv *da7219 = snd_soc_codec_get_drvdata(codec);

	u8 pll_ctrl, indiv_bits, indiv;
	u8 pll_frac_top, pll_frac_bot, pll_integer;
	u32 freq_ref;
	u64 frac_div;

	/* Verify 2MHz - 54MHz MCLK provided, and set input divider */
	if (da7219->mclk_rate < 2000000) {
		dev_err(codec->dev, "PLL input clock %d below valid range\n",
			da7219->mclk_rate);
		return -EINVAL;
	} else if (da7219->mclk_rate <= 5000000) {
		indiv_bits = DA7219_PLL_INDIV_2_5_MHZ;
		indiv = DA7219_PLL_INDIV_2_5_MHZ_VAL;
	} else if (da7219->mclk_rate <= 10000000) {
		indiv_bits = DA7219_PLL_INDIV_5_10_MHZ;
		indiv = DA7219_PLL_INDIV_5_10_MHZ_VAL;
	} else if (da7219->mclk_rate <= 20000000) {
		indiv_bits = DA7219_PLL_INDIV_10_20_MHZ;
		indiv = DA7219_PLL_INDIV_10_20_MHZ_VAL;
	} else if (da7219->mclk_rate <= 40000000) {
		indiv_bits = DA7219_PLL_INDIV_20_40_MHZ;
		indiv = DA7219_PLL_INDIV_20_40_MHZ_VAL;
	} else if (da7219->mclk_rate <= 54000000) {
		indiv_bits = DA7219_PLL_INDIV_40_54_MHZ;
		indiv = DA7219_PLL_INDIV_40_54_MHZ_VAL;
	} else {
		dev_err(codec->dev, "PLL input clock %d above valid range\n",
			da7219->mclk_rate);
		return -EINVAL;
	}
	freq_ref = (da7219->mclk_rate / indiv);
	pll_ctrl = indiv_bits;

	/* Configure PLL */
	switch (source) {
	case DA7219_SYSCLK_MCLK:
		pll_ctrl |= DA7219_PLL_MODE_BYPASS;
		snd_soc_update_bits(codec, DA7219_PLL_CTRL,
				    DA7219_PLL_INDIV_MASK |
				    DA7219_PLL_MODE_MASK, pll_ctrl);
		return 0;
	case DA7219_SYSCLK_PLL:
		pll_ctrl |= DA7219_PLL_MODE_NORMAL;
		break;
	case DA7219_SYSCLK_PLL_SRM:
		pll_ctrl |= DA7219_PLL_MODE_SRM;
		break;
	default:
		dev_err(codec->dev, "Invalid PLL config\n");
		return -EINVAL;
	}

	/* Calculate dividers for PLL */
	pll_integer = fout / freq_ref;
	frac_div = (u64)(fout % freq_ref) * 8192ULL;
	do_div(frac_div, freq_ref);
	pll_frac_top = (frac_div >> DA7219_BYTE_SHIFT) & DA7219_BYTE_MASK;
	pll_frac_bot = (frac_div) & DA7219_BYTE_MASK;

	/* Write PLL config & dividers */
	snd_soc_write(codec, DA7219_PLL_FRAC_TOP, pll_frac_top);
	snd_soc_write(codec, DA7219_PLL_FRAC_BOT, pll_frac_bot);
	snd_soc_write(codec, DA7219_PLL_INTEGER, pll_integer);
	snd_soc_update_bits(codec, DA7219_PLL_CTRL,
			    DA7219_PLL_INDIV_MASK | DA7219_PLL_MODE_MASK,
			    pll_ctrl);

	return 0;
}

static int da7219_set_dai_fmt(struct snd_soc_dai *codec_dai, unsigned int fmt)
{
	struct snd_soc_codec *codec = codec_dai->codec;
	struct da7219_priv *da7219 = snd_soc_codec_get_drvdata(codec);
	u8 dai_clk_mode = 0, dai_ctrl = 0;

	switch (fmt & SND_SOC_DAIFMT_MASTER_MASK) {
	case SND_SOC_DAIFMT_CBM_CFM:
		da7219->master = true;
		break;
	case SND_SOC_DAIFMT_CBS_CFS:
		da7219->master = false;
		break;
	default:
		return -EINVAL;
	}

	switch (fmt & SND_SOC_DAIFMT_FORMAT_MASK) {
	case SND_SOC_DAIFMT_I2S:
	case SND_SOC_DAIFMT_LEFT_J:
	case SND_SOC_DAIFMT_RIGHT_J:
		switch (fmt & SND_SOC_DAIFMT_INV_MASK) {
		case SND_SOC_DAIFMT_NB_NF:
			break;
		case SND_SOC_DAIFMT_NB_IF:
			dai_clk_mode |= DA7219_DAI_WCLK_POL_INV;
			break;
		case SND_SOC_DAIFMT_IB_NF:
			dai_clk_mode |= DA7219_DAI_CLK_POL_INV;
			break;
		case SND_SOC_DAIFMT_IB_IF:
			dai_clk_mode |= DA7219_DAI_WCLK_POL_INV |
					DA7219_DAI_CLK_POL_INV;
			break;
		default:
			return -EINVAL;
		}
		break;
	case SND_SOC_DAIFMT_DSP_B:
		switch (fmt & SND_SOC_DAIFMT_INV_MASK) {
		case SND_SOC_DAIFMT_NB_NF:
			dai_clk_mode |= DA7219_DAI_CLK_POL_INV;
			break;
		case SND_SOC_DAIFMT_NB_IF:
			dai_clk_mode |= DA7219_DAI_WCLK_POL_INV |
					DA7219_DAI_CLK_POL_INV;
			break;
		case SND_SOC_DAIFMT_IB_NF:
			break;
		case SND_SOC_DAIFMT_IB_IF:
			dai_clk_mode |= DA7219_DAI_WCLK_POL_INV;
			break;
		default:
			return -EINVAL;
		}
		break;
	default:
		return -EINVAL;
	}

	switch (fmt & SND_SOC_DAIFMT_FORMAT_MASK) {
	case SND_SOC_DAIFMT_I2S:
		dai_ctrl |= DA7219_DAI_FORMAT_I2S;
		break;
	case SND_SOC_DAIFMT_LEFT_J:
		dai_ctrl |= DA7219_DAI_FORMAT_LEFT_J;
		break;
	case SND_SOC_DAIFMT_RIGHT_J:
		dai_ctrl |= DA7219_DAI_FORMAT_RIGHT_J;
		break;
	case SND_SOC_DAIFMT_DSP_B:
		dai_ctrl |= DA7219_DAI_FORMAT_DSP;
		break;
	default:
		return -EINVAL;
	}

	/* By default 64 BCLKs per WCLK is supported */
	dai_clk_mode |= DA7219_DAI_BCLKS_PER_WCLK_64;

	snd_soc_update_bits(codec, DA7219_DAI_CLK_MODE,
			    DA7219_DAI_BCLKS_PER_WCLK_MASK |
			    DA7219_DAI_CLK_POL_MASK | DA7219_DAI_WCLK_POL_MASK,
			    dai_clk_mode);
	snd_soc_update_bits(codec, DA7219_DAI_CTRL, DA7219_DAI_FORMAT_MASK,
			    dai_ctrl);

	return 0;
}

static int da7219_set_dai_tdm_slot(struct snd_soc_dai *dai,
				   unsigned int tx_mask, unsigned int rx_mask,
				   int slots, int slot_width)
{
	struct snd_soc_codec *codec = dai->codec;
	struct da7219_priv *da7219 = snd_soc_codec_get_drvdata(codec);
	u8 dai_bclks_per_wclk;
	u16 offset;
	u32 frame_size;

	/* No channels enabled so disable TDM, revert to 64-bit frames */
	if (!tx_mask) {
		snd_soc_update_bits(codec, DA7219_DAI_TDM_CTRL,
				    DA7219_DAI_TDM_CH_EN_MASK |
				    DA7219_DAI_TDM_MODE_EN_MASK, 0);
		snd_soc_update_bits(codec, DA7219_DAI_CLK_MODE,
				    DA7219_DAI_BCLKS_PER_WCLK_MASK,
				    DA7219_DAI_BCLKS_PER_WCLK_64);
		return 0;
	}

	/* Check we have valid slots */
	if (fls(tx_mask) > DA7219_DAI_TDM_MAX_SLOTS) {
		dev_err(codec->dev, "Invalid number of slots, max = %d\n",
			DA7219_DAI_TDM_MAX_SLOTS);
		return -EINVAL;
	}

	/* Check we have a valid offset given */
	if (rx_mask > DA7219_DAI_OFFSET_MAX) {
		dev_err(codec->dev, "Invalid slot offset, max = %d\n",
			DA7219_DAI_OFFSET_MAX);
		return -EINVAL;
	}

	/* Calculate & validate frame size based on slot info provided. */
	frame_size = slots * slot_width;
	switch (frame_size) {
	case 32:
		dai_bclks_per_wclk = DA7219_DAI_BCLKS_PER_WCLK_32;
		break;
	case 64:
		dai_bclks_per_wclk = DA7219_DAI_BCLKS_PER_WCLK_64;
		break;
	case 128:
		dai_bclks_per_wclk = DA7219_DAI_BCLKS_PER_WCLK_128;
		break;
	case 256:
		dai_bclks_per_wclk = DA7219_DAI_BCLKS_PER_WCLK_256;
		break;
	default:
		dev_err(codec->dev, "Invalid frame size %d\n", frame_size);
		return -EINVAL;
	}

	snd_soc_update_bits(codec, DA7219_DAI_CLK_MODE,
			    DA7219_DAI_BCLKS_PER_WCLK_MASK,
			    dai_bclks_per_wclk);

	offset = cpu_to_le16(rx_mask);
	regmap_bulk_write(da7219->regmap, DA7219_DAI_OFFSET_LOWER,
			  &offset, sizeof(offset));

	snd_soc_update_bits(codec, DA7219_DAI_TDM_CTRL,
			    DA7219_DAI_TDM_CH_EN_MASK |
			    DA7219_DAI_TDM_MODE_EN_MASK,
			    (tx_mask << DA7219_DAI_TDM_CH_EN_SHIFT) |
			    DA7219_DAI_TDM_MODE_EN_MASK);

	return 0;
}

static int da7219_hw_params(struct snd_pcm_substream *substream,
			    struct snd_pcm_hw_params *params,
			    struct snd_soc_dai *dai)
{
	struct snd_soc_codec *codec = dai->codec;
	u8 dai_ctrl = 0, fs;
	unsigned int channels;

	switch (params_width(params)) {
	case 16:
		dai_ctrl |= DA7219_DAI_WORD_LENGTH_S16_LE;
		break;
	case 20:
		dai_ctrl |= DA7219_DAI_WORD_LENGTH_S20_LE;
		break;
	case 24:
		dai_ctrl |= DA7219_DAI_WORD_LENGTH_S24_LE;
		break;
	case 32:
		dai_ctrl |= DA7219_DAI_WORD_LENGTH_S32_LE;
		break;
	default:
		return -EINVAL;
	}

	channels = params_channels(params);
	if ((channels < 1) || (channels > DA7219_DAI_CH_NUM_MAX)) {
		dev_err(codec->dev,
			"Invalid number of channels, only 1 to %d supported\n",
			DA7219_DAI_CH_NUM_MAX);
		return -EINVAL;
	}
	dai_ctrl |= channels << DA7219_DAI_CH_NUM_SHIFT;

	switch (params_rate(params)) {
	case 8000:
		fs = DA7219_SR_8000;
		break;
	case 11025:
		fs = DA7219_SR_11025;
		break;
	case 12000:
		fs = DA7219_SR_12000;
		break;
	case 16000:
		fs = DA7219_SR_16000;
		break;
	case 22050:
		fs = DA7219_SR_22050;
		break;
	case 24000:
		fs = DA7219_SR_24000;
		break;
	case 32000:
		fs = DA7219_SR_32000;
		break;
	case 44100:
		fs = DA7219_SR_44100;
		break;
	case 48000:
		fs = DA7219_SR_48000;
		break;
	case 88200:
		fs = DA7219_SR_88200;
		break;
	case 96000:
		fs = DA7219_SR_96000;
		break;
	default:
		return -EINVAL;
	}

	snd_soc_update_bits(codec, DA7219_DAI_CTRL,
			    DA7219_DAI_WORD_LENGTH_MASK |
			    DA7219_DAI_CH_NUM_MASK,
			    dai_ctrl);
	snd_soc_write(codec, DA7219_SR, fs);

	return 0;
}

static const struct snd_soc_dai_ops da7219_dai_ops = {
	.hw_params	= da7219_hw_params,
	.set_sysclk	= da7219_set_dai_sysclk,
	.set_pll	= da7219_set_dai_pll,
	.set_fmt	= da7219_set_dai_fmt,
	.set_tdm_slot	= da7219_set_dai_tdm_slot,
};

#define DA7219_FORMATS (SNDRV_PCM_FMTBIT_S16_LE | SNDRV_PCM_FMTBIT_S20_3LE |\
			SNDRV_PCM_FMTBIT_S24_LE | SNDRV_PCM_FMTBIT_S32_LE)

static struct snd_soc_dai_driver da7219_dai = {
	.name = "da7219-hifi",
	.playback = {
		.stream_name = "Playback",
		.channels_min = 1,
		.channels_max = DA7219_DAI_CH_NUM_MAX,
		.rates = SNDRV_PCM_RATE_8000_96000,
		.formats = DA7219_FORMATS,
	},
	.capture = {
		.stream_name = "Capture",
		.channels_min = 1,
		.channels_max = DA7219_DAI_CH_NUM_MAX,
		.rates = SNDRV_PCM_RATE_8000_96000,
		.formats = DA7219_FORMATS,
	},
	.ops = &da7219_dai_ops,
	.symmetric_rates = 1,
	.symmetric_channels = 1,
	.symmetric_samplebits = 1,
};


/*
 * DT
 */

static const struct of_device_id da7219_of_match[] = {
	{ .compatible = "dlg,da7219", },
	{ }
};
MODULE_DEVICE_TABLE(of, da7219_of_match);

static enum da7219_micbias_voltage
	da7219_of_micbias_lvl(struct snd_soc_codec *codec, u32 val)
{
	switch (val) {
	case 1600:
		return DA7219_MICBIAS_1_6V;
	case 1800:
		return DA7219_MICBIAS_1_8V;
	case 2000:
		return DA7219_MICBIAS_2_0V;
	case 2200:
		return DA7219_MICBIAS_2_2V;
	case 2400:
		return DA7219_MICBIAS_2_4V;
	case 2600:
		return DA7219_MICBIAS_2_6V;
	default:
		dev_warn(codec->dev, "Invalid micbias level");
		return DA7219_MICBIAS_2_2V;
	}
}

static enum da7219_mic_amp_in_sel
	da7219_of_mic_amp_in_sel(struct snd_soc_codec *codec, const char *str)
{
	if (!strcmp(str, "diff")) {
		return DA7219_MIC_AMP_IN_SEL_DIFF;
	} else if (!strcmp(str, "se_p")) {
		return DA7219_MIC_AMP_IN_SEL_SE_P;
	} else if (!strcmp(str, "se_n")) {
		return DA7219_MIC_AMP_IN_SEL_SE_N;
	} else {
		dev_warn(codec->dev, "Invalid mic input type selection");
		return DA7219_MIC_AMP_IN_SEL_DIFF;
	}
}

static struct da7219_pdata *da7219_of_to_pdata(struct snd_soc_codec *codec)
{
	struct device_node *np = codec->dev->of_node;
	struct da7219_pdata *pdata;
	const char *of_str;
	u32 of_val32;

	pdata = devm_kzalloc(codec->dev, sizeof(*pdata), GFP_KERNEL);
	if (!pdata)
		return NULL;

	if (of_property_read_u32(np, "dlg,micbias-lvl", &of_val32) >= 0)
		pdata->micbias_lvl = da7219_of_micbias_lvl(codec, of_val32);
	else
		pdata->micbias_lvl = DA7219_MICBIAS_2_2V;

	if (!of_property_read_string(np, "dlg,mic-amp-in-sel", &of_str))
		pdata->mic_amp_in_sel = da7219_of_mic_amp_in_sel(codec, of_str);
	else
		pdata->mic_amp_in_sel = DA7219_MIC_AMP_IN_SEL_DIFF;

	return pdata;
}


/*
 * Codec driver functions
 */

static int da7219_set_bias_level(struct snd_soc_codec *codec,
				 enum snd_soc_bias_level level)
{
	struct da7219_priv *da7219 = snd_soc_codec_get_drvdata(codec);
	int ret;

	switch (level) {
	case SND_SOC_BIAS_ON:
	case SND_SOC_BIAS_PREPARE:
		break;
	case SND_SOC_BIAS_STANDBY:
		if (snd_soc_codec_get_bias_level(codec) == SND_SOC_BIAS_OFF) {
			/* MCLK */
			if (da7219->mclk) {
				ret = clk_prepare_enable(da7219->mclk);
				if (ret) {
					dev_err(codec->dev,
						"Failed to enable mclk\n");
					return ret;
				}
			}

			/* Master bias */
			snd_soc_update_bits(codec, DA7219_REFERENCES,
					    DA7219_BIAS_EN_MASK,
					    DA7219_BIAS_EN_MASK);
		}
		break;
	case SND_SOC_BIAS_OFF:
		/* Only disable master bias if jack detection not active */
		if (!da7219->aad->jack)
			snd_soc_update_bits(codec, DA7219_REFERENCES,
					    DA7219_BIAS_EN_MASK, 0);

		/* MCLK */
		if (da7219->mclk)
			clk_disable_unprepare(da7219->mclk);
		break;
	}

	return 0;
}

static const char *da7219_supply_names[DA7219_NUM_SUPPLIES] = {
	[DA7219_SUPPLY_VDD] = "VDD",
	[DA7219_SUPPLY_VDDMIC] = "VDDMIC",
	[DA7219_SUPPLY_VDDIO] = "VDDIO",
};

static int da7219_handle_supplies(struct snd_soc_codec *codec)
{
	struct da7219_priv *da7219 = snd_soc_codec_get_drvdata(codec);
	struct regulator *vddio;
	u8 io_voltage_lvl = DA7219_IO_VOLTAGE_LEVEL_2_5V_3_6V;
	int i, ret;

	/* Get required supplies */
	for (i = 0; i < DA7219_NUM_SUPPLIES; ++i)
		da7219->supplies[i].supply = da7219_supply_names[i];

	ret = devm_regulator_bulk_get(codec->dev, DA7219_NUM_SUPPLIES,
				      da7219->supplies);
	if (ret) {
		dev_err(codec->dev, "Failed to get supplies");
		return ret;
	}

	/* Determine VDDIO voltage provided */
	vddio = da7219->supplies[DA7219_SUPPLY_VDDIO].consumer;
	ret = regulator_get_voltage(vddio);
	if (ret < 1200000)
		dev_warn(codec->dev, "Invalid VDDIO voltage\n");
	else if (ret < 2800000)
		io_voltage_lvl = DA7219_IO_VOLTAGE_LEVEL_1_2V_2_8V;

	/* Enable main supplies */
	ret = regulator_bulk_enable(DA7219_NUM_SUPPLIES, da7219->supplies);
	if (ret) {
		dev_err(codec->dev, "Failed to enable supplies");
		return ret;
	}

	/* Ensure device in active mode */
	snd_soc_write(codec, DA7219_SYSTEM_ACTIVE, DA7219_SYSTEM_ACTIVE_MASK);

	/* Update IO voltage level range */
	snd_soc_write(codec, DA7219_IO_CTRL, io_voltage_lvl);

	return 0;
}

static void da7219_handle_pdata(struct snd_soc_codec *codec)
{
	struct da7219_priv *da7219 = snd_soc_codec_get_drvdata(codec);
	struct da7219_pdata *pdata = da7219->pdata;

	if (pdata) {
		u8 micbias_lvl = 0;

		/* Mic Bias voltages */
		switch (pdata->micbias_lvl) {
		case DA7219_MICBIAS_1_6V:
		case DA7219_MICBIAS_1_8V:
		case DA7219_MICBIAS_2_0V:
		case DA7219_MICBIAS_2_2V:
		case DA7219_MICBIAS_2_4V:
		case DA7219_MICBIAS_2_6V:
			micbias_lvl |= (pdata->micbias_lvl <<
					DA7219_MICBIAS1_LEVEL_SHIFT);
			break;
		}

		snd_soc_write(codec, DA7219_MICBIAS_CTRL, micbias_lvl);

		/* Mic */
		switch (pdata->mic_amp_in_sel) {
		case DA7219_MIC_AMP_IN_SEL_DIFF:
		case DA7219_MIC_AMP_IN_SEL_SE_P:
		case DA7219_MIC_AMP_IN_SEL_SE_N:
			snd_soc_write(codec, DA7219_MIC_1_SELECT,
				      pdata->mic_amp_in_sel);
			break;
		}
	}
}

static struct reg_sequence da7219_rev_aa_patch[] = {
	{ DA7219_REFERENCES, 0x08 },
};

static int da7219_probe(struct snd_soc_codec *codec)
{
	struct da7219_priv *da7219 = snd_soc_codec_get_drvdata(codec);
	unsigned int rev;
	int ret;

	mutex_init(&da7219->lock);

	/* Regulator configuration */
	ret = da7219_handle_supplies(codec);
	if (ret)
		return ret;

	ret = regmap_read(da7219->regmap, DA7219_CHIP_REVISION, &rev);
	if (ret) {
		dev_err(codec->dev, "Failed to read chip revision: %d\n", ret);
		goto err_disable_reg;
	}

	switch (rev & DA7219_CHIP_MINOR_MASK) {
	case 0:
		ret = regmap_register_patch(da7219->regmap, da7219_rev_aa_patch,
					    ARRAY_SIZE(da7219_rev_aa_patch));
		if (ret) {
			dev_err(codec->dev, "Failed to register AA patch: %d\n",
				ret);
			goto err_disable_reg;
		}
		break;
	default:
		break;
	}

	/* Handle DT/Platform data */
	if (codec->dev->of_node)
		da7219->pdata = da7219_of_to_pdata(codec);
	else
		da7219->pdata = dev_get_platdata(codec->dev);

	da7219_handle_pdata(codec);

	/* Check if MCLK provided */
	da7219->mclk = devm_clk_get(codec->dev, "mclk");
	if (IS_ERR(da7219->mclk)) {
		if (PTR_ERR(da7219->mclk) != -ENOENT) {
			ret = PTR_ERR(da7219->mclk);
			goto err_disable_reg;
		} else {
			da7219->mclk = NULL;
		}
	}

	/* Default PC counter to free-running */
	snd_soc_update_bits(codec, DA7219_PC_COUNT, DA7219_PC_FREERUN_MASK,
			    DA7219_PC_FREERUN_MASK);

	/* Default gain ramping */
	snd_soc_update_bits(codec, DA7219_MIXIN_L_CTRL,
			    DA7219_MIXIN_L_AMP_RAMP_EN_MASK,
			    DA7219_MIXIN_L_AMP_RAMP_EN_MASK);
	snd_soc_update_bits(codec, DA7219_ADC_L_CTRL, DA7219_ADC_L_RAMP_EN_MASK,
			    DA7219_ADC_L_RAMP_EN_MASK);
	snd_soc_update_bits(codec, DA7219_DAC_L_CTRL, DA7219_DAC_L_RAMP_EN_MASK,
			    DA7219_DAC_L_RAMP_EN_MASK);
	snd_soc_update_bits(codec, DA7219_DAC_R_CTRL, DA7219_DAC_R_RAMP_EN_MASK,
			    DA7219_DAC_R_RAMP_EN_MASK);
	snd_soc_update_bits(codec, DA7219_HP_L_CTRL,
			    DA7219_HP_L_AMP_RAMP_EN_MASK,
			    DA7219_HP_L_AMP_RAMP_EN_MASK);
	snd_soc_update_bits(codec, DA7219_HP_R_CTRL,
			    DA7219_HP_R_AMP_RAMP_EN_MASK,
			    DA7219_HP_R_AMP_RAMP_EN_MASK);

	/* Default infinite tone gen, start/stop by Kcontrol */
	snd_soc_write(codec, DA7219_TONE_GEN_CYCLES, DA7219_BEEP_CYCLES_MASK);

	/* Initialise AAD block */
	ret = da7219_aad_init(codec);
	if (ret)
		goto err_disable_reg;

	return 0;

err_disable_reg:
	regulator_bulk_disable(DA7219_NUM_SUPPLIES, da7219->supplies);

	return ret;
}

static int da7219_remove(struct snd_soc_codec *codec)
{
	struct da7219_priv *da7219 = snd_soc_codec_get_drvdata(codec);

	da7219_aad_exit(codec);

	/* Supplies */
	return regulator_bulk_disable(DA7219_NUM_SUPPLIES, da7219->supplies);
}

#ifdef CONFIG_PM
static int da7219_suspend(struct snd_soc_codec *codec)
{
	struct da7219_priv *da7219 = snd_soc_codec_get_drvdata(codec);

	snd_soc_codec_force_bias_level(codec, SND_SOC_BIAS_OFF);

	/* Put device into standby mode if jack detection disabled */
	if (!da7219->aad->jack)
		snd_soc_write(codec, DA7219_SYSTEM_ACTIVE, 0);

	return 0;
}

static int da7219_resume(struct snd_soc_codec *codec)
{
	struct da7219_priv *da7219 = snd_soc_codec_get_drvdata(codec);

	/* Put device into active mode if previously pushed to standby */
	if (!da7219->aad->jack)
		snd_soc_write(codec, DA7219_SYSTEM_ACTIVE,
			      DA7219_SYSTEM_ACTIVE_MASK);

	snd_soc_codec_force_bias_level(codec, SND_SOC_BIAS_STANDBY);

	return 0;
}
#else
#define da7219_suspend NULL
#define da7219_resume NULL
#endif

static struct snd_soc_codec_driver soc_codec_dev_da7219 = {
	.probe			= da7219_probe,
	.remove			= da7219_remove,
	.suspend		= da7219_suspend,
	.resume			= da7219_resume,
	.set_bias_level		= da7219_set_bias_level,

	.controls		= da7219_snd_controls,
	.num_controls		= ARRAY_SIZE(da7219_snd_controls),

	.dapm_widgets		= da7219_dapm_widgets,
	.num_dapm_widgets	= ARRAY_SIZE(da7219_dapm_widgets),
	.dapm_routes		= da7219_audio_map,
	.num_dapm_routes	= ARRAY_SIZE(da7219_audio_map),
};


/*
 * Regmap configs
 */

static struct reg_default da7219_reg_defaults[] = {
	{ DA7219_MIC_1_SELECT, 0x00 },
	{ DA7219_CIF_TIMEOUT_CTRL, 0x01 },
	{ DA7219_SR_24_48, 0x00 },
	{ DA7219_SR, 0x0A },
	{ DA7219_CIF_I2C_ADDR_CFG, 0x02 },
	{ DA7219_PLL_CTRL, 0x10 },
	{ DA7219_PLL_FRAC_TOP, 0x00 },
	{ DA7219_PLL_FRAC_BOT, 0x00 },
	{ DA7219_PLL_INTEGER, 0x20 },
	{ DA7219_DIG_ROUTING_DAI, 0x10 },
	{ DA7219_DAI_CLK_MODE, 0x01 },
	{ DA7219_DAI_CTRL, 0x28 },
	{ DA7219_DAI_TDM_CTRL, 0x40 },
	{ DA7219_DIG_ROUTING_DAC, 0x32 },
	{ DA7219_DAI_OFFSET_LOWER, 0x00 },
	{ DA7219_DAI_OFFSET_UPPER, 0x00 },
	{ DA7219_REFERENCES, 0x08 },
	{ DA7219_MIXIN_L_SELECT, 0x00 },
	{ DA7219_MIXIN_L_GAIN, 0x03 },
	{ DA7219_ADC_L_GAIN, 0x6F },
	{ DA7219_ADC_FILTERS1, 0x80 },
	{ DA7219_MIC_1_GAIN, 0x01 },
	{ DA7219_SIDETONE_CTRL, 0x40 },
	{ DA7219_SIDETONE_GAIN, 0x0E },
	{ DA7219_DROUTING_ST_OUTFILT_1L, 0x01 },
	{ DA7219_DROUTING_ST_OUTFILT_1R, 0x02 },
	{ DA7219_DAC_FILTERS5, 0x00 },
	{ DA7219_DAC_FILTERS2, 0x88 },
	{ DA7219_DAC_FILTERS3, 0x88 },
	{ DA7219_DAC_FILTERS4, 0x08 },
	{ DA7219_DAC_FILTERS1, 0x80 },
	{ DA7219_DAC_L_GAIN, 0x6F },
	{ DA7219_DAC_R_GAIN, 0x6F },
	{ DA7219_CP_CTRL, 0x20 },
	{ DA7219_HP_L_GAIN, 0x39 },
	{ DA7219_HP_R_GAIN, 0x39 },
	{ DA7219_MIXOUT_L_SELECT, 0x00 },
	{ DA7219_MIXOUT_R_SELECT, 0x00 },
	{ DA7219_MICBIAS_CTRL, 0x03 },
	{ DA7219_MIC_1_CTRL, 0x40 },
	{ DA7219_MIXIN_L_CTRL, 0x40 },
	{ DA7219_ADC_L_CTRL, 0x40 },
	{ DA7219_DAC_L_CTRL, 0x40 },
	{ DA7219_DAC_R_CTRL, 0x40 },
	{ DA7219_HP_L_CTRL, 0x40 },
	{ DA7219_HP_R_CTRL, 0x40 },
	{ DA7219_MIXOUT_L_CTRL, 0x10 },
	{ DA7219_MIXOUT_R_CTRL, 0x10 },
	{ DA7219_CHIP_ID1, 0x23 },
	{ DA7219_CHIP_ID2, 0x93 },
<<<<<<< HEAD
	{ DA7219_CHIP_REVISION, 0x00 },
=======
>>>>>>> d0021d3b
	{ DA7219_IO_CTRL, 0x00 },
	{ DA7219_GAIN_RAMP_CTRL, 0x00 },
	{ DA7219_PC_COUNT, 0x02 },
	{ DA7219_CP_VOL_THRESHOLD1, 0x0E },
	{ DA7219_DIG_CTRL, 0x00 },
	{ DA7219_ALC_CTRL2, 0x00 },
	{ DA7219_ALC_CTRL3, 0x00 },
	{ DA7219_ALC_NOISE, 0x3F },
	{ DA7219_ALC_TARGET_MIN, 0x3F },
	{ DA7219_ALC_TARGET_MAX, 0x00 },
	{ DA7219_ALC_GAIN_LIMITS, 0xFF },
	{ DA7219_ALC_ANA_GAIN_LIMITS, 0x71 },
	{ DA7219_ALC_ANTICLIP_CTRL, 0x00 },
	{ DA7219_ALC_ANTICLIP_LEVEL, 0x00 },
	{ DA7219_DAC_NG_SETUP_TIME, 0x00 },
	{ DA7219_DAC_NG_OFF_THRESH, 0x00 },
	{ DA7219_DAC_NG_ON_THRESH, 0x00 },
	{ DA7219_DAC_NG_CTRL, 0x00 },
	{ DA7219_TONE_GEN_CFG1, 0x00 },
	{ DA7219_TONE_GEN_CFG2, 0x00 },
	{ DA7219_TONE_GEN_CYCLES, 0x00 },
	{ DA7219_TONE_GEN_FREQ1_L, 0x55 },
	{ DA7219_TONE_GEN_FREQ1_U, 0x15 },
	{ DA7219_TONE_GEN_FREQ2_L, 0x00 },
	{ DA7219_TONE_GEN_FREQ2_U, 0x40 },
	{ DA7219_TONE_GEN_ON_PER, 0x02 },
	{ DA7219_TONE_GEN_OFF_PER, 0x01 },
	{ DA7219_ACCDET_IRQ_MASK_A, 0x00 },
	{ DA7219_ACCDET_IRQ_MASK_B, 0x00 },
	{ DA7219_ACCDET_CONFIG_1, 0xD6 },
	{ DA7219_ACCDET_CONFIG_2, 0x34 },
	{ DA7219_ACCDET_CONFIG_3, 0x0A },
	{ DA7219_ACCDET_CONFIG_4, 0x16 },
	{ DA7219_ACCDET_CONFIG_5, 0x21 },
	{ DA7219_ACCDET_CONFIG_6, 0x3E },
	{ DA7219_ACCDET_CONFIG_7, 0x01 },
	{ DA7219_SYSTEM_ACTIVE, 0x00 },
};

static bool da7219_volatile_register(struct device *dev, unsigned int reg)
{
	switch (reg) {
	case DA7219_MIC_1_GAIN_STATUS:
	case DA7219_MIXIN_L_GAIN_STATUS:
	case DA7219_ADC_L_GAIN_STATUS:
	case DA7219_DAC_L_GAIN_STATUS:
	case DA7219_DAC_R_GAIN_STATUS:
	case DA7219_HP_L_GAIN_STATUS:
	case DA7219_HP_R_GAIN_STATUS:
	case DA7219_CIF_CTRL:
	case DA7219_PLL_SRM_STS:
	case DA7219_ALC_CTRL1:
	case DA7219_SYSTEM_MODES_INPUT:
	case DA7219_SYSTEM_MODES_OUTPUT:
	case DA7219_ALC_OFFSET_AUTO_M_L:
	case DA7219_ALC_OFFSET_AUTO_U_L:
	case DA7219_TONE_GEN_CFG1:
	case DA7219_ACCDET_STATUS_A:
	case DA7219_ACCDET_STATUS_B:
	case DA7219_ACCDET_IRQ_EVENT_A:
	case DA7219_ACCDET_IRQ_EVENT_B:
	case DA7219_ACCDET_CONFIG_8:
	case DA7219_SYSTEM_STATUS:
		return 1;
	default:
		return 0;
	}
}

static const struct regmap_config da7219_regmap_config = {
	.reg_bits = 8,
	.val_bits = 8,

	.max_register = DA7219_SYSTEM_ACTIVE,
	.reg_defaults = da7219_reg_defaults,
	.num_reg_defaults = ARRAY_SIZE(da7219_reg_defaults),
	.volatile_reg = da7219_volatile_register,
	.cache_type = REGCACHE_RBTREE,
};


/*
 * I2C layer
 */

static int da7219_i2c_probe(struct i2c_client *i2c,
			    const struct i2c_device_id *id)
{
	struct da7219_priv *da7219;
	int ret;

	da7219 = devm_kzalloc(&i2c->dev, sizeof(struct da7219_priv),
			      GFP_KERNEL);
	if (!da7219)
		return -ENOMEM;

	i2c_set_clientdata(i2c, da7219);

	da7219->regmap = devm_regmap_init_i2c(i2c, &da7219_regmap_config);
	if (IS_ERR(da7219->regmap)) {
		ret = PTR_ERR(da7219->regmap);
		dev_err(&i2c->dev, "regmap_init() failed: %d\n", ret);
		return ret;
	}

	ret = snd_soc_register_codec(&i2c->dev, &soc_codec_dev_da7219,
				     &da7219_dai, 1);
	if (ret < 0) {
		dev_err(&i2c->dev, "Failed to register da7219 codec: %d\n",
			ret);
	}
	return ret;
}

static int da7219_i2c_remove(struct i2c_client *client)
{
	snd_soc_unregister_codec(&client->dev);
	return 0;
}

static const struct i2c_device_id da7219_i2c_id[] = {
	{ "da7219", },
	{ }
};
MODULE_DEVICE_TABLE(i2c, da7219_i2c_id);

static struct i2c_driver da7219_i2c_driver = {
	.driver = {
		.name = "da7219",
		.of_match_table = of_match_ptr(da7219_of_match),
	},
	.probe		= da7219_i2c_probe,
	.remove		= da7219_i2c_remove,
	.id_table	= da7219_i2c_id,
};

module_i2c_driver(da7219_i2c_driver);

MODULE_DESCRIPTION("ASoC DA7219 Codec Driver");
MODULE_AUTHOR("Adam Thomson <Adam.Thomson.Opensource@diasemi.com>");
MODULE_LICENSE("GPL");<|MERGE_RESOLUTION|>--- conflicted
+++ resolved
@@ -1825,10 +1825,6 @@
 	{ DA7219_MIXOUT_R_CTRL, 0x10 },
 	{ DA7219_CHIP_ID1, 0x23 },
 	{ DA7219_CHIP_ID2, 0x93 },
-<<<<<<< HEAD
-	{ DA7219_CHIP_REVISION, 0x00 },
-=======
->>>>>>> d0021d3b
 	{ DA7219_IO_CTRL, 0x00 },
 	{ DA7219_GAIN_RAMP_CTRL, 0x00 },
 	{ DA7219_PC_COUNT, 0x02 },
