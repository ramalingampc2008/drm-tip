// SPDX-License-Identifier: GPL-2.0
/*
 * hosting IBM Z kernel virtual machines (s390x)
 *
<<<<<<< HEAD
 * Copyright IBM Corp. 2008, 2017
=======
 * Copyright IBM Corp. 2008, 2018
>>>>>>> 03a0dded
 *
 *    Author(s): Carsten Otte <cotte@de.ibm.com>
 *               Christian Borntraeger <borntraeger@de.ibm.com>
 *               Heiko Carstens <heiko.carstens@de.ibm.com>
 *               Christian Ehrhardt <ehrhardt@de.ibm.com>
 *               Jason J. Herne <jjherne@us.ibm.com>
 */

#include <linux/compiler.h>
#include <linux/err.h>
#include <linux/fs.h>
#include <linux/hrtimer.h>
#include <linux/init.h>
#include <linux/kvm.h>
#include <linux/kvm_host.h>
#include <linux/mman.h>
#include <linux/module.h>
#include <linux/moduleparam.h>
#include <linux/random.h>
#include <linux/slab.h>
#include <linux/timer.h>
#include <linux/vmalloc.h>
#include <linux/bitmap.h>
#include <linux/sched/signal.h>
#include <linux/string.h>

#include <asm/asm-offsets.h>
#include <asm/lowcore.h>
#include <asm/stp.h>
#include <asm/pgtable.h>
#include <asm/gmap.h>
#include <asm/nmi.h>
#include <asm/switch_to.h>
#include <asm/isc.h>
#include <asm/sclp.h>
#include <asm/cpacf.h>
#include <asm/timex.h>
#include "kvm-s390.h"
#include "gaccess.h"

#define KMSG_COMPONENT "kvm-s390"
#undef pr_fmt
#define pr_fmt(fmt) KMSG_COMPONENT ": " fmt

#define CREATE_TRACE_POINTS
#include "trace.h"
#include "trace-s390.h"

#define MEM_OP_MAX_SIZE 65536	/* Maximum transfer size for KVM_S390_MEM_OP */
#define LOCAL_IRQS 32
#define VCPU_IRQS_MAX_BUF (sizeof(struct kvm_s390_irq) * \
			   (KVM_MAX_VCPUS + LOCAL_IRQS))

#define VCPU_STAT(x) offsetof(struct kvm_vcpu, stat.x), KVM_STAT_VCPU

struct kvm_stats_debugfs_item debugfs_entries[] = {
	{ "userspace_handled", VCPU_STAT(exit_userspace) },
	{ "exit_null", VCPU_STAT(exit_null) },
	{ "exit_validity", VCPU_STAT(exit_validity) },
	{ "exit_stop_request", VCPU_STAT(exit_stop_request) },
	{ "exit_external_request", VCPU_STAT(exit_external_request) },
	{ "exit_external_interrupt", VCPU_STAT(exit_external_interrupt) },
	{ "exit_instruction", VCPU_STAT(exit_instruction) },
	{ "exit_pei", VCPU_STAT(exit_pei) },
	{ "exit_program_interruption", VCPU_STAT(exit_program_interruption) },
	{ "exit_instr_and_program_int", VCPU_STAT(exit_instr_and_program) },
	{ "exit_operation_exception", VCPU_STAT(exit_operation_exception) },
	{ "halt_successful_poll", VCPU_STAT(halt_successful_poll) },
	{ "halt_attempted_poll", VCPU_STAT(halt_attempted_poll) },
	{ "halt_poll_invalid", VCPU_STAT(halt_poll_invalid) },
	{ "halt_wakeup", VCPU_STAT(halt_wakeup) },
	{ "instruction_lctlg", VCPU_STAT(instruction_lctlg) },
	{ "instruction_lctl", VCPU_STAT(instruction_lctl) },
	{ "instruction_stctl", VCPU_STAT(instruction_stctl) },
	{ "instruction_stctg", VCPU_STAT(instruction_stctg) },
	{ "deliver_emergency_signal", VCPU_STAT(deliver_emergency_signal) },
	{ "deliver_external_call", VCPU_STAT(deliver_external_call) },
	{ "deliver_service_signal", VCPU_STAT(deliver_service_signal) },
	{ "deliver_virtio_interrupt", VCPU_STAT(deliver_virtio_interrupt) },
	{ "deliver_stop_signal", VCPU_STAT(deliver_stop_signal) },
	{ "deliver_prefix_signal", VCPU_STAT(deliver_prefix_signal) },
	{ "deliver_restart_signal", VCPU_STAT(deliver_restart_signal) },
	{ "deliver_program_interruption", VCPU_STAT(deliver_program_int) },
	{ "exit_wait_state", VCPU_STAT(exit_wait_state) },
	{ "instruction_epsw", VCPU_STAT(instruction_epsw) },
	{ "instruction_gs", VCPU_STAT(instruction_gs) },
	{ "instruction_io_other", VCPU_STAT(instruction_io_other) },
	{ "instruction_lpsw", VCPU_STAT(instruction_lpsw) },
	{ "instruction_lpswe", VCPU_STAT(instruction_lpswe) },
	{ "instruction_pfmf", VCPU_STAT(instruction_pfmf) },
	{ "instruction_ptff", VCPU_STAT(instruction_ptff) },
	{ "instruction_stidp", VCPU_STAT(instruction_stidp) },
	{ "instruction_sck", VCPU_STAT(instruction_sck) },
	{ "instruction_sckpf", VCPU_STAT(instruction_sckpf) },
	{ "instruction_spx", VCPU_STAT(instruction_spx) },
	{ "instruction_stpx", VCPU_STAT(instruction_stpx) },
	{ "instruction_stap", VCPU_STAT(instruction_stap) },
	{ "instruction_iske", VCPU_STAT(instruction_iske) },
	{ "instruction_ri", VCPU_STAT(instruction_ri) },
	{ "instruction_rrbe", VCPU_STAT(instruction_rrbe) },
	{ "instruction_sske", VCPU_STAT(instruction_sske) },
	{ "instruction_ipte_interlock", VCPU_STAT(instruction_ipte_interlock) },
	{ "instruction_essa", VCPU_STAT(instruction_essa) },
	{ "instruction_stsi", VCPU_STAT(instruction_stsi) },
	{ "instruction_stfl", VCPU_STAT(instruction_stfl) },
	{ "instruction_tb", VCPU_STAT(instruction_tb) },
	{ "instruction_tpi", VCPU_STAT(instruction_tpi) },
	{ "instruction_tprot", VCPU_STAT(instruction_tprot) },
	{ "instruction_tsch", VCPU_STAT(instruction_tsch) },
	{ "instruction_sthyi", VCPU_STAT(instruction_sthyi) },
	{ "instruction_sie", VCPU_STAT(instruction_sie) },
	{ "instruction_sigp_sense", VCPU_STAT(instruction_sigp_sense) },
	{ "instruction_sigp_sense_running", VCPU_STAT(instruction_sigp_sense_running) },
	{ "instruction_sigp_external_call", VCPU_STAT(instruction_sigp_external_call) },
	{ "instruction_sigp_emergency", VCPU_STAT(instruction_sigp_emergency) },
	{ "instruction_sigp_cond_emergency", VCPU_STAT(instruction_sigp_cond_emergency) },
	{ "instruction_sigp_start", VCPU_STAT(instruction_sigp_start) },
	{ "instruction_sigp_stop", VCPU_STAT(instruction_sigp_stop) },
	{ "instruction_sigp_stop_store_status", VCPU_STAT(instruction_sigp_stop_store_status) },
	{ "instruction_sigp_store_status", VCPU_STAT(instruction_sigp_store_status) },
	{ "instruction_sigp_store_adtl_status", VCPU_STAT(instruction_sigp_store_adtl_status) },
	{ "instruction_sigp_set_arch", VCPU_STAT(instruction_sigp_arch) },
	{ "instruction_sigp_set_prefix", VCPU_STAT(instruction_sigp_prefix) },
	{ "instruction_sigp_restart", VCPU_STAT(instruction_sigp_restart) },
	{ "instruction_sigp_cpu_reset", VCPU_STAT(instruction_sigp_cpu_reset) },
	{ "instruction_sigp_init_cpu_reset", VCPU_STAT(instruction_sigp_init_cpu_reset) },
	{ "instruction_sigp_unknown", VCPU_STAT(instruction_sigp_unknown) },
	{ "instruction_diag_10", VCPU_STAT(diagnose_10) },
	{ "instruction_diag_44", VCPU_STAT(diagnose_44) },
	{ "instruction_diag_9c", VCPU_STAT(diagnose_9c) },
	{ "instruction_diag_258", VCPU_STAT(diagnose_258) },
	{ "instruction_diag_308", VCPU_STAT(diagnose_308) },
	{ "instruction_diag_500", VCPU_STAT(diagnose_500) },
	{ "instruction_diag_other", VCPU_STAT(diagnose_other) },
	{ NULL }
};

struct kvm_s390_tod_clock_ext {
	__u8 epoch_idx;
	__u64 tod;
	__u8 reserved[7];
} __packed;

/* allow nested virtualization in KVM (if enabled by user space) */
static int nested;
module_param(nested, int, S_IRUGO);
MODULE_PARM_DESC(nested, "Nested virtualization support");

/* upper facilities limit for kvm */
unsigned long kvm_s390_fac_list_mask[16] = { FACILITIES_KVM };

unsigned long kvm_s390_fac_list_mask_size(void)
{
	BUILD_BUG_ON(ARRAY_SIZE(kvm_s390_fac_list_mask) > S390_ARCH_FAC_MASK_SIZE_U64);
	return ARRAY_SIZE(kvm_s390_fac_list_mask);
}

/* available cpu features supported by kvm */
static DECLARE_BITMAP(kvm_s390_available_cpu_feat, KVM_S390_VM_CPU_FEAT_NR_BITS);
/* available subfunctions indicated via query / "test bit" */
static struct kvm_s390_vm_cpu_subfunc kvm_s390_available_subfunc;

static struct gmap_notifier gmap_notifier;
static struct gmap_notifier vsie_gmap_notifier;
debug_info_t *kvm_s390_dbf;

/* Section: not file related */
int kvm_arch_hardware_enable(void)
{
	/* every s390 is virtualization enabled ;-) */
	return 0;
}

static void kvm_gmap_notifier(struct gmap *gmap, unsigned long start,
			      unsigned long end);

/*
 * This callback is executed during stop_machine(). All CPUs are therefore
 * temporarily stopped. In order not to change guest behavior, we have to
 * disable preemption whenever we touch the epoch of kvm and the VCPUs,
 * so a CPU won't be stopped while calculating with the epoch.
 */
static int kvm_clock_sync(struct notifier_block *notifier, unsigned long val,
			  void *v)
{
	struct kvm *kvm;
	struct kvm_vcpu *vcpu;
	int i;
	unsigned long long *delta = v;

	list_for_each_entry(kvm, &vm_list, vm_list) {
		kvm->arch.epoch -= *delta;
		kvm_for_each_vcpu(i, vcpu, kvm) {
			vcpu->arch.sie_block->epoch -= *delta;
			if (vcpu->arch.cputm_enabled)
				vcpu->arch.cputm_start += *delta;
			if (vcpu->arch.vsie_block)
				vcpu->arch.vsie_block->epoch -= *delta;
		}
	}
	return NOTIFY_OK;
}

static struct notifier_block kvm_clock_notifier = {
	.notifier_call = kvm_clock_sync,
};

int kvm_arch_hardware_setup(void)
{
	gmap_notifier.notifier_call = kvm_gmap_notifier;
	gmap_register_pte_notifier(&gmap_notifier);
	vsie_gmap_notifier.notifier_call = kvm_s390_vsie_gmap_notifier;
	gmap_register_pte_notifier(&vsie_gmap_notifier);
	atomic_notifier_chain_register(&s390_epoch_delta_notifier,
				       &kvm_clock_notifier);
	return 0;
}

void kvm_arch_hardware_unsetup(void)
{
	gmap_unregister_pte_notifier(&gmap_notifier);
	gmap_unregister_pte_notifier(&vsie_gmap_notifier);
	atomic_notifier_chain_unregister(&s390_epoch_delta_notifier,
					 &kvm_clock_notifier);
}

static void allow_cpu_feat(unsigned long nr)
{
	set_bit_inv(nr, kvm_s390_available_cpu_feat);
}

static inline int plo_test_bit(unsigned char nr)
{
	register unsigned long r0 asm("0") = (unsigned long) nr | 0x100;
	int cc;

	asm volatile(
		/* Parameter registers are ignored for "test bit" */
		"	plo	0,0,0,0(0)\n"
		"	ipm	%0\n"
		"	srl	%0,28\n"
		: "=d" (cc)
		: "d" (r0)
		: "cc");
	return cc == 0;
}

static void kvm_s390_cpu_feat_init(void)
{
	int i;

	for (i = 0; i < 256; ++i) {
		if (plo_test_bit(i))
			kvm_s390_available_subfunc.plo[i >> 3] |= 0x80 >> (i & 7);
	}

	if (test_facility(28)) /* TOD-clock steering */
		ptff(kvm_s390_available_subfunc.ptff,
		     sizeof(kvm_s390_available_subfunc.ptff),
		     PTFF_QAF);

	if (test_facility(17)) { /* MSA */
		__cpacf_query(CPACF_KMAC, (cpacf_mask_t *)
			      kvm_s390_available_subfunc.kmac);
		__cpacf_query(CPACF_KMC, (cpacf_mask_t *)
			      kvm_s390_available_subfunc.kmc);
		__cpacf_query(CPACF_KM, (cpacf_mask_t *)
			      kvm_s390_available_subfunc.km);
		__cpacf_query(CPACF_KIMD, (cpacf_mask_t *)
			      kvm_s390_available_subfunc.kimd);
		__cpacf_query(CPACF_KLMD, (cpacf_mask_t *)
			      kvm_s390_available_subfunc.klmd);
	}
	if (test_facility(76)) /* MSA3 */
		__cpacf_query(CPACF_PCKMO, (cpacf_mask_t *)
			      kvm_s390_available_subfunc.pckmo);
	if (test_facility(77)) { /* MSA4 */
		__cpacf_query(CPACF_KMCTR, (cpacf_mask_t *)
			      kvm_s390_available_subfunc.kmctr);
		__cpacf_query(CPACF_KMF, (cpacf_mask_t *)
			      kvm_s390_available_subfunc.kmf);
		__cpacf_query(CPACF_KMO, (cpacf_mask_t *)
			      kvm_s390_available_subfunc.kmo);
		__cpacf_query(CPACF_PCC, (cpacf_mask_t *)
			      kvm_s390_available_subfunc.pcc);
	}
	if (test_facility(57)) /* MSA5 */
		__cpacf_query(CPACF_PRNO, (cpacf_mask_t *)
			      kvm_s390_available_subfunc.ppno);

	if (test_facility(146)) /* MSA8 */
		__cpacf_query(CPACF_KMA, (cpacf_mask_t *)
			      kvm_s390_available_subfunc.kma);

	if (MACHINE_HAS_ESOP)
		allow_cpu_feat(KVM_S390_VM_CPU_FEAT_ESOP);
	/*
	 * We need SIE support, ESOP (PROT_READ protection for gmap_shadow),
	 * 64bit SCAO (SCA passthrough) and IDTE (for gmap_shadow unshadowing).
	 */
	if (!sclp.has_sief2 || !MACHINE_HAS_ESOP || !sclp.has_64bscao ||
	    !test_facility(3) || !nested)
		return;
	allow_cpu_feat(KVM_S390_VM_CPU_FEAT_SIEF2);
	if (sclp.has_64bscao)
		allow_cpu_feat(KVM_S390_VM_CPU_FEAT_64BSCAO);
	if (sclp.has_siif)
		allow_cpu_feat(KVM_S390_VM_CPU_FEAT_SIIF);
	if (sclp.has_gpere)
		allow_cpu_feat(KVM_S390_VM_CPU_FEAT_GPERE);
	if (sclp.has_gsls)
		allow_cpu_feat(KVM_S390_VM_CPU_FEAT_GSLS);
	if (sclp.has_ib)
		allow_cpu_feat(KVM_S390_VM_CPU_FEAT_IB);
	if (sclp.has_cei)
		allow_cpu_feat(KVM_S390_VM_CPU_FEAT_CEI);
	if (sclp.has_ibs)
		allow_cpu_feat(KVM_S390_VM_CPU_FEAT_IBS);
	if (sclp.has_kss)
		allow_cpu_feat(KVM_S390_VM_CPU_FEAT_KSS);
	/*
	 * KVM_S390_VM_CPU_FEAT_SKEY: Wrong shadow of PTE.I bits will make
	 * all skey handling functions read/set the skey from the PGSTE
	 * instead of the real storage key.
	 *
	 * KVM_S390_VM_CPU_FEAT_CMMA: Wrong shadow of PTE.I bits will make
	 * pages being detected as preserved although they are resident.
	 *
	 * KVM_S390_VM_CPU_FEAT_PFMFI: Wrong shadow of PTE.I bits will
	 * have the same effect as for KVM_S390_VM_CPU_FEAT_SKEY.
	 *
	 * For KVM_S390_VM_CPU_FEAT_SKEY, KVM_S390_VM_CPU_FEAT_CMMA and
	 * KVM_S390_VM_CPU_FEAT_PFMFI, all PTE.I and PGSTE bits have to be
	 * correctly shadowed. We can do that for the PGSTE but not for PTE.I.
	 *
	 * KVM_S390_VM_CPU_FEAT_SIGPIF: Wrong SCB addresses in the SCA. We
	 * cannot easily shadow the SCA because of the ipte lock.
	 */
}

int kvm_arch_init(void *opaque)
{
	kvm_s390_dbf = debug_register("kvm-trace", 32, 1, 7 * sizeof(long));
	if (!kvm_s390_dbf)
		return -ENOMEM;

	if (debug_register_view(kvm_s390_dbf, &debug_sprintf_view)) {
		debug_unregister(kvm_s390_dbf);
		return -ENOMEM;
	}

	kvm_s390_cpu_feat_init();

	/* Register floating interrupt controller interface. */
	return kvm_register_device_ops(&kvm_flic_ops, KVM_DEV_TYPE_FLIC);
}

void kvm_arch_exit(void)
{
	debug_unregister(kvm_s390_dbf);
}

/* Section: device related */
long kvm_arch_dev_ioctl(struct file *filp,
			unsigned int ioctl, unsigned long arg)
{
	if (ioctl == KVM_S390_ENABLE_SIE)
		return s390_enable_sie();
	return -EINVAL;
}

int kvm_vm_ioctl_check_extension(struct kvm *kvm, long ext)
{
	int r;

	switch (ext) {
	case KVM_CAP_S390_PSW:
	case KVM_CAP_S390_GMAP:
	case KVM_CAP_SYNC_MMU:
#ifdef CONFIG_KVM_S390_UCONTROL
	case KVM_CAP_S390_UCONTROL:
#endif
	case KVM_CAP_ASYNC_PF:
	case KVM_CAP_SYNC_REGS:
	case KVM_CAP_ONE_REG:
	case KVM_CAP_ENABLE_CAP:
	case KVM_CAP_S390_CSS_SUPPORT:
	case KVM_CAP_IOEVENTFD:
	case KVM_CAP_DEVICE_CTRL:
	case KVM_CAP_ENABLE_CAP_VM:
	case KVM_CAP_S390_IRQCHIP:
	case KVM_CAP_VM_ATTRIBUTES:
	case KVM_CAP_MP_STATE:
	case KVM_CAP_IMMEDIATE_EXIT:
	case KVM_CAP_S390_INJECT_IRQ:
	case KVM_CAP_S390_USER_SIGP:
	case KVM_CAP_S390_USER_STSI:
	case KVM_CAP_S390_SKEYS:
	case KVM_CAP_S390_IRQ_STATE:
	case KVM_CAP_S390_USER_INSTR0:
	case KVM_CAP_S390_CMMA_MIGRATION:
	case KVM_CAP_S390_AIS:
	case KVM_CAP_S390_AIS_MIGRATION:
		r = 1;
		break;
	case KVM_CAP_S390_MEM_OP:
		r = MEM_OP_MAX_SIZE;
		break;
	case KVM_CAP_NR_VCPUS:
	case KVM_CAP_MAX_VCPUS:
		r = KVM_S390_BSCA_CPU_SLOTS;
		if (!kvm_s390_use_sca_entries())
			r = KVM_MAX_VCPUS;
		else if (sclp.has_esca && sclp.has_64bscao)
			r = KVM_S390_ESCA_CPU_SLOTS;
		break;
	case KVM_CAP_NR_MEMSLOTS:
		r = KVM_USER_MEM_SLOTS;
		break;
	case KVM_CAP_S390_COW:
		r = MACHINE_HAS_ESOP;
		break;
	case KVM_CAP_S390_VECTOR_REGISTERS:
		r = MACHINE_HAS_VX;
		break;
	case KVM_CAP_S390_RI:
		r = test_facility(64);
		break;
	case KVM_CAP_S390_GS:
		r = test_facility(133);
		break;
	case KVM_CAP_S390_BPB:
		r = test_facility(82);
		break;
	default:
		r = 0;
	}
	return r;
}

static void kvm_s390_sync_dirty_log(struct kvm *kvm,
					struct kvm_memory_slot *memslot)
{
	gfn_t cur_gfn, last_gfn;
	unsigned long address;
	struct gmap *gmap = kvm->arch.gmap;

	/* Loop over all guest pages */
	last_gfn = memslot->base_gfn + memslot->npages;
	for (cur_gfn = memslot->base_gfn; cur_gfn <= last_gfn; cur_gfn++) {
		address = gfn_to_hva_memslot(memslot, cur_gfn);

		if (test_and_clear_guest_dirty(gmap->mm, address))
			mark_page_dirty(kvm, cur_gfn);
		if (fatal_signal_pending(current))
			return;
		cond_resched();
	}
}

/* Section: vm related */
static void sca_del_vcpu(struct kvm_vcpu *vcpu);

/*
 * Get (and clear) the dirty memory log for a memory slot.
 */
int kvm_vm_ioctl_get_dirty_log(struct kvm *kvm,
			       struct kvm_dirty_log *log)
{
	int r;
	unsigned long n;
	struct kvm_memslots *slots;
	struct kvm_memory_slot *memslot;
	int is_dirty = 0;

	if (kvm_is_ucontrol(kvm))
		return -EINVAL;

	mutex_lock(&kvm->slots_lock);

	r = -EINVAL;
	if (log->slot >= KVM_USER_MEM_SLOTS)
		goto out;

	slots = kvm_memslots(kvm);
	memslot = id_to_memslot(slots, log->slot);
	r = -ENOENT;
	if (!memslot->dirty_bitmap)
		goto out;

	kvm_s390_sync_dirty_log(kvm, memslot);
	r = kvm_get_dirty_log(kvm, log, &is_dirty);
	if (r)
		goto out;

	/* Clear the dirty log */
	if (is_dirty) {
		n = kvm_dirty_bitmap_bytes(memslot);
		memset(memslot->dirty_bitmap, 0, n);
	}
	r = 0;
out:
	mutex_unlock(&kvm->slots_lock);
	return r;
}

static void icpt_operexc_on_all_vcpus(struct kvm *kvm)
{
	unsigned int i;
	struct kvm_vcpu *vcpu;

	kvm_for_each_vcpu(i, vcpu, kvm) {
		kvm_s390_sync_request(KVM_REQ_ICPT_OPEREXC, vcpu);
	}
}

static int kvm_vm_ioctl_enable_cap(struct kvm *kvm, struct kvm_enable_cap *cap)
{
	int r;

	if (cap->flags)
		return -EINVAL;

	switch (cap->cap) {
	case KVM_CAP_S390_IRQCHIP:
		VM_EVENT(kvm, 3, "%s", "ENABLE: CAP_S390_IRQCHIP");
		kvm->arch.use_irqchip = 1;
		r = 0;
		break;
	case KVM_CAP_S390_USER_SIGP:
		VM_EVENT(kvm, 3, "%s", "ENABLE: CAP_S390_USER_SIGP");
		kvm->arch.user_sigp = 1;
		r = 0;
		break;
	case KVM_CAP_S390_VECTOR_REGISTERS:
		mutex_lock(&kvm->lock);
		if (kvm->created_vcpus) {
			r = -EBUSY;
		} else if (MACHINE_HAS_VX) {
			set_kvm_facility(kvm->arch.model.fac_mask, 129);
			set_kvm_facility(kvm->arch.model.fac_list, 129);
			if (test_facility(134)) {
				set_kvm_facility(kvm->arch.model.fac_mask, 134);
				set_kvm_facility(kvm->arch.model.fac_list, 134);
			}
			if (test_facility(135)) {
				set_kvm_facility(kvm->arch.model.fac_mask, 135);
				set_kvm_facility(kvm->arch.model.fac_list, 135);
			}
			r = 0;
		} else
			r = -EINVAL;
		mutex_unlock(&kvm->lock);
		VM_EVENT(kvm, 3, "ENABLE: CAP_S390_VECTOR_REGISTERS %s",
			 r ? "(not available)" : "(success)");
		break;
	case KVM_CAP_S390_RI:
		r = -EINVAL;
		mutex_lock(&kvm->lock);
		if (kvm->created_vcpus) {
			r = -EBUSY;
		} else if (test_facility(64)) {
			set_kvm_facility(kvm->arch.model.fac_mask, 64);
			set_kvm_facility(kvm->arch.model.fac_list, 64);
			r = 0;
		}
		mutex_unlock(&kvm->lock);
		VM_EVENT(kvm, 3, "ENABLE: CAP_S390_RI %s",
			 r ? "(not available)" : "(success)");
		break;
	case KVM_CAP_S390_AIS:
		mutex_lock(&kvm->lock);
		if (kvm->created_vcpus) {
			r = -EBUSY;
		} else {
			set_kvm_facility(kvm->arch.model.fac_mask, 72);
			set_kvm_facility(kvm->arch.model.fac_list, 72);
			r = 0;
		}
		mutex_unlock(&kvm->lock);
		VM_EVENT(kvm, 3, "ENABLE: AIS %s",
			 r ? "(not available)" : "(success)");
		break;
	case KVM_CAP_S390_GS:
		r = -EINVAL;
		mutex_lock(&kvm->lock);
		if (kvm->created_vcpus) {
			r = -EBUSY;
		} else if (test_facility(133)) {
			set_kvm_facility(kvm->arch.model.fac_mask, 133);
			set_kvm_facility(kvm->arch.model.fac_list, 133);
			r = 0;
		}
		mutex_unlock(&kvm->lock);
		VM_EVENT(kvm, 3, "ENABLE: CAP_S390_GS %s",
			 r ? "(not available)" : "(success)");
		break;
	case KVM_CAP_S390_USER_STSI:
		VM_EVENT(kvm, 3, "%s", "ENABLE: CAP_S390_USER_STSI");
		kvm->arch.user_stsi = 1;
		r = 0;
		break;
	case KVM_CAP_S390_USER_INSTR0:
		VM_EVENT(kvm, 3, "%s", "ENABLE: CAP_S390_USER_INSTR0");
		kvm->arch.user_instr0 = 1;
		icpt_operexc_on_all_vcpus(kvm);
		r = 0;
		break;
	default:
		r = -EINVAL;
		break;
	}
	return r;
}

static int kvm_s390_get_mem_control(struct kvm *kvm, struct kvm_device_attr *attr)
{
	int ret;

	switch (attr->attr) {
	case KVM_S390_VM_MEM_LIMIT_SIZE:
		ret = 0;
		VM_EVENT(kvm, 3, "QUERY: max guest memory: %lu bytes",
			 kvm->arch.mem_limit);
		if (put_user(kvm->arch.mem_limit, (u64 __user *)attr->addr))
			ret = -EFAULT;
		break;
	default:
		ret = -ENXIO;
		break;
	}
	return ret;
}

static int kvm_s390_set_mem_control(struct kvm *kvm, struct kvm_device_attr *attr)
{
	int ret;
	unsigned int idx;
	switch (attr->attr) {
	case KVM_S390_VM_MEM_ENABLE_CMMA:
		ret = -ENXIO;
		if (!sclp.has_cmma)
			break;

		ret = -EBUSY;
		VM_EVENT(kvm, 3, "%s", "ENABLE: CMMA support");
		mutex_lock(&kvm->lock);
		if (!kvm->created_vcpus) {
			kvm->arch.use_cmma = 1;
			ret = 0;
		}
		mutex_unlock(&kvm->lock);
		break;
	case KVM_S390_VM_MEM_CLR_CMMA:
		ret = -ENXIO;
		if (!sclp.has_cmma)
			break;
		ret = -EINVAL;
		if (!kvm->arch.use_cmma)
			break;

		VM_EVENT(kvm, 3, "%s", "RESET: CMMA states");
		mutex_lock(&kvm->lock);
		idx = srcu_read_lock(&kvm->srcu);
		s390_reset_cmma(kvm->arch.gmap->mm);
		srcu_read_unlock(&kvm->srcu, idx);
		mutex_unlock(&kvm->lock);
		ret = 0;
		break;
	case KVM_S390_VM_MEM_LIMIT_SIZE: {
		unsigned long new_limit;

		if (kvm_is_ucontrol(kvm))
			return -EINVAL;

		if (get_user(new_limit, (u64 __user *)attr->addr))
			return -EFAULT;

		if (kvm->arch.mem_limit != KVM_S390_NO_MEM_LIMIT &&
		    new_limit > kvm->arch.mem_limit)
			return -E2BIG;

		if (!new_limit)
			return -EINVAL;

		/* gmap_create takes last usable address */
		if (new_limit != KVM_S390_NO_MEM_LIMIT)
			new_limit -= 1;

		ret = -EBUSY;
		mutex_lock(&kvm->lock);
		if (!kvm->created_vcpus) {
			/* gmap_create will round the limit up */
			struct gmap *new = gmap_create(current->mm, new_limit);

			if (!new) {
				ret = -ENOMEM;
			} else {
				gmap_remove(kvm->arch.gmap);
				new->private = kvm;
				kvm->arch.gmap = new;
				ret = 0;
			}
		}
		mutex_unlock(&kvm->lock);
		VM_EVENT(kvm, 3, "SET: max guest address: %lu", new_limit);
		VM_EVENT(kvm, 3, "New guest asce: 0x%pK",
			 (void *) kvm->arch.gmap->asce);
		break;
	}
	default:
		ret = -ENXIO;
		break;
	}
	return ret;
}

static void kvm_s390_vcpu_crypto_setup(struct kvm_vcpu *vcpu);

static int kvm_s390_vm_set_crypto(struct kvm *kvm, struct kvm_device_attr *attr)
{
	struct kvm_vcpu *vcpu;
	int i;

	if (!test_kvm_facility(kvm, 76))
		return -EINVAL;

	mutex_lock(&kvm->lock);
	switch (attr->attr) {
	case KVM_S390_VM_CRYPTO_ENABLE_AES_KW:
		get_random_bytes(
			kvm->arch.crypto.crycb->aes_wrapping_key_mask,
			sizeof(kvm->arch.crypto.crycb->aes_wrapping_key_mask));
		kvm->arch.crypto.aes_kw = 1;
		VM_EVENT(kvm, 3, "%s", "ENABLE: AES keywrapping support");
		break;
	case KVM_S390_VM_CRYPTO_ENABLE_DEA_KW:
		get_random_bytes(
			kvm->arch.crypto.crycb->dea_wrapping_key_mask,
			sizeof(kvm->arch.crypto.crycb->dea_wrapping_key_mask));
		kvm->arch.crypto.dea_kw = 1;
		VM_EVENT(kvm, 3, "%s", "ENABLE: DEA keywrapping support");
		break;
	case KVM_S390_VM_CRYPTO_DISABLE_AES_KW:
		kvm->arch.crypto.aes_kw = 0;
		memset(kvm->arch.crypto.crycb->aes_wrapping_key_mask, 0,
			sizeof(kvm->arch.crypto.crycb->aes_wrapping_key_mask));
		VM_EVENT(kvm, 3, "%s", "DISABLE: AES keywrapping support");
		break;
	case KVM_S390_VM_CRYPTO_DISABLE_DEA_KW:
		kvm->arch.crypto.dea_kw = 0;
		memset(kvm->arch.crypto.crycb->dea_wrapping_key_mask, 0,
			sizeof(kvm->arch.crypto.crycb->dea_wrapping_key_mask));
		VM_EVENT(kvm, 3, "%s", "DISABLE: DEA keywrapping support");
		break;
	default:
		mutex_unlock(&kvm->lock);
		return -ENXIO;
	}

	kvm_for_each_vcpu(i, vcpu, kvm) {
		kvm_s390_vcpu_crypto_setup(vcpu);
		exit_sie(vcpu);
	}
	mutex_unlock(&kvm->lock);
	return 0;
}

static void kvm_s390_sync_request_broadcast(struct kvm *kvm, int req)
{
	int cx;
	struct kvm_vcpu *vcpu;

	kvm_for_each_vcpu(cx, vcpu, kvm)
		kvm_s390_sync_request(req, vcpu);
}

/*
 * Must be called with kvm->srcu held to avoid races on memslots, and with
 * kvm->slots_lock to avoid races with ourselves and kvm_s390_vm_stop_migration.
 */
static int kvm_s390_vm_start_migration(struct kvm *kvm)
{
	struct kvm_s390_migration_state *mgs;
	struct kvm_memory_slot *ms;
	/* should be the only one */
	struct kvm_memslots *slots;
	unsigned long ram_pages;
	int slotnr;

	/* migration mode already enabled */
	if (kvm->arch.migration_state)
		return 0;

	slots = kvm_memslots(kvm);
	if (!slots || !slots->used_slots)
		return -EINVAL;

	mgs = kzalloc(sizeof(*mgs), GFP_KERNEL);
	if (!mgs)
		return -ENOMEM;
	kvm->arch.migration_state = mgs;

	if (kvm->arch.use_cmma) {
		/*
		 * Get the first slot. They are reverse sorted by base_gfn, so
		 * the first slot is also the one at the end of the address
		 * space. We have verified above that at least one slot is
		 * present.
		 */
		ms = slots->memslots;
		/* round up so we only use full longs */
		ram_pages = roundup(ms->base_gfn + ms->npages, BITS_PER_LONG);
		/* allocate enough bytes to store all the bits */
		mgs->pgste_bitmap = vmalloc(ram_pages / 8);
		if (!mgs->pgste_bitmap) {
			kfree(mgs);
			kvm->arch.migration_state = NULL;
			return -ENOMEM;
		}

		mgs->bitmap_size = ram_pages;
		atomic64_set(&mgs->dirty_pages, ram_pages);
		/* mark all the pages in active slots as dirty */
		for (slotnr = 0; slotnr < slots->used_slots; slotnr++) {
			ms = slots->memslots + slotnr;
			bitmap_set(mgs->pgste_bitmap, ms->base_gfn, ms->npages);
		}

		kvm_s390_sync_request_broadcast(kvm, KVM_REQ_START_MIGRATION);
	}
	return 0;
}

/*
 * Must be called with kvm->slots_lock to avoid races with ourselves and
 * kvm_s390_vm_start_migration.
 */
static int kvm_s390_vm_stop_migration(struct kvm *kvm)
{
	struct kvm_s390_migration_state *mgs;

	/* migration mode already disabled */
	if (!kvm->arch.migration_state)
		return 0;
	mgs = kvm->arch.migration_state;
	kvm->arch.migration_state = NULL;

	if (kvm->arch.use_cmma) {
		kvm_s390_sync_request_broadcast(kvm, KVM_REQ_STOP_MIGRATION);
		/* We have to wait for the essa emulation to finish */
		synchronize_srcu(&kvm->srcu);
		vfree(mgs->pgste_bitmap);
	}
	kfree(mgs);
	return 0;
}

static int kvm_s390_vm_set_migration(struct kvm *kvm,
				     struct kvm_device_attr *attr)
{
	int res = -ENXIO;

	mutex_lock(&kvm->slots_lock);
	switch (attr->attr) {
	case KVM_S390_VM_MIGRATION_START:
		res = kvm_s390_vm_start_migration(kvm);
		break;
	case KVM_S390_VM_MIGRATION_STOP:
		res = kvm_s390_vm_stop_migration(kvm);
		break;
	default:
		break;
	}
	mutex_unlock(&kvm->slots_lock);

	return res;
}

static int kvm_s390_vm_get_migration(struct kvm *kvm,
				     struct kvm_device_attr *attr)
{
	u64 mig = (kvm->arch.migration_state != NULL);

	if (attr->attr != KVM_S390_VM_MIGRATION_STATUS)
		return -ENXIO;

	if (copy_to_user((void __user *)attr->addr, &mig, sizeof(mig)))
		return -EFAULT;
	return 0;
}

static int kvm_s390_set_tod_ext(struct kvm *kvm, struct kvm_device_attr *attr)
{
	struct kvm_s390_vm_tod_clock gtod;

	if (copy_from_user(&gtod, (void __user *)attr->addr, sizeof(gtod)))
		return -EFAULT;

	if (test_kvm_facility(kvm, 139))
		kvm_s390_set_tod_clock_ext(kvm, &gtod);
	else if (gtod.epoch_idx == 0)
		kvm_s390_set_tod_clock(kvm, gtod.tod);
	else
		return -EINVAL;

	VM_EVENT(kvm, 3, "SET: TOD extension: 0x%x, TOD base: 0x%llx",
		gtod.epoch_idx, gtod.tod);

	return 0;
}

static int kvm_s390_set_tod_high(struct kvm *kvm, struct kvm_device_attr *attr)
{
	u8 gtod_high;

	if (copy_from_user(&gtod_high, (void __user *)attr->addr,
					   sizeof(gtod_high)))
		return -EFAULT;

	if (gtod_high != 0)
		return -EINVAL;
	VM_EVENT(kvm, 3, "SET: TOD extension: 0x%x", gtod_high);

	return 0;
}

static int kvm_s390_set_tod_low(struct kvm *kvm, struct kvm_device_attr *attr)
{
	u64 gtod;

	if (copy_from_user(&gtod, (void __user *)attr->addr, sizeof(gtod)))
		return -EFAULT;

	kvm_s390_set_tod_clock(kvm, gtod);
	VM_EVENT(kvm, 3, "SET: TOD base: 0x%llx", gtod);
	return 0;
}

static int kvm_s390_set_tod(struct kvm *kvm, struct kvm_device_attr *attr)
{
	int ret;

	if (attr->flags)
		return -EINVAL;

	switch (attr->attr) {
	case KVM_S390_VM_TOD_EXT:
		ret = kvm_s390_set_tod_ext(kvm, attr);
		break;
	case KVM_S390_VM_TOD_HIGH:
		ret = kvm_s390_set_tod_high(kvm, attr);
		break;
	case KVM_S390_VM_TOD_LOW:
		ret = kvm_s390_set_tod_low(kvm, attr);
		break;
	default:
		ret = -ENXIO;
		break;
	}
	return ret;
}

static void kvm_s390_get_tod_clock_ext(struct kvm *kvm,
					struct kvm_s390_vm_tod_clock *gtod)
{
	struct kvm_s390_tod_clock_ext htod;

	preempt_disable();

	get_tod_clock_ext((char *)&htod);

	gtod->tod = htod.tod + kvm->arch.epoch;
	gtod->epoch_idx = htod.epoch_idx + kvm->arch.epdx;

	if (gtod->tod < htod.tod)
		gtod->epoch_idx += 1;

	preempt_enable();
}

static int kvm_s390_get_tod_ext(struct kvm *kvm, struct kvm_device_attr *attr)
{
	struct kvm_s390_vm_tod_clock gtod;

	memset(&gtod, 0, sizeof(gtod));

	if (test_kvm_facility(kvm, 139))
		kvm_s390_get_tod_clock_ext(kvm, &gtod);
	else
		gtod.tod = kvm_s390_get_tod_clock_fast(kvm);

	if (copy_to_user((void __user *)attr->addr, &gtod, sizeof(gtod)))
		return -EFAULT;

	VM_EVENT(kvm, 3, "QUERY: TOD extension: 0x%x, TOD base: 0x%llx",
		gtod.epoch_idx, gtod.tod);
	return 0;
}

static int kvm_s390_get_tod_high(struct kvm *kvm, struct kvm_device_attr *attr)
{
	u8 gtod_high = 0;

	if (copy_to_user((void __user *)attr->addr, &gtod_high,
					 sizeof(gtod_high)))
		return -EFAULT;
	VM_EVENT(kvm, 3, "QUERY: TOD extension: 0x%x", gtod_high);

	return 0;
}

static int kvm_s390_get_tod_low(struct kvm *kvm, struct kvm_device_attr *attr)
{
	u64 gtod;

	gtod = kvm_s390_get_tod_clock_fast(kvm);
	if (copy_to_user((void __user *)attr->addr, &gtod, sizeof(gtod)))
		return -EFAULT;
	VM_EVENT(kvm, 3, "QUERY: TOD base: 0x%llx", gtod);

	return 0;
}

static int kvm_s390_get_tod(struct kvm *kvm, struct kvm_device_attr *attr)
{
	int ret;

	if (attr->flags)
		return -EINVAL;

	switch (attr->attr) {
	case KVM_S390_VM_TOD_EXT:
		ret = kvm_s390_get_tod_ext(kvm, attr);
		break;
	case KVM_S390_VM_TOD_HIGH:
		ret = kvm_s390_get_tod_high(kvm, attr);
		break;
	case KVM_S390_VM_TOD_LOW:
		ret = kvm_s390_get_tod_low(kvm, attr);
		break;
	default:
		ret = -ENXIO;
		break;
	}
	return ret;
}

static int kvm_s390_set_processor(struct kvm *kvm, struct kvm_device_attr *attr)
{
	struct kvm_s390_vm_cpu_processor *proc;
	u16 lowest_ibc, unblocked_ibc;
	int ret = 0;

	mutex_lock(&kvm->lock);
	if (kvm->created_vcpus) {
		ret = -EBUSY;
		goto out;
	}
	proc = kzalloc(sizeof(*proc), GFP_KERNEL);
	if (!proc) {
		ret = -ENOMEM;
		goto out;
	}
	if (!copy_from_user(proc, (void __user *)attr->addr,
			    sizeof(*proc))) {
		kvm->arch.model.cpuid = proc->cpuid;
		lowest_ibc = sclp.ibc >> 16 & 0xfff;
		unblocked_ibc = sclp.ibc & 0xfff;
		if (lowest_ibc && proc->ibc) {
			if (proc->ibc > unblocked_ibc)
				kvm->arch.model.ibc = unblocked_ibc;
			else if (proc->ibc < lowest_ibc)
				kvm->arch.model.ibc = lowest_ibc;
			else
				kvm->arch.model.ibc = proc->ibc;
		}
		memcpy(kvm->arch.model.fac_list, proc->fac_list,
		       S390_ARCH_FAC_LIST_SIZE_BYTE);
		VM_EVENT(kvm, 3, "SET: guest ibc: 0x%4.4x, guest cpuid: 0x%16.16llx",
			 kvm->arch.model.ibc,
			 kvm->arch.model.cpuid);
		VM_EVENT(kvm, 3, "SET: guest faclist: 0x%16.16llx.%16.16llx.%16.16llx",
			 kvm->arch.model.fac_list[0],
			 kvm->arch.model.fac_list[1],
			 kvm->arch.model.fac_list[2]);
	} else
		ret = -EFAULT;
	kfree(proc);
out:
	mutex_unlock(&kvm->lock);
	return ret;
}

static int kvm_s390_set_processor_feat(struct kvm *kvm,
				       struct kvm_device_attr *attr)
{
	struct kvm_s390_vm_cpu_feat data;

	if (copy_from_user(&data, (void __user *)attr->addr, sizeof(data)))
		return -EFAULT;
	if (!bitmap_subset((unsigned long *) data.feat,
			   kvm_s390_available_cpu_feat,
			   KVM_S390_VM_CPU_FEAT_NR_BITS))
		return -EINVAL;

	mutex_lock(&kvm->lock);
	if (kvm->created_vcpus) {
		mutex_unlock(&kvm->lock);
		return -EBUSY;
	}
	bitmap_copy(kvm->arch.cpu_feat, (unsigned long *) data.feat,
		    KVM_S390_VM_CPU_FEAT_NR_BITS);
	mutex_unlock(&kvm->lock);
	VM_EVENT(kvm, 3, "SET: guest feat: 0x%16.16llx.0x%16.16llx.0x%16.16llx",
			 data.feat[0],
			 data.feat[1],
			 data.feat[2]);
	return 0;
}

static int kvm_s390_set_processor_subfunc(struct kvm *kvm,
					  struct kvm_device_attr *attr)
{
	/*
	 * Once supported by kernel + hw, we have to store the subfunctions
	 * in kvm->arch and remember that user space configured them.
	 */
	return -ENXIO;
}

static int kvm_s390_set_cpu_model(struct kvm *kvm, struct kvm_device_attr *attr)
{
	int ret = -ENXIO;

	switch (attr->attr) {
	case KVM_S390_VM_CPU_PROCESSOR:
		ret = kvm_s390_set_processor(kvm, attr);
		break;
	case KVM_S390_VM_CPU_PROCESSOR_FEAT:
		ret = kvm_s390_set_processor_feat(kvm, attr);
		break;
	case KVM_S390_VM_CPU_PROCESSOR_SUBFUNC:
		ret = kvm_s390_set_processor_subfunc(kvm, attr);
		break;
	}
	return ret;
}

static int kvm_s390_get_processor(struct kvm *kvm, struct kvm_device_attr *attr)
{
	struct kvm_s390_vm_cpu_processor *proc;
	int ret = 0;

	proc = kzalloc(sizeof(*proc), GFP_KERNEL);
	if (!proc) {
		ret = -ENOMEM;
		goto out;
	}
	proc->cpuid = kvm->arch.model.cpuid;
	proc->ibc = kvm->arch.model.ibc;
	memcpy(&proc->fac_list, kvm->arch.model.fac_list,
	       S390_ARCH_FAC_LIST_SIZE_BYTE);
	VM_EVENT(kvm, 3, "GET: guest ibc: 0x%4.4x, guest cpuid: 0x%16.16llx",
		 kvm->arch.model.ibc,
		 kvm->arch.model.cpuid);
	VM_EVENT(kvm, 3, "GET: guest faclist: 0x%16.16llx.%16.16llx.%16.16llx",
		 kvm->arch.model.fac_list[0],
		 kvm->arch.model.fac_list[1],
		 kvm->arch.model.fac_list[2]);
	if (copy_to_user((void __user *)attr->addr, proc, sizeof(*proc)))
		ret = -EFAULT;
	kfree(proc);
out:
	return ret;
}

static int kvm_s390_get_machine(struct kvm *kvm, struct kvm_device_attr *attr)
{
	struct kvm_s390_vm_cpu_machine *mach;
	int ret = 0;

	mach = kzalloc(sizeof(*mach), GFP_KERNEL);
	if (!mach) {
		ret = -ENOMEM;
		goto out;
	}
	get_cpu_id((struct cpuid *) &mach->cpuid);
	mach->ibc = sclp.ibc;
	memcpy(&mach->fac_mask, kvm->arch.model.fac_mask,
	       S390_ARCH_FAC_LIST_SIZE_BYTE);
	memcpy((unsigned long *)&mach->fac_list, S390_lowcore.stfle_fac_list,
	       sizeof(S390_lowcore.stfle_fac_list));
	VM_EVENT(kvm, 3, "GET: host ibc:  0x%4.4x, host cpuid:  0x%16.16llx",
		 kvm->arch.model.ibc,
		 kvm->arch.model.cpuid);
	VM_EVENT(kvm, 3, "GET: host facmask:  0x%16.16llx.%16.16llx.%16.16llx",
		 mach->fac_mask[0],
		 mach->fac_mask[1],
		 mach->fac_mask[2]);
	VM_EVENT(kvm, 3, "GET: host faclist:  0x%16.16llx.%16.16llx.%16.16llx",
		 mach->fac_list[0],
		 mach->fac_list[1],
		 mach->fac_list[2]);
	if (copy_to_user((void __user *)attr->addr, mach, sizeof(*mach)))
		ret = -EFAULT;
	kfree(mach);
out:
	return ret;
}

static int kvm_s390_get_processor_feat(struct kvm *kvm,
				       struct kvm_device_attr *attr)
{
	struct kvm_s390_vm_cpu_feat data;

	bitmap_copy((unsigned long *) data.feat, kvm->arch.cpu_feat,
		    KVM_S390_VM_CPU_FEAT_NR_BITS);
	if (copy_to_user((void __user *)attr->addr, &data, sizeof(data)))
		return -EFAULT;
	VM_EVENT(kvm, 3, "GET: guest feat: 0x%16.16llx.0x%16.16llx.0x%16.16llx",
			 data.feat[0],
			 data.feat[1],
			 data.feat[2]);
	return 0;
}

static int kvm_s390_get_machine_feat(struct kvm *kvm,
				     struct kvm_device_attr *attr)
{
	struct kvm_s390_vm_cpu_feat data;

	bitmap_copy((unsigned long *) data.feat,
		    kvm_s390_available_cpu_feat,
		    KVM_S390_VM_CPU_FEAT_NR_BITS);
	if (copy_to_user((void __user *)attr->addr, &data, sizeof(data)))
		return -EFAULT;
	VM_EVENT(kvm, 3, "GET: host feat:  0x%16.16llx.0x%16.16llx.0x%16.16llx",
			 data.feat[0],
			 data.feat[1],
			 data.feat[2]);
	return 0;
}

static int kvm_s390_get_processor_subfunc(struct kvm *kvm,
					  struct kvm_device_attr *attr)
{
	/*
	 * Once we can actually configure subfunctions (kernel + hw support),
	 * we have to check if they were already set by user space, if so copy
	 * them from kvm->arch.
	 */
	return -ENXIO;
}

static int kvm_s390_get_machine_subfunc(struct kvm *kvm,
					struct kvm_device_attr *attr)
{
	if (copy_to_user((void __user *)attr->addr, &kvm_s390_available_subfunc,
	    sizeof(struct kvm_s390_vm_cpu_subfunc)))
		return -EFAULT;
	return 0;
}
static int kvm_s390_get_cpu_model(struct kvm *kvm, struct kvm_device_attr *attr)
{
	int ret = -ENXIO;

	switch (attr->attr) {
	case KVM_S390_VM_CPU_PROCESSOR:
		ret = kvm_s390_get_processor(kvm, attr);
		break;
	case KVM_S390_VM_CPU_MACHINE:
		ret = kvm_s390_get_machine(kvm, attr);
		break;
	case KVM_S390_VM_CPU_PROCESSOR_FEAT:
		ret = kvm_s390_get_processor_feat(kvm, attr);
		break;
	case KVM_S390_VM_CPU_MACHINE_FEAT:
		ret = kvm_s390_get_machine_feat(kvm, attr);
		break;
	case KVM_S390_VM_CPU_PROCESSOR_SUBFUNC:
		ret = kvm_s390_get_processor_subfunc(kvm, attr);
		break;
	case KVM_S390_VM_CPU_MACHINE_SUBFUNC:
		ret = kvm_s390_get_machine_subfunc(kvm, attr);
		break;
	}
	return ret;
}

static int kvm_s390_vm_set_attr(struct kvm *kvm, struct kvm_device_attr *attr)
{
	int ret;

	switch (attr->group) {
	case KVM_S390_VM_MEM_CTRL:
		ret = kvm_s390_set_mem_control(kvm, attr);
		break;
	case KVM_S390_VM_TOD:
		ret = kvm_s390_set_tod(kvm, attr);
		break;
	case KVM_S390_VM_CPU_MODEL:
		ret = kvm_s390_set_cpu_model(kvm, attr);
		break;
	case KVM_S390_VM_CRYPTO:
		ret = kvm_s390_vm_set_crypto(kvm, attr);
		break;
	case KVM_S390_VM_MIGRATION:
		ret = kvm_s390_vm_set_migration(kvm, attr);
		break;
	default:
		ret = -ENXIO;
		break;
	}

	return ret;
}

static int kvm_s390_vm_get_attr(struct kvm *kvm, struct kvm_device_attr *attr)
{
	int ret;

	switch (attr->group) {
	case KVM_S390_VM_MEM_CTRL:
		ret = kvm_s390_get_mem_control(kvm, attr);
		break;
	case KVM_S390_VM_TOD:
		ret = kvm_s390_get_tod(kvm, attr);
		break;
	case KVM_S390_VM_CPU_MODEL:
		ret = kvm_s390_get_cpu_model(kvm, attr);
		break;
	case KVM_S390_VM_MIGRATION:
		ret = kvm_s390_vm_get_migration(kvm, attr);
		break;
	default:
		ret = -ENXIO;
		break;
	}

	return ret;
}

static int kvm_s390_vm_has_attr(struct kvm *kvm, struct kvm_device_attr *attr)
{
	int ret;

	switch (attr->group) {
	case KVM_S390_VM_MEM_CTRL:
		switch (attr->attr) {
		case KVM_S390_VM_MEM_ENABLE_CMMA:
		case KVM_S390_VM_MEM_CLR_CMMA:
			ret = sclp.has_cmma ? 0 : -ENXIO;
			break;
		case KVM_S390_VM_MEM_LIMIT_SIZE:
			ret = 0;
			break;
		default:
			ret = -ENXIO;
			break;
		}
		break;
	case KVM_S390_VM_TOD:
		switch (attr->attr) {
		case KVM_S390_VM_TOD_LOW:
		case KVM_S390_VM_TOD_HIGH:
			ret = 0;
			break;
		default:
			ret = -ENXIO;
			break;
		}
		break;
	case KVM_S390_VM_CPU_MODEL:
		switch (attr->attr) {
		case KVM_S390_VM_CPU_PROCESSOR:
		case KVM_S390_VM_CPU_MACHINE:
		case KVM_S390_VM_CPU_PROCESSOR_FEAT:
		case KVM_S390_VM_CPU_MACHINE_FEAT:
		case KVM_S390_VM_CPU_MACHINE_SUBFUNC:
			ret = 0;
			break;
		/* configuring subfunctions is not supported yet */
		case KVM_S390_VM_CPU_PROCESSOR_SUBFUNC:
		default:
			ret = -ENXIO;
			break;
		}
		break;
	case KVM_S390_VM_CRYPTO:
		switch (attr->attr) {
		case KVM_S390_VM_CRYPTO_ENABLE_AES_KW:
		case KVM_S390_VM_CRYPTO_ENABLE_DEA_KW:
		case KVM_S390_VM_CRYPTO_DISABLE_AES_KW:
		case KVM_S390_VM_CRYPTO_DISABLE_DEA_KW:
			ret = 0;
			break;
		default:
			ret = -ENXIO;
			break;
		}
		break;
	case KVM_S390_VM_MIGRATION:
		ret = 0;
		break;
	default:
		ret = -ENXIO;
		break;
	}

	return ret;
}

static long kvm_s390_get_skeys(struct kvm *kvm, struct kvm_s390_skeys *args)
{
	uint8_t *keys;
	uint64_t hva;
	int srcu_idx, i, r = 0;

	if (args->flags != 0)
		return -EINVAL;

	/* Is this guest using storage keys? */
	if (!mm_use_skey(current->mm))
		return KVM_S390_GET_SKEYS_NONE;

	/* Enforce sane limit on memory allocation */
	if (args->count < 1 || args->count > KVM_S390_SKEYS_MAX)
		return -EINVAL;

	keys = kvmalloc_array(args->count, sizeof(uint8_t), GFP_KERNEL);
	if (!keys)
		return -ENOMEM;

	down_read(&current->mm->mmap_sem);
	srcu_idx = srcu_read_lock(&kvm->srcu);
	for (i = 0; i < args->count; i++) {
		hva = gfn_to_hva(kvm, args->start_gfn + i);
		if (kvm_is_error_hva(hva)) {
			r = -EFAULT;
			break;
		}

		r = get_guest_storage_key(current->mm, hva, &keys[i]);
		if (r)
			break;
	}
	srcu_read_unlock(&kvm->srcu, srcu_idx);
	up_read(&current->mm->mmap_sem);

	if (!r) {
		r = copy_to_user((uint8_t __user *)args->skeydata_addr, keys,
				 sizeof(uint8_t) * args->count);
		if (r)
			r = -EFAULT;
	}

	kvfree(keys);
	return r;
}

static long kvm_s390_set_skeys(struct kvm *kvm, struct kvm_s390_skeys *args)
{
	uint8_t *keys;
	uint64_t hva;
	int srcu_idx, i, r = 0;

	if (args->flags != 0)
		return -EINVAL;

	/* Enforce sane limit on memory allocation */
	if (args->count < 1 || args->count > KVM_S390_SKEYS_MAX)
		return -EINVAL;

	keys = kvmalloc_array(args->count, sizeof(uint8_t), GFP_KERNEL);
	if (!keys)
		return -ENOMEM;

	r = copy_from_user(keys, (uint8_t __user *)args->skeydata_addr,
			   sizeof(uint8_t) * args->count);
	if (r) {
		r = -EFAULT;
		goto out;
	}

	/* Enable storage key handling for the guest */
	r = s390_enable_skey();
	if (r)
		goto out;

	down_read(&current->mm->mmap_sem);
	srcu_idx = srcu_read_lock(&kvm->srcu);
	for (i = 0; i < args->count; i++) {
		hva = gfn_to_hva(kvm, args->start_gfn + i);
		if (kvm_is_error_hva(hva)) {
			r = -EFAULT;
			break;
		}

		/* Lowest order bit is reserved */
		if (keys[i] & 0x01) {
			r = -EINVAL;
			break;
		}

		r = set_guest_storage_key(current->mm, hva, keys[i], 0);
		if (r)
			break;
	}
	srcu_read_unlock(&kvm->srcu, srcu_idx);
	up_read(&current->mm->mmap_sem);
out:
	kvfree(keys);
	return r;
}

/*
 * Base address and length must be sent at the start of each block, therefore
 * it's cheaper to send some clean data, as long as it's less than the size of
 * two longs.
 */
#define KVM_S390_MAX_BIT_DISTANCE (2 * sizeof(void *))
/* for consistency */
#define KVM_S390_CMMA_SIZE_MAX ((u32)KVM_S390_SKEYS_MAX)

/*
 * This function searches for the next page with dirty CMMA attributes, and
 * saves the attributes in the buffer up to either the end of the buffer or
 * until a block of at least KVM_S390_MAX_BIT_DISTANCE clean bits is found;
 * no trailing clean bytes are saved.
 * In case no dirty bits were found, or if CMMA was not enabled or used, the
 * output buffer will indicate 0 as length.
 */
static int kvm_s390_get_cmma_bits(struct kvm *kvm,
				  struct kvm_s390_cmma_log *args)
{
	struct kvm_s390_migration_state *s = kvm->arch.migration_state;
	unsigned long bufsize, hva, pgstev, i, next, cur;
	int srcu_idx, peek, r = 0, rr;
	u8 *res;

	cur = args->start_gfn;
	i = next = pgstev = 0;

	if (unlikely(!kvm->arch.use_cmma))
		return -ENXIO;
	/* Invalid/unsupported flags were specified */
	if (args->flags & ~KVM_S390_CMMA_PEEK)
		return -EINVAL;
	/* Migration mode query, and we are not doing a migration */
	peek = !!(args->flags & KVM_S390_CMMA_PEEK);
	if (!peek && !s)
		return -EINVAL;
	/* CMMA is disabled or was not used, or the buffer has length zero */
	bufsize = min(args->count, KVM_S390_CMMA_SIZE_MAX);
	if (!bufsize || !kvm->mm->context.use_cmma) {
		memset(args, 0, sizeof(*args));
		return 0;
	}

	if (!peek) {
		/* We are not peeking, and there are no dirty pages */
		if (!atomic64_read(&s->dirty_pages)) {
			memset(args, 0, sizeof(*args));
			return 0;
		}
		cur = find_next_bit(s->pgste_bitmap, s->bitmap_size,
				    args->start_gfn);
		if (cur >= s->bitmap_size)	/* nothing found, loop back */
			cur = find_next_bit(s->pgste_bitmap, s->bitmap_size, 0);
		if (cur >= s->bitmap_size) {	/* again! (very unlikely) */
			memset(args, 0, sizeof(*args));
			return 0;
		}
		next = find_next_bit(s->pgste_bitmap, s->bitmap_size, cur + 1);
	}

	res = vmalloc(bufsize);
	if (!res)
		return -ENOMEM;

	args->start_gfn = cur;

	down_read(&kvm->mm->mmap_sem);
	srcu_idx = srcu_read_lock(&kvm->srcu);
	while (i < bufsize) {
		hva = gfn_to_hva(kvm, cur);
		if (kvm_is_error_hva(hva)) {
			r = -EFAULT;
			break;
		}
		/* decrement only if we actually flipped the bit to 0 */
		if (!peek && test_and_clear_bit(cur, s->pgste_bitmap))
			atomic64_dec(&s->dirty_pages);
		r = get_pgste(kvm->mm, hva, &pgstev);
		if (r < 0)
			pgstev = 0;
		/* save the value */
		res[i++] = (pgstev >> 24) & 0x43;
		/*
		 * if the next bit is too far away, stop.
		 * if we reached the previous "next", find the next one
		 */
		if (!peek) {
			if (next > cur + KVM_S390_MAX_BIT_DISTANCE)
				break;
			if (cur == next)
				next = find_next_bit(s->pgste_bitmap,
						     s->bitmap_size, cur + 1);
		/* reached the end of the bitmap or of the buffer, stop */
			if ((next >= s->bitmap_size) ||
			    (next >= args->start_gfn + bufsize))
				break;
		}
		cur++;
	}
	srcu_read_unlock(&kvm->srcu, srcu_idx);
	up_read(&kvm->mm->mmap_sem);
	args->count = i;
	args->remaining = s ? atomic64_read(&s->dirty_pages) : 0;

	rr = copy_to_user((void __user *)args->values, res, args->count);
	if (rr)
		r = -EFAULT;

	vfree(res);
	return r;
}

/*
 * This function sets the CMMA attributes for the given pages. If the input
 * buffer has zero length, no action is taken, otherwise the attributes are
 * set and the mm->context.use_cmma flag is set.
 */
static int kvm_s390_set_cmma_bits(struct kvm *kvm,
				  const struct kvm_s390_cmma_log *args)
{
	unsigned long hva, mask, pgstev, i;
	uint8_t *bits;
	int srcu_idx, r = 0;

	mask = args->mask;

	if (!kvm->arch.use_cmma)
		return -ENXIO;
	/* invalid/unsupported flags */
	if (args->flags != 0)
		return -EINVAL;
	/* Enforce sane limit on memory allocation */
	if (args->count > KVM_S390_CMMA_SIZE_MAX)
		return -EINVAL;
	/* Nothing to do */
	if (args->count == 0)
		return 0;

	bits = vmalloc(sizeof(*bits) * args->count);
	if (!bits)
		return -ENOMEM;

	r = copy_from_user(bits, (void __user *)args->values, args->count);
	if (r) {
		r = -EFAULT;
		goto out;
	}

	down_read(&kvm->mm->mmap_sem);
	srcu_idx = srcu_read_lock(&kvm->srcu);
	for (i = 0; i < args->count; i++) {
		hva = gfn_to_hva(kvm, args->start_gfn + i);
		if (kvm_is_error_hva(hva)) {
			r = -EFAULT;
			break;
		}

		pgstev = bits[i];
		pgstev = pgstev << 24;
		mask &= _PGSTE_GPS_USAGE_MASK | _PGSTE_GPS_NODAT;
		set_pgste_bits(kvm->mm, hva, mask, pgstev);
	}
	srcu_read_unlock(&kvm->srcu, srcu_idx);
	up_read(&kvm->mm->mmap_sem);

	if (!kvm->mm->context.use_cmma) {
		down_write(&kvm->mm->mmap_sem);
		kvm->mm->context.use_cmma = 1;
		up_write(&kvm->mm->mmap_sem);
	}
out:
	vfree(bits);
	return r;
}

long kvm_arch_vm_ioctl(struct file *filp,
		       unsigned int ioctl, unsigned long arg)
{
	struct kvm *kvm = filp->private_data;
	void __user *argp = (void __user *)arg;
	struct kvm_device_attr attr;
	int r;

	switch (ioctl) {
	case KVM_S390_INTERRUPT: {
		struct kvm_s390_interrupt s390int;

		r = -EFAULT;
		if (copy_from_user(&s390int, argp, sizeof(s390int)))
			break;
		r = kvm_s390_inject_vm(kvm, &s390int);
		break;
	}
	case KVM_ENABLE_CAP: {
		struct kvm_enable_cap cap;
		r = -EFAULT;
		if (copy_from_user(&cap, argp, sizeof(cap)))
			break;
		r = kvm_vm_ioctl_enable_cap(kvm, &cap);
		break;
	}
	case KVM_CREATE_IRQCHIP: {
		struct kvm_irq_routing_entry routing;

		r = -EINVAL;
		if (kvm->arch.use_irqchip) {
			/* Set up dummy routing. */
			memset(&routing, 0, sizeof(routing));
			r = kvm_set_irq_routing(kvm, &routing, 0, 0);
		}
		break;
	}
	case KVM_SET_DEVICE_ATTR: {
		r = -EFAULT;
		if (copy_from_user(&attr, (void __user *)arg, sizeof(attr)))
			break;
		r = kvm_s390_vm_set_attr(kvm, &attr);
		break;
	}
	case KVM_GET_DEVICE_ATTR: {
		r = -EFAULT;
		if (copy_from_user(&attr, (void __user *)arg, sizeof(attr)))
			break;
		r = kvm_s390_vm_get_attr(kvm, &attr);
		break;
	}
	case KVM_HAS_DEVICE_ATTR: {
		r = -EFAULT;
		if (copy_from_user(&attr, (void __user *)arg, sizeof(attr)))
			break;
		r = kvm_s390_vm_has_attr(kvm, &attr);
		break;
	}
	case KVM_S390_GET_SKEYS: {
		struct kvm_s390_skeys args;

		r = -EFAULT;
		if (copy_from_user(&args, argp,
				   sizeof(struct kvm_s390_skeys)))
			break;
		r = kvm_s390_get_skeys(kvm, &args);
		break;
	}
	case KVM_S390_SET_SKEYS: {
		struct kvm_s390_skeys args;

		r = -EFAULT;
		if (copy_from_user(&args, argp,
				   sizeof(struct kvm_s390_skeys)))
			break;
		r = kvm_s390_set_skeys(kvm, &args);
		break;
	}
	case KVM_S390_GET_CMMA_BITS: {
		struct kvm_s390_cmma_log args;

		r = -EFAULT;
		if (copy_from_user(&args, argp, sizeof(args)))
			break;
		mutex_lock(&kvm->slots_lock);
		r = kvm_s390_get_cmma_bits(kvm, &args);
		mutex_unlock(&kvm->slots_lock);
		if (!r) {
			r = copy_to_user(argp, &args, sizeof(args));
			if (r)
				r = -EFAULT;
		}
		break;
	}
	case KVM_S390_SET_CMMA_BITS: {
		struct kvm_s390_cmma_log args;

		r = -EFAULT;
		if (copy_from_user(&args, argp, sizeof(args)))
			break;
		mutex_lock(&kvm->slots_lock);
		r = kvm_s390_set_cmma_bits(kvm, &args);
		mutex_unlock(&kvm->slots_lock);
		break;
	}
	default:
		r = -ENOTTY;
	}

	return r;
}

static int kvm_s390_query_ap_config(u8 *config)
{
	u32 fcn_code = 0x04000000UL;
	u32 cc = 0;

	memset(config, 0, 128);
	asm volatile(
		"lgr 0,%1\n"
		"lgr 2,%2\n"
		".long 0xb2af0000\n"		/* PQAP(QCI) */
		"0: ipm %0\n"
		"srl %0,28\n"
		"1:\n"
		EX_TABLE(0b, 1b)
		: "+r" (cc)
		: "r" (fcn_code), "r" (config)
		: "cc", "0", "2", "memory"
	);

	return cc;
}

static int kvm_s390_apxa_installed(void)
{
	u8 config[128];
	int cc;

	if (test_facility(12)) {
		cc = kvm_s390_query_ap_config(config);

		if (cc)
			pr_err("PQAP(QCI) failed with cc=%d", cc);
		else
			return config[0] & 0x40;
	}

	return 0;
}

static void kvm_s390_set_crycb_format(struct kvm *kvm)
{
	kvm->arch.crypto.crycbd = (__u32)(unsigned long) kvm->arch.crypto.crycb;

	if (kvm_s390_apxa_installed())
		kvm->arch.crypto.crycbd |= CRYCB_FORMAT2;
	else
		kvm->arch.crypto.crycbd |= CRYCB_FORMAT1;
}

static u64 kvm_s390_get_initial_cpuid(void)
{
	struct cpuid cpuid;

	get_cpu_id(&cpuid);
	cpuid.version = 0xff;
	return *((u64 *) &cpuid);
}

static void kvm_s390_crypto_init(struct kvm *kvm)
{
	if (!test_kvm_facility(kvm, 76))
		return;

	kvm->arch.crypto.crycb = &kvm->arch.sie_page2->crycb;
	kvm_s390_set_crycb_format(kvm);

	/* Enable AES/DEA protected key functions by default */
	kvm->arch.crypto.aes_kw = 1;
	kvm->arch.crypto.dea_kw = 1;
	get_random_bytes(kvm->arch.crypto.crycb->aes_wrapping_key_mask,
			 sizeof(kvm->arch.crypto.crycb->aes_wrapping_key_mask));
	get_random_bytes(kvm->arch.crypto.crycb->dea_wrapping_key_mask,
			 sizeof(kvm->arch.crypto.crycb->dea_wrapping_key_mask));
}

static void sca_dispose(struct kvm *kvm)
{
	if (kvm->arch.use_esca)
		free_pages_exact(kvm->arch.sca, sizeof(struct esca_block));
	else
		free_page((unsigned long)(kvm->arch.sca));
	kvm->arch.sca = NULL;
}

int kvm_arch_init_vm(struct kvm *kvm, unsigned long type)
{
	gfp_t alloc_flags = GFP_KERNEL;
	int i, rc;
	char debug_name[16];
	static unsigned long sca_offset;

	rc = -EINVAL;
#ifdef CONFIG_KVM_S390_UCONTROL
	if (type & ~KVM_VM_S390_UCONTROL)
		goto out_err;
	if ((type & KVM_VM_S390_UCONTROL) && (!capable(CAP_SYS_ADMIN)))
		goto out_err;
#else
	if (type)
		goto out_err;
#endif

	rc = s390_enable_sie();
	if (rc)
		goto out_err;

	rc = -ENOMEM;

	kvm->arch.use_esca = 0; /* start with basic SCA */
	if (!sclp.has_64bscao)
		alloc_flags |= GFP_DMA;
	rwlock_init(&kvm->arch.sca_lock);
	kvm->arch.sca = (struct bsca_block *) get_zeroed_page(alloc_flags);
	if (!kvm->arch.sca)
		goto out_err;
	spin_lock(&kvm_lock);
	sca_offset += 16;
	if (sca_offset + sizeof(struct bsca_block) > PAGE_SIZE)
		sca_offset = 0;
	kvm->arch.sca = (struct bsca_block *)
			((char *) kvm->arch.sca + sca_offset);
	spin_unlock(&kvm_lock);

	sprintf(debug_name, "kvm-%u", current->pid);

	kvm->arch.dbf = debug_register(debug_name, 32, 1, 7 * sizeof(long));
	if (!kvm->arch.dbf)
		goto out_err;

	BUILD_BUG_ON(sizeof(struct sie_page2) != 4096);
	kvm->arch.sie_page2 =
	     (struct sie_page2 *) get_zeroed_page(GFP_KERNEL | GFP_DMA);
	if (!kvm->arch.sie_page2)
		goto out_err;

	/* Populate the facility mask initially. */
	memcpy(kvm->arch.model.fac_mask, S390_lowcore.stfle_fac_list,
	       sizeof(S390_lowcore.stfle_fac_list));
	for (i = 0; i < S390_ARCH_FAC_LIST_SIZE_U64; i++) {
		if (i < kvm_s390_fac_list_mask_size())
			kvm->arch.model.fac_mask[i] &= kvm_s390_fac_list_mask[i];
		else
			kvm->arch.model.fac_mask[i] = 0UL;
	}

	/* Populate the facility list initially. */
	kvm->arch.model.fac_list = kvm->arch.sie_page2->fac_list;
	memcpy(kvm->arch.model.fac_list, kvm->arch.model.fac_mask,
	       S390_ARCH_FAC_LIST_SIZE_BYTE);

	/* we are always in czam mode - even on pre z14 machines */
	set_kvm_facility(kvm->arch.model.fac_mask, 138);
	set_kvm_facility(kvm->arch.model.fac_list, 138);
	/* we emulate STHYI in kvm */
	set_kvm_facility(kvm->arch.model.fac_mask, 74);
	set_kvm_facility(kvm->arch.model.fac_list, 74);
	if (MACHINE_HAS_TLB_GUEST) {
		set_kvm_facility(kvm->arch.model.fac_mask, 147);
		set_kvm_facility(kvm->arch.model.fac_list, 147);
	}

	kvm->arch.model.cpuid = kvm_s390_get_initial_cpuid();
	kvm->arch.model.ibc = sclp.ibc & 0x0fff;

	kvm_s390_crypto_init(kvm);

	mutex_init(&kvm->arch.float_int.ais_lock);
	kvm->arch.float_int.simm = 0;
	kvm->arch.float_int.nimm = 0;
	spin_lock_init(&kvm->arch.float_int.lock);
	for (i = 0; i < FIRQ_LIST_COUNT; i++)
		INIT_LIST_HEAD(&kvm->arch.float_int.lists[i]);
	init_waitqueue_head(&kvm->arch.ipte_wq);
	mutex_init(&kvm->arch.ipte_mutex);

	debug_register_view(kvm->arch.dbf, &debug_sprintf_view);
	VM_EVENT(kvm, 3, "vm created with type %lu", type);

	if (type & KVM_VM_S390_UCONTROL) {
		kvm->arch.gmap = NULL;
		kvm->arch.mem_limit = KVM_S390_NO_MEM_LIMIT;
	} else {
		if (sclp.hamax == U64_MAX)
			kvm->arch.mem_limit = TASK_SIZE_MAX;
		else
			kvm->arch.mem_limit = min_t(unsigned long, TASK_SIZE_MAX,
						    sclp.hamax + 1);
		kvm->arch.gmap = gmap_create(current->mm, kvm->arch.mem_limit - 1);
		if (!kvm->arch.gmap)
			goto out_err;
		kvm->arch.gmap->private = kvm;
		kvm->arch.gmap->pfault_enabled = 0;
	}

	kvm->arch.css_support = 0;
	kvm->arch.use_irqchip = 0;
	kvm->arch.epoch = 0;

	spin_lock_init(&kvm->arch.start_stop_lock);
	kvm_s390_vsie_init(kvm);
	kvm_s390_gisa_init(kvm);
	KVM_EVENT(3, "vm 0x%pK created by pid %u", kvm, current->pid);

	return 0;
out_err:
	free_page((unsigned long)kvm->arch.sie_page2);
	debug_unregister(kvm->arch.dbf);
	sca_dispose(kvm);
	KVM_EVENT(3, "creation of vm failed: %d", rc);
	return rc;
}

bool kvm_arch_has_vcpu_debugfs(void)
{
	return false;
}

int kvm_arch_create_vcpu_debugfs(struct kvm_vcpu *vcpu)
{
	return 0;
}

void kvm_arch_vcpu_destroy(struct kvm_vcpu *vcpu)
{
	VCPU_EVENT(vcpu, 3, "%s", "free cpu");
	trace_kvm_s390_destroy_vcpu(vcpu->vcpu_id);
	kvm_s390_clear_local_irqs(vcpu);
	kvm_clear_async_pf_completion_queue(vcpu);
	if (!kvm_is_ucontrol(vcpu->kvm))
		sca_del_vcpu(vcpu);

	if (kvm_is_ucontrol(vcpu->kvm))
		gmap_remove(vcpu->arch.gmap);

	if (vcpu->kvm->arch.use_cmma)
		kvm_s390_vcpu_unsetup_cmma(vcpu);
	free_page((unsigned long)(vcpu->arch.sie_block));

	kvm_vcpu_uninit(vcpu);
	kmem_cache_free(kvm_vcpu_cache, vcpu);
}

static void kvm_free_vcpus(struct kvm *kvm)
{
	unsigned int i;
	struct kvm_vcpu *vcpu;

	kvm_for_each_vcpu(i, vcpu, kvm)
		kvm_arch_vcpu_destroy(vcpu);

	mutex_lock(&kvm->lock);
	for (i = 0; i < atomic_read(&kvm->online_vcpus); i++)
		kvm->vcpus[i] = NULL;

	atomic_set(&kvm->online_vcpus, 0);
	mutex_unlock(&kvm->lock);
}

void kvm_arch_destroy_vm(struct kvm *kvm)
{
	kvm_free_vcpus(kvm);
	sca_dispose(kvm);
	debug_unregister(kvm->arch.dbf);
	kvm_s390_gisa_destroy(kvm);
	free_page((unsigned long)kvm->arch.sie_page2);
	if (!kvm_is_ucontrol(kvm))
		gmap_remove(kvm->arch.gmap);
	kvm_s390_destroy_adapters(kvm);
	kvm_s390_clear_float_irqs(kvm);
	kvm_s390_vsie_destroy(kvm);
	if (kvm->arch.migration_state) {
		vfree(kvm->arch.migration_state->pgste_bitmap);
		kfree(kvm->arch.migration_state);
	}
	KVM_EVENT(3, "vm 0x%pK destroyed", kvm);
}

/* Section: vcpu related */
static int __kvm_ucontrol_vcpu_init(struct kvm_vcpu *vcpu)
{
	vcpu->arch.gmap = gmap_create(current->mm, -1UL);
	if (!vcpu->arch.gmap)
		return -ENOMEM;
	vcpu->arch.gmap->private = vcpu->kvm;

	return 0;
}

static void sca_del_vcpu(struct kvm_vcpu *vcpu)
{
	if (!kvm_s390_use_sca_entries())
		return;
	read_lock(&vcpu->kvm->arch.sca_lock);
	if (vcpu->kvm->arch.use_esca) {
		struct esca_block *sca = vcpu->kvm->arch.sca;

		clear_bit_inv(vcpu->vcpu_id, (unsigned long *) sca->mcn);
		sca->cpu[vcpu->vcpu_id].sda = 0;
	} else {
		struct bsca_block *sca = vcpu->kvm->arch.sca;

		clear_bit_inv(vcpu->vcpu_id, (unsigned long *) &sca->mcn);
		sca->cpu[vcpu->vcpu_id].sda = 0;
	}
	read_unlock(&vcpu->kvm->arch.sca_lock);
}

static void sca_add_vcpu(struct kvm_vcpu *vcpu)
{
	if (!kvm_s390_use_sca_entries()) {
		struct bsca_block *sca = vcpu->kvm->arch.sca;

		/* we still need the basic sca for the ipte control */
		vcpu->arch.sie_block->scaoh = (__u32)(((__u64)sca) >> 32);
		vcpu->arch.sie_block->scaol = (__u32)(__u64)sca;
	}
	read_lock(&vcpu->kvm->arch.sca_lock);
	if (vcpu->kvm->arch.use_esca) {
		struct esca_block *sca = vcpu->kvm->arch.sca;

		sca->cpu[vcpu->vcpu_id].sda = (__u64) vcpu->arch.sie_block;
		vcpu->arch.sie_block->scaoh = (__u32)(((__u64)sca) >> 32);
		vcpu->arch.sie_block->scaol = (__u32)(__u64)sca & ~0x3fU;
		vcpu->arch.sie_block->ecb2 |= ECB2_ESCA;
		set_bit_inv(vcpu->vcpu_id, (unsigned long *) sca->mcn);
	} else {
		struct bsca_block *sca = vcpu->kvm->arch.sca;

		sca->cpu[vcpu->vcpu_id].sda = (__u64) vcpu->arch.sie_block;
		vcpu->arch.sie_block->scaoh = (__u32)(((__u64)sca) >> 32);
		vcpu->arch.sie_block->scaol = (__u32)(__u64)sca;
		set_bit_inv(vcpu->vcpu_id, (unsigned long *) &sca->mcn);
	}
	read_unlock(&vcpu->kvm->arch.sca_lock);
}

/* Basic SCA to Extended SCA data copy routines */
static inline void sca_copy_entry(struct esca_entry *d, struct bsca_entry *s)
{
	d->sda = s->sda;
	d->sigp_ctrl.c = s->sigp_ctrl.c;
	d->sigp_ctrl.scn = s->sigp_ctrl.scn;
}

static void sca_copy_b_to_e(struct esca_block *d, struct bsca_block *s)
{
	int i;

	d->ipte_control = s->ipte_control;
	d->mcn[0] = s->mcn;
	for (i = 0; i < KVM_S390_BSCA_CPU_SLOTS; i++)
		sca_copy_entry(&d->cpu[i], &s->cpu[i]);
}

static int sca_switch_to_extended(struct kvm *kvm)
{
	struct bsca_block *old_sca = kvm->arch.sca;
	struct esca_block *new_sca;
	struct kvm_vcpu *vcpu;
	unsigned int vcpu_idx;
	u32 scaol, scaoh;

	new_sca = alloc_pages_exact(sizeof(*new_sca), GFP_KERNEL|__GFP_ZERO);
	if (!new_sca)
		return -ENOMEM;

	scaoh = (u32)((u64)(new_sca) >> 32);
	scaol = (u32)(u64)(new_sca) & ~0x3fU;

	kvm_s390_vcpu_block_all(kvm);
	write_lock(&kvm->arch.sca_lock);

	sca_copy_b_to_e(new_sca, old_sca);

	kvm_for_each_vcpu(vcpu_idx, vcpu, kvm) {
		vcpu->arch.sie_block->scaoh = scaoh;
		vcpu->arch.sie_block->scaol = scaol;
		vcpu->arch.sie_block->ecb2 |= ECB2_ESCA;
	}
	kvm->arch.sca = new_sca;
	kvm->arch.use_esca = 1;

	write_unlock(&kvm->arch.sca_lock);
	kvm_s390_vcpu_unblock_all(kvm);

	free_page((unsigned long)old_sca);

	VM_EVENT(kvm, 2, "Switched to ESCA (0x%pK -> 0x%pK)",
		 old_sca, kvm->arch.sca);
	return 0;
}

static int sca_can_add_vcpu(struct kvm *kvm, unsigned int id)
{
	int rc;

	if (!kvm_s390_use_sca_entries()) {
		if (id < KVM_MAX_VCPUS)
			return true;
		return false;
	}
	if (id < KVM_S390_BSCA_CPU_SLOTS)
		return true;
	if (!sclp.has_esca || !sclp.has_64bscao)
		return false;

	mutex_lock(&kvm->lock);
	rc = kvm->arch.use_esca ? 0 : sca_switch_to_extended(kvm);
	mutex_unlock(&kvm->lock);

	return rc == 0 && id < KVM_S390_ESCA_CPU_SLOTS;
}

int kvm_arch_vcpu_init(struct kvm_vcpu *vcpu)
{
	vcpu->arch.pfault_token = KVM_S390_PFAULT_TOKEN_INVALID;
	kvm_clear_async_pf_completion_queue(vcpu);
	vcpu->run->kvm_valid_regs = KVM_SYNC_PREFIX |
				    KVM_SYNC_GPRS |
				    KVM_SYNC_ACRS |
				    KVM_SYNC_CRS |
				    KVM_SYNC_ARCH0 |
				    KVM_SYNC_PFAULT;
	kvm_s390_set_prefix(vcpu, 0);
	if (test_kvm_facility(vcpu->kvm, 64))
		vcpu->run->kvm_valid_regs |= KVM_SYNC_RICCB;
	if (test_kvm_facility(vcpu->kvm, 82))
		vcpu->run->kvm_valid_regs |= KVM_SYNC_BPBC;
	if (test_kvm_facility(vcpu->kvm, 133))
		vcpu->run->kvm_valid_regs |= KVM_SYNC_GSCB;
	/* fprs can be synchronized via vrs, even if the guest has no vx. With
	 * MACHINE_HAS_VX, (load|store)_fpu_regs() will work with vrs format.
	 */
	if (MACHINE_HAS_VX)
		vcpu->run->kvm_valid_regs |= KVM_SYNC_VRS;
	else
		vcpu->run->kvm_valid_regs |= KVM_SYNC_FPRS;

	if (kvm_is_ucontrol(vcpu->kvm))
		return __kvm_ucontrol_vcpu_init(vcpu);

	return 0;
}

/* needs disabled preemption to protect from TOD sync and vcpu_load/put */
static void __start_cpu_timer_accounting(struct kvm_vcpu *vcpu)
{
	WARN_ON_ONCE(vcpu->arch.cputm_start != 0);
	raw_write_seqcount_begin(&vcpu->arch.cputm_seqcount);
	vcpu->arch.cputm_start = get_tod_clock_fast();
	raw_write_seqcount_end(&vcpu->arch.cputm_seqcount);
}

/* needs disabled preemption to protect from TOD sync and vcpu_load/put */
static void __stop_cpu_timer_accounting(struct kvm_vcpu *vcpu)
{
	WARN_ON_ONCE(vcpu->arch.cputm_start == 0);
	raw_write_seqcount_begin(&vcpu->arch.cputm_seqcount);
	vcpu->arch.sie_block->cputm -= get_tod_clock_fast() - vcpu->arch.cputm_start;
	vcpu->arch.cputm_start = 0;
	raw_write_seqcount_end(&vcpu->arch.cputm_seqcount);
}

/* needs disabled preemption to protect from TOD sync and vcpu_load/put */
static void __enable_cpu_timer_accounting(struct kvm_vcpu *vcpu)
{
	WARN_ON_ONCE(vcpu->arch.cputm_enabled);
	vcpu->arch.cputm_enabled = true;
	__start_cpu_timer_accounting(vcpu);
}

/* needs disabled preemption to protect from TOD sync and vcpu_load/put */
static void __disable_cpu_timer_accounting(struct kvm_vcpu *vcpu)
{
	WARN_ON_ONCE(!vcpu->arch.cputm_enabled);
	__stop_cpu_timer_accounting(vcpu);
	vcpu->arch.cputm_enabled = false;
}

static void enable_cpu_timer_accounting(struct kvm_vcpu *vcpu)
{
	preempt_disable(); /* protect from TOD sync and vcpu_load/put */
	__enable_cpu_timer_accounting(vcpu);
	preempt_enable();
}

static void disable_cpu_timer_accounting(struct kvm_vcpu *vcpu)
{
	preempt_disable(); /* protect from TOD sync and vcpu_load/put */
	__disable_cpu_timer_accounting(vcpu);
	preempt_enable();
}

/* set the cpu timer - may only be called from the VCPU thread itself */
void kvm_s390_set_cpu_timer(struct kvm_vcpu *vcpu, __u64 cputm)
{
	preempt_disable(); /* protect from TOD sync and vcpu_load/put */
	raw_write_seqcount_begin(&vcpu->arch.cputm_seqcount);
	if (vcpu->arch.cputm_enabled)
		vcpu->arch.cputm_start = get_tod_clock_fast();
	vcpu->arch.sie_block->cputm = cputm;
	raw_write_seqcount_end(&vcpu->arch.cputm_seqcount);
	preempt_enable();
}

/* update and get the cpu timer - can also be called from other VCPU threads */
__u64 kvm_s390_get_cpu_timer(struct kvm_vcpu *vcpu)
{
	unsigned int seq;
	__u64 value;

	if (unlikely(!vcpu->arch.cputm_enabled))
		return vcpu->arch.sie_block->cputm;

	preempt_disable(); /* protect from TOD sync and vcpu_load/put */
	do {
		seq = raw_read_seqcount(&vcpu->arch.cputm_seqcount);
		/*
		 * If the writer would ever execute a read in the critical
		 * section, e.g. in irq context, we have a deadlock.
		 */
		WARN_ON_ONCE((seq & 1) && smp_processor_id() == vcpu->cpu);
		value = vcpu->arch.sie_block->cputm;
		/* if cputm_start is 0, accounting is being started/stopped */
		if (likely(vcpu->arch.cputm_start))
			value -= get_tod_clock_fast() - vcpu->arch.cputm_start;
	} while (read_seqcount_retry(&vcpu->arch.cputm_seqcount, seq & ~1));
	preempt_enable();
	return value;
}

void kvm_arch_vcpu_load(struct kvm_vcpu *vcpu, int cpu)
{

	gmap_enable(vcpu->arch.enabled_gmap);
	kvm_s390_set_cpuflags(vcpu, CPUSTAT_RUNNING);
	if (vcpu->arch.cputm_enabled && !is_vcpu_idle(vcpu))
		__start_cpu_timer_accounting(vcpu);
	vcpu->cpu = cpu;
}

void kvm_arch_vcpu_put(struct kvm_vcpu *vcpu)
{
	vcpu->cpu = -1;
	if (vcpu->arch.cputm_enabled && !is_vcpu_idle(vcpu))
		__stop_cpu_timer_accounting(vcpu);
	kvm_s390_clear_cpuflags(vcpu, CPUSTAT_RUNNING);
	vcpu->arch.enabled_gmap = gmap_get_enabled();
	gmap_disable(vcpu->arch.enabled_gmap);

}

static void kvm_s390_vcpu_initial_reset(struct kvm_vcpu *vcpu)
{
	/* this equals initial cpu reset in pop, but we don't switch to ESA */
	vcpu->arch.sie_block->gpsw.mask = 0UL;
	vcpu->arch.sie_block->gpsw.addr = 0UL;
	kvm_s390_set_prefix(vcpu, 0);
	kvm_s390_set_cpu_timer(vcpu, 0);
	vcpu->arch.sie_block->ckc       = 0UL;
	vcpu->arch.sie_block->todpr     = 0;
	memset(vcpu->arch.sie_block->gcr, 0, 16 * sizeof(__u64));
	vcpu->arch.sie_block->gcr[0]  = 0xE0UL;
	vcpu->arch.sie_block->gcr[14] = 0xC2000000UL;
	/* make sure the new fpc will be lazily loaded */
	save_fpu_regs();
	current->thread.fpu.fpc = 0;
	vcpu->arch.sie_block->gbea = 1;
	vcpu->arch.sie_block->pp = 0;
	vcpu->arch.sie_block->fpf &= ~FPF_BPBC;
	vcpu->arch.pfault_token = KVM_S390_PFAULT_TOKEN_INVALID;
	kvm_clear_async_pf_completion_queue(vcpu);
	if (!kvm_s390_user_cpu_state_ctrl(vcpu->kvm))
		kvm_s390_vcpu_stop(vcpu);
	kvm_s390_clear_local_irqs(vcpu);
}

void kvm_arch_vcpu_postcreate(struct kvm_vcpu *vcpu)
{
	mutex_lock(&vcpu->kvm->lock);
	preempt_disable();
	vcpu->arch.sie_block->epoch = vcpu->kvm->arch.epoch;
	preempt_enable();
	mutex_unlock(&vcpu->kvm->lock);
	if (!kvm_is_ucontrol(vcpu->kvm)) {
		vcpu->arch.gmap = vcpu->kvm->arch.gmap;
		sca_add_vcpu(vcpu);
	}
	if (test_kvm_facility(vcpu->kvm, 74) || vcpu->kvm->arch.user_instr0)
		vcpu->arch.sie_block->ictl |= ICTL_OPEREXC;
	/* make vcpu_load load the right gmap on the first trigger */
	vcpu->arch.enabled_gmap = vcpu->arch.gmap;
}

static void kvm_s390_vcpu_crypto_setup(struct kvm_vcpu *vcpu)
{
	if (!test_kvm_facility(vcpu->kvm, 76))
		return;

	vcpu->arch.sie_block->ecb3 &= ~(ECB3_AES | ECB3_DEA);

	if (vcpu->kvm->arch.crypto.aes_kw)
		vcpu->arch.sie_block->ecb3 |= ECB3_AES;
	if (vcpu->kvm->arch.crypto.dea_kw)
		vcpu->arch.sie_block->ecb3 |= ECB3_DEA;

	vcpu->arch.sie_block->crycbd = vcpu->kvm->arch.crypto.crycbd;
}

void kvm_s390_vcpu_unsetup_cmma(struct kvm_vcpu *vcpu)
{
	free_page(vcpu->arch.sie_block->cbrlo);
	vcpu->arch.sie_block->cbrlo = 0;
}

int kvm_s390_vcpu_setup_cmma(struct kvm_vcpu *vcpu)
{
	vcpu->arch.sie_block->cbrlo = get_zeroed_page(GFP_KERNEL);
	if (!vcpu->arch.sie_block->cbrlo)
		return -ENOMEM;

	vcpu->arch.sie_block->ecb2 &= ~ECB2_PFMFI;
	return 0;
}

static void kvm_s390_vcpu_setup_model(struct kvm_vcpu *vcpu)
{
	struct kvm_s390_cpu_model *model = &vcpu->kvm->arch.model;

	vcpu->arch.sie_block->ibc = model->ibc;
	if (test_kvm_facility(vcpu->kvm, 7))
		vcpu->arch.sie_block->fac = (u32)(u64) model->fac_list;
}

int kvm_arch_vcpu_setup(struct kvm_vcpu *vcpu)
{
	int rc = 0;

	atomic_set(&vcpu->arch.sie_block->cpuflags, CPUSTAT_ZARCH |
						    CPUSTAT_SM |
						    CPUSTAT_STOPPED);

	if (test_kvm_facility(vcpu->kvm, 78))
		kvm_s390_set_cpuflags(vcpu, CPUSTAT_GED2);
	else if (test_kvm_facility(vcpu->kvm, 8))
		kvm_s390_set_cpuflags(vcpu, CPUSTAT_GED);

	kvm_s390_vcpu_setup_model(vcpu);

	/* pgste_set_pte has special handling for !MACHINE_HAS_ESOP */
	if (MACHINE_HAS_ESOP)
		vcpu->arch.sie_block->ecb |= ECB_HOSTPROTINT;
	if (test_kvm_facility(vcpu->kvm, 9))
		vcpu->arch.sie_block->ecb |= ECB_SRSI;
	if (test_kvm_facility(vcpu->kvm, 73))
		vcpu->arch.sie_block->ecb |= ECB_TE;

	if (test_kvm_facility(vcpu->kvm, 8) && sclp.has_pfmfi)
		vcpu->arch.sie_block->ecb2 |= ECB2_PFMFI;
	if (test_kvm_facility(vcpu->kvm, 130))
		vcpu->arch.sie_block->ecb2 |= ECB2_IEP;
	vcpu->arch.sie_block->eca = ECA_MVPGI | ECA_PROTEXCI;
	if (sclp.has_cei)
		vcpu->arch.sie_block->eca |= ECA_CEI;
	if (sclp.has_ib)
		vcpu->arch.sie_block->eca |= ECA_IB;
	if (sclp.has_siif)
		vcpu->arch.sie_block->eca |= ECA_SII;
	if (sclp.has_sigpif)
		vcpu->arch.sie_block->eca |= ECA_SIGPI;
	if (test_kvm_facility(vcpu->kvm, 129)) {
		vcpu->arch.sie_block->eca |= ECA_VX;
		vcpu->arch.sie_block->ecd |= ECD_HOSTREGMGMT;
	}
	if (test_kvm_facility(vcpu->kvm, 139))
		vcpu->arch.sie_block->ecd |= ECD_MEF;

	if (vcpu->arch.sie_block->gd) {
		vcpu->arch.sie_block->eca |= ECA_AIV;
		VCPU_EVENT(vcpu, 3, "AIV gisa format-%u enabled for cpu %03u",
			   vcpu->arch.sie_block->gd & 0x3, vcpu->vcpu_id);
	}
	vcpu->arch.sie_block->sdnxo = ((unsigned long) &vcpu->run->s.regs.sdnx)
					| SDNXC;
	vcpu->arch.sie_block->riccbd = (unsigned long) &vcpu->run->s.regs.riccb;

	if (sclp.has_kss)
		kvm_s390_set_cpuflags(vcpu, CPUSTAT_KSS);
	else
		vcpu->arch.sie_block->ictl |= ICTL_ISKE | ICTL_SSKE | ICTL_RRBE;

	if (vcpu->kvm->arch.use_cmma) {
		rc = kvm_s390_vcpu_setup_cmma(vcpu);
		if (rc)
			return rc;
	}
	hrtimer_init(&vcpu->arch.ckc_timer, CLOCK_MONOTONIC, HRTIMER_MODE_REL);
	vcpu->arch.ckc_timer.function = kvm_s390_idle_wakeup;

	kvm_s390_vcpu_crypto_setup(vcpu);

	return rc;
}

struct kvm_vcpu *kvm_arch_vcpu_create(struct kvm *kvm,
				      unsigned int id)
{
	struct kvm_vcpu *vcpu;
	struct sie_page *sie_page;
	int rc = -EINVAL;

	if (!kvm_is_ucontrol(kvm) && !sca_can_add_vcpu(kvm, id))
		goto out;

	rc = -ENOMEM;

	vcpu = kmem_cache_zalloc(kvm_vcpu_cache, GFP_KERNEL);
	if (!vcpu)
		goto out;

	BUILD_BUG_ON(sizeof(struct sie_page) != 4096);
	sie_page = (struct sie_page *) get_zeroed_page(GFP_KERNEL);
	if (!sie_page)
		goto out_free_cpu;

	vcpu->arch.sie_block = &sie_page->sie_block;
	vcpu->arch.sie_block->itdba = (unsigned long) &sie_page->itdb;

	/* the real guest size will always be smaller than msl */
	vcpu->arch.sie_block->mso = 0;
	vcpu->arch.sie_block->msl = sclp.hamax;

	vcpu->arch.sie_block->icpua = id;
	spin_lock_init(&vcpu->arch.local_int.lock);
	vcpu->arch.sie_block->gd = (u32)(u64)kvm->arch.gisa;
	if (vcpu->arch.sie_block->gd && sclp.has_gisaf)
		vcpu->arch.sie_block->gd |= GISA_FORMAT1;
	seqcount_init(&vcpu->arch.cputm_seqcount);

	rc = kvm_vcpu_init(vcpu, kvm, id);
	if (rc)
		goto out_free_sie_block;
	VM_EVENT(kvm, 3, "create cpu %d at 0x%pK, sie block at 0x%pK", id, vcpu,
		 vcpu->arch.sie_block);
	trace_kvm_s390_create_vcpu(id, vcpu, vcpu->arch.sie_block);

	return vcpu;
out_free_sie_block:
	free_page((unsigned long)(vcpu->arch.sie_block));
out_free_cpu:
	kmem_cache_free(kvm_vcpu_cache, vcpu);
out:
	return ERR_PTR(rc);
}

int kvm_arch_vcpu_runnable(struct kvm_vcpu *vcpu)
{
	return kvm_s390_vcpu_has_irq(vcpu, 0);
}

bool kvm_arch_vcpu_in_kernel(struct kvm_vcpu *vcpu)
{
	return !(vcpu->arch.sie_block->gpsw.mask & PSW_MASK_PSTATE);
}

void kvm_s390_vcpu_block(struct kvm_vcpu *vcpu)
{
	atomic_or(PROG_BLOCK_SIE, &vcpu->arch.sie_block->prog20);
	exit_sie(vcpu);
}

void kvm_s390_vcpu_unblock(struct kvm_vcpu *vcpu)
{
	atomic_andnot(PROG_BLOCK_SIE, &vcpu->arch.sie_block->prog20);
}

static void kvm_s390_vcpu_request(struct kvm_vcpu *vcpu)
{
	atomic_or(PROG_REQUEST, &vcpu->arch.sie_block->prog20);
	exit_sie(vcpu);
}

static void kvm_s390_vcpu_request_handled(struct kvm_vcpu *vcpu)
{
	atomic_andnot(PROG_REQUEST, &vcpu->arch.sie_block->prog20);
}

/*
 * Kick a guest cpu out of SIE and wait until SIE is not running.
 * If the CPU is not running (e.g. waiting as idle) the function will
 * return immediately. */
void exit_sie(struct kvm_vcpu *vcpu)
{
	kvm_s390_set_cpuflags(vcpu, CPUSTAT_STOP_INT);
	while (vcpu->arch.sie_block->prog0c & PROG_IN_SIE)
		cpu_relax();
}

/* Kick a guest cpu out of SIE to process a request synchronously */
void kvm_s390_sync_request(int req, struct kvm_vcpu *vcpu)
{
	kvm_make_request(req, vcpu);
	kvm_s390_vcpu_request(vcpu);
}

static void kvm_gmap_notifier(struct gmap *gmap, unsigned long start,
			      unsigned long end)
{
	struct kvm *kvm = gmap->private;
	struct kvm_vcpu *vcpu;
	unsigned long prefix;
	int i;

	if (gmap_is_shadow(gmap))
		return;
	if (start >= 1UL << 31)
		/* We are only interested in prefix pages */
		return;
	kvm_for_each_vcpu(i, vcpu, kvm) {
		/* match against both prefix pages */
		prefix = kvm_s390_get_prefix(vcpu);
		if (prefix <= end && start <= prefix + 2*PAGE_SIZE - 1) {
			VCPU_EVENT(vcpu, 2, "gmap notifier for %lx-%lx",
				   start, end);
			kvm_s390_sync_request(KVM_REQ_MMU_RELOAD, vcpu);
		}
	}
}

int kvm_arch_vcpu_should_kick(struct kvm_vcpu *vcpu)
{
	/* kvm common code refers to this, but never calls it */
	BUG();
	return 0;
}

static int kvm_arch_vcpu_ioctl_get_one_reg(struct kvm_vcpu *vcpu,
					   struct kvm_one_reg *reg)
{
	int r = -EINVAL;

	switch (reg->id) {
	case KVM_REG_S390_TODPR:
		r = put_user(vcpu->arch.sie_block->todpr,
			     (u32 __user *)reg->addr);
		break;
	case KVM_REG_S390_EPOCHDIFF:
		r = put_user(vcpu->arch.sie_block->epoch,
			     (u64 __user *)reg->addr);
		break;
	case KVM_REG_S390_CPU_TIMER:
		r = put_user(kvm_s390_get_cpu_timer(vcpu),
			     (u64 __user *)reg->addr);
		break;
	case KVM_REG_S390_CLOCK_COMP:
		r = put_user(vcpu->arch.sie_block->ckc,
			     (u64 __user *)reg->addr);
		break;
	case KVM_REG_S390_PFTOKEN:
		r = put_user(vcpu->arch.pfault_token,
			     (u64 __user *)reg->addr);
		break;
	case KVM_REG_S390_PFCOMPARE:
		r = put_user(vcpu->arch.pfault_compare,
			     (u64 __user *)reg->addr);
		break;
	case KVM_REG_S390_PFSELECT:
		r = put_user(vcpu->arch.pfault_select,
			     (u64 __user *)reg->addr);
		break;
	case KVM_REG_S390_PP:
		r = put_user(vcpu->arch.sie_block->pp,
			     (u64 __user *)reg->addr);
		break;
	case KVM_REG_S390_GBEA:
		r = put_user(vcpu->arch.sie_block->gbea,
			     (u64 __user *)reg->addr);
		break;
	default:
		break;
	}

	return r;
}

static int kvm_arch_vcpu_ioctl_set_one_reg(struct kvm_vcpu *vcpu,
					   struct kvm_one_reg *reg)
{
	int r = -EINVAL;
	__u64 val;

	switch (reg->id) {
	case KVM_REG_S390_TODPR:
		r = get_user(vcpu->arch.sie_block->todpr,
			     (u32 __user *)reg->addr);
		break;
	case KVM_REG_S390_EPOCHDIFF:
		r = get_user(vcpu->arch.sie_block->epoch,
			     (u64 __user *)reg->addr);
		break;
	case KVM_REG_S390_CPU_TIMER:
		r = get_user(val, (u64 __user *)reg->addr);
		if (!r)
			kvm_s390_set_cpu_timer(vcpu, val);
		break;
	case KVM_REG_S390_CLOCK_COMP:
		r = get_user(vcpu->arch.sie_block->ckc,
			     (u64 __user *)reg->addr);
		break;
	case KVM_REG_S390_PFTOKEN:
		r = get_user(vcpu->arch.pfault_token,
			     (u64 __user *)reg->addr);
		if (vcpu->arch.pfault_token == KVM_S390_PFAULT_TOKEN_INVALID)
			kvm_clear_async_pf_completion_queue(vcpu);
		break;
	case KVM_REG_S390_PFCOMPARE:
		r = get_user(vcpu->arch.pfault_compare,
			     (u64 __user *)reg->addr);
		break;
	case KVM_REG_S390_PFSELECT:
		r = get_user(vcpu->arch.pfault_select,
			     (u64 __user *)reg->addr);
		break;
	case KVM_REG_S390_PP:
		r = get_user(vcpu->arch.sie_block->pp,
			     (u64 __user *)reg->addr);
		break;
	case KVM_REG_S390_GBEA:
		r = get_user(vcpu->arch.sie_block->gbea,
			     (u64 __user *)reg->addr);
		break;
	default:
		break;
	}

	return r;
}

static int kvm_arch_vcpu_ioctl_initial_reset(struct kvm_vcpu *vcpu)
{
	kvm_s390_vcpu_initial_reset(vcpu);
	return 0;
}

int kvm_arch_vcpu_ioctl_set_regs(struct kvm_vcpu *vcpu, struct kvm_regs *regs)
{
	vcpu_load(vcpu);
	memcpy(&vcpu->run->s.regs.gprs, &regs->gprs, sizeof(regs->gprs));
	vcpu_put(vcpu);
	return 0;
}

int kvm_arch_vcpu_ioctl_get_regs(struct kvm_vcpu *vcpu, struct kvm_regs *regs)
{
	vcpu_load(vcpu);
	memcpy(&regs->gprs, &vcpu->run->s.regs.gprs, sizeof(regs->gprs));
	vcpu_put(vcpu);
	return 0;
}

int kvm_arch_vcpu_ioctl_set_sregs(struct kvm_vcpu *vcpu,
				  struct kvm_sregs *sregs)
{
	vcpu_load(vcpu);

	memcpy(&vcpu->run->s.regs.acrs, &sregs->acrs, sizeof(sregs->acrs));
	memcpy(&vcpu->arch.sie_block->gcr, &sregs->crs, sizeof(sregs->crs));

	vcpu_put(vcpu);
	return 0;
}

int kvm_arch_vcpu_ioctl_get_sregs(struct kvm_vcpu *vcpu,
				  struct kvm_sregs *sregs)
{
	vcpu_load(vcpu);

	memcpy(&sregs->acrs, &vcpu->run->s.regs.acrs, sizeof(sregs->acrs));
	memcpy(&sregs->crs, &vcpu->arch.sie_block->gcr, sizeof(sregs->crs));

	vcpu_put(vcpu);
	return 0;
}

int kvm_arch_vcpu_ioctl_set_fpu(struct kvm_vcpu *vcpu, struct kvm_fpu *fpu)
{
	int ret = 0;

	vcpu_load(vcpu);

	if (test_fp_ctl(fpu->fpc)) {
		ret = -EINVAL;
		goto out;
	}
	vcpu->run->s.regs.fpc = fpu->fpc;
	if (MACHINE_HAS_VX)
		convert_fp_to_vx((__vector128 *) vcpu->run->s.regs.vrs,
				 (freg_t *) fpu->fprs);
	else
		memcpy(vcpu->run->s.regs.fprs, &fpu->fprs, sizeof(fpu->fprs));

out:
	vcpu_put(vcpu);
	return ret;
}

int kvm_arch_vcpu_ioctl_get_fpu(struct kvm_vcpu *vcpu, struct kvm_fpu *fpu)
{
	vcpu_load(vcpu);

	/* make sure we have the latest values */
	save_fpu_regs();
	if (MACHINE_HAS_VX)
		convert_vx_to_fp((freg_t *) fpu->fprs,
				 (__vector128 *) vcpu->run->s.regs.vrs);
	else
		memcpy(fpu->fprs, vcpu->run->s.regs.fprs, sizeof(fpu->fprs));
	fpu->fpc = vcpu->run->s.regs.fpc;

	vcpu_put(vcpu);
	return 0;
}

static int kvm_arch_vcpu_ioctl_set_initial_psw(struct kvm_vcpu *vcpu, psw_t psw)
{
	int rc = 0;

	if (!is_vcpu_stopped(vcpu))
		rc = -EBUSY;
	else {
		vcpu->run->psw_mask = psw.mask;
		vcpu->run->psw_addr = psw.addr;
	}
	return rc;
}

int kvm_arch_vcpu_ioctl_translate(struct kvm_vcpu *vcpu,
				  struct kvm_translation *tr)
{
	return -EINVAL; /* not implemented yet */
}

#define VALID_GUESTDBG_FLAGS (KVM_GUESTDBG_SINGLESTEP | \
			      KVM_GUESTDBG_USE_HW_BP | \
			      KVM_GUESTDBG_ENABLE)

int kvm_arch_vcpu_ioctl_set_guest_debug(struct kvm_vcpu *vcpu,
					struct kvm_guest_debug *dbg)
{
	int rc = 0;

	vcpu_load(vcpu);

	vcpu->guest_debug = 0;
	kvm_s390_clear_bp_data(vcpu);

	if (dbg->control & ~VALID_GUESTDBG_FLAGS) {
		rc = -EINVAL;
		goto out;
	}
	if (!sclp.has_gpere) {
		rc = -EINVAL;
		goto out;
	}

	if (dbg->control & KVM_GUESTDBG_ENABLE) {
		vcpu->guest_debug = dbg->control;
		/* enforce guest PER */
		kvm_s390_set_cpuflags(vcpu, CPUSTAT_P);

		if (dbg->control & KVM_GUESTDBG_USE_HW_BP)
			rc = kvm_s390_import_bp_data(vcpu, dbg);
	} else {
		kvm_s390_clear_cpuflags(vcpu, CPUSTAT_P);
		vcpu->arch.guestdbg.last_bp = 0;
	}

	if (rc) {
		vcpu->guest_debug = 0;
		kvm_s390_clear_bp_data(vcpu);
		kvm_s390_clear_cpuflags(vcpu, CPUSTAT_P);
	}

out:
	vcpu_put(vcpu);
	return rc;
}

int kvm_arch_vcpu_ioctl_get_mpstate(struct kvm_vcpu *vcpu,
				    struct kvm_mp_state *mp_state)
{
	int ret;

	vcpu_load(vcpu);

	/* CHECK_STOP and LOAD are not supported yet */
	ret = is_vcpu_stopped(vcpu) ? KVM_MP_STATE_STOPPED :
				      KVM_MP_STATE_OPERATING;

	vcpu_put(vcpu);
	return ret;
}

int kvm_arch_vcpu_ioctl_set_mpstate(struct kvm_vcpu *vcpu,
				    struct kvm_mp_state *mp_state)
{
	int rc = 0;

	vcpu_load(vcpu);

	/* user space knows about this interface - let it control the state */
	vcpu->kvm->arch.user_cpu_state_ctrl = 1;

	switch (mp_state->mp_state) {
	case KVM_MP_STATE_STOPPED:
		kvm_s390_vcpu_stop(vcpu);
		break;
	case KVM_MP_STATE_OPERATING:
		kvm_s390_vcpu_start(vcpu);
		break;
	case KVM_MP_STATE_LOAD:
	case KVM_MP_STATE_CHECK_STOP:
		/* fall through - CHECK_STOP and LOAD are not supported yet */
	default:
		rc = -ENXIO;
	}

	vcpu_put(vcpu);
	return rc;
}

static bool ibs_enabled(struct kvm_vcpu *vcpu)
{
	return kvm_s390_test_cpuflags(vcpu, CPUSTAT_IBS);
}

static int kvm_s390_handle_requests(struct kvm_vcpu *vcpu)
{
retry:
	kvm_s390_vcpu_request_handled(vcpu);
	if (!kvm_request_pending(vcpu))
		return 0;
	/*
	 * We use MMU_RELOAD just to re-arm the ipte notifier for the
	 * guest prefix page. gmap_mprotect_notify will wait on the ptl lock.
	 * This ensures that the ipte instruction for this request has
	 * already finished. We might race against a second unmapper that
	 * wants to set the blocking bit. Lets just retry the request loop.
	 */
	if (kvm_check_request(KVM_REQ_MMU_RELOAD, vcpu)) {
		int rc;
		rc = gmap_mprotect_notify(vcpu->arch.gmap,
					  kvm_s390_get_prefix(vcpu),
					  PAGE_SIZE * 2, PROT_WRITE);
		if (rc) {
			kvm_make_request(KVM_REQ_MMU_RELOAD, vcpu);
			return rc;
		}
		goto retry;
	}

	if (kvm_check_request(KVM_REQ_TLB_FLUSH, vcpu)) {
		vcpu->arch.sie_block->ihcpu = 0xffff;
		goto retry;
	}

	if (kvm_check_request(KVM_REQ_ENABLE_IBS, vcpu)) {
		if (!ibs_enabled(vcpu)) {
			trace_kvm_s390_enable_disable_ibs(vcpu->vcpu_id, 1);
			kvm_s390_set_cpuflags(vcpu, CPUSTAT_IBS);
		}
		goto retry;
	}

	if (kvm_check_request(KVM_REQ_DISABLE_IBS, vcpu)) {
		if (ibs_enabled(vcpu)) {
			trace_kvm_s390_enable_disable_ibs(vcpu->vcpu_id, 0);
			kvm_s390_clear_cpuflags(vcpu, CPUSTAT_IBS);
		}
		goto retry;
	}

	if (kvm_check_request(KVM_REQ_ICPT_OPEREXC, vcpu)) {
		vcpu->arch.sie_block->ictl |= ICTL_OPEREXC;
		goto retry;
	}

	if (kvm_check_request(KVM_REQ_START_MIGRATION, vcpu)) {
		/*
		 * Disable CMMA virtualization; we will emulate the ESSA
		 * instruction manually, in order to provide additional
		 * functionalities needed for live migration.
		 */
		vcpu->arch.sie_block->ecb2 &= ~ECB2_CMMA;
		goto retry;
	}

	if (kvm_check_request(KVM_REQ_STOP_MIGRATION, vcpu)) {
		/*
		 * Re-enable CMMA virtualization if CMMA is available and
		 * was used.
		 */
		if ((vcpu->kvm->arch.use_cmma) &&
		    (vcpu->kvm->mm->context.use_cmma))
			vcpu->arch.sie_block->ecb2 |= ECB2_CMMA;
		goto retry;
	}

	/* nothing to do, just clear the request */
	kvm_clear_request(KVM_REQ_UNHALT, vcpu);

	return 0;
}

void kvm_s390_set_tod_clock_ext(struct kvm *kvm,
				 const struct kvm_s390_vm_tod_clock *gtod)
{
	struct kvm_vcpu *vcpu;
	struct kvm_s390_tod_clock_ext htod;
	int i;

	mutex_lock(&kvm->lock);
	preempt_disable();

	get_tod_clock_ext((char *)&htod);

	kvm->arch.epoch = gtod->tod - htod.tod;
	kvm->arch.epdx = gtod->epoch_idx - htod.epoch_idx;

	if (kvm->arch.epoch > gtod->tod)
		kvm->arch.epdx -= 1;

	kvm_s390_vcpu_block_all(kvm);
	kvm_for_each_vcpu(i, vcpu, kvm) {
		vcpu->arch.sie_block->epoch = kvm->arch.epoch;
		vcpu->arch.sie_block->epdx  = kvm->arch.epdx;
	}

	kvm_s390_vcpu_unblock_all(kvm);
	preempt_enable();
	mutex_unlock(&kvm->lock);
}

void kvm_s390_set_tod_clock(struct kvm *kvm, u64 tod)
{
	struct kvm_vcpu *vcpu;
	int i;

	mutex_lock(&kvm->lock);
	preempt_disable();
	kvm->arch.epoch = tod - get_tod_clock();
	kvm_s390_vcpu_block_all(kvm);
	kvm_for_each_vcpu(i, vcpu, kvm)
		vcpu->arch.sie_block->epoch = kvm->arch.epoch;
	kvm_s390_vcpu_unblock_all(kvm);
	preempt_enable();
	mutex_unlock(&kvm->lock);
}

/**
 * kvm_arch_fault_in_page - fault-in guest page if necessary
 * @vcpu: The corresponding virtual cpu
 * @gpa: Guest physical address
 * @writable: Whether the page should be writable or not
 *
 * Make sure that a guest page has been faulted-in on the host.
 *
 * Return: Zero on success, negative error code otherwise.
 */
long kvm_arch_fault_in_page(struct kvm_vcpu *vcpu, gpa_t gpa, int writable)
{
	return gmap_fault(vcpu->arch.gmap, gpa,
			  writable ? FAULT_FLAG_WRITE : 0);
}

static void __kvm_inject_pfault_token(struct kvm_vcpu *vcpu, bool start_token,
				      unsigned long token)
{
	struct kvm_s390_interrupt inti;
	struct kvm_s390_irq irq;

	if (start_token) {
		irq.u.ext.ext_params2 = token;
		irq.type = KVM_S390_INT_PFAULT_INIT;
		WARN_ON_ONCE(kvm_s390_inject_vcpu(vcpu, &irq));
	} else {
		inti.type = KVM_S390_INT_PFAULT_DONE;
		inti.parm64 = token;
		WARN_ON_ONCE(kvm_s390_inject_vm(vcpu->kvm, &inti));
	}
}

void kvm_arch_async_page_not_present(struct kvm_vcpu *vcpu,
				     struct kvm_async_pf *work)
{
	trace_kvm_s390_pfault_init(vcpu, work->arch.pfault_token);
	__kvm_inject_pfault_token(vcpu, true, work->arch.pfault_token);
}

void kvm_arch_async_page_present(struct kvm_vcpu *vcpu,
				 struct kvm_async_pf *work)
{
	trace_kvm_s390_pfault_done(vcpu, work->arch.pfault_token);
	__kvm_inject_pfault_token(vcpu, false, work->arch.pfault_token);
}

void kvm_arch_async_page_ready(struct kvm_vcpu *vcpu,
			       struct kvm_async_pf *work)
{
	/* s390 will always inject the page directly */
}

bool kvm_arch_can_inject_async_page_present(struct kvm_vcpu *vcpu)
{
	/*
	 * s390 will always inject the page directly,
	 * but we still want check_async_completion to cleanup
	 */
	return true;
}

static int kvm_arch_setup_async_pf(struct kvm_vcpu *vcpu)
{
	hva_t hva;
	struct kvm_arch_async_pf arch;
	int rc;

	if (vcpu->arch.pfault_token == KVM_S390_PFAULT_TOKEN_INVALID)
		return 0;
	if ((vcpu->arch.sie_block->gpsw.mask & vcpu->arch.pfault_select) !=
	    vcpu->arch.pfault_compare)
		return 0;
	if (psw_extint_disabled(vcpu))
		return 0;
	if (kvm_s390_vcpu_has_irq(vcpu, 0))
		return 0;
	if (!(vcpu->arch.sie_block->gcr[0] & 0x200ul))
		return 0;
	if (!vcpu->arch.gmap->pfault_enabled)
		return 0;

	hva = gfn_to_hva(vcpu->kvm, gpa_to_gfn(current->thread.gmap_addr));
	hva += current->thread.gmap_addr & ~PAGE_MASK;
	if (read_guest_real(vcpu, vcpu->arch.pfault_token, &arch.pfault_token, 8))
		return 0;

	rc = kvm_setup_async_pf(vcpu, current->thread.gmap_addr, hva, &arch);
	return rc;
}

static int vcpu_pre_run(struct kvm_vcpu *vcpu)
{
	int rc, cpuflags;

	/*
	 * On s390 notifications for arriving pages will be delivered directly
	 * to the guest but the house keeping for completed pfaults is
	 * handled outside the worker.
	 */
	kvm_check_async_pf_completion(vcpu);

	vcpu->arch.sie_block->gg14 = vcpu->run->s.regs.gprs[14];
	vcpu->arch.sie_block->gg15 = vcpu->run->s.regs.gprs[15];

	if (need_resched())
		schedule();

	if (test_cpu_flag(CIF_MCCK_PENDING))
		s390_handle_mcck();

	if (!kvm_is_ucontrol(vcpu->kvm)) {
		rc = kvm_s390_deliver_pending_interrupts(vcpu);
		if (rc)
			return rc;
	}

	rc = kvm_s390_handle_requests(vcpu);
	if (rc)
		return rc;

	if (guestdbg_enabled(vcpu)) {
		kvm_s390_backup_guest_per_regs(vcpu);
		kvm_s390_patch_guest_per_regs(vcpu);
	}

	vcpu->arch.sie_block->icptcode = 0;
	cpuflags = atomic_read(&vcpu->arch.sie_block->cpuflags);
	VCPU_EVENT(vcpu, 6, "entering sie flags %x", cpuflags);
	trace_kvm_s390_sie_enter(vcpu, cpuflags);

	return 0;
}

static int vcpu_post_run_fault_in_sie(struct kvm_vcpu *vcpu)
{
	struct kvm_s390_pgm_info pgm_info = {
		.code = PGM_ADDRESSING,
	};
	u8 opcode, ilen;
	int rc;

	VCPU_EVENT(vcpu, 3, "%s", "fault in sie instruction");
	trace_kvm_s390_sie_fault(vcpu);

	/*
	 * We want to inject an addressing exception, which is defined as a
	 * suppressing or terminating exception. However, since we came here
	 * by a DAT access exception, the PSW still points to the faulting
	 * instruction since DAT exceptions are nullifying. So we've got
	 * to look up the current opcode to get the length of the instruction
	 * to be able to forward the PSW.
	 */
	rc = read_guest_instr(vcpu, vcpu->arch.sie_block->gpsw.addr, &opcode, 1);
	ilen = insn_length(opcode);
	if (rc < 0) {
		return rc;
	} else if (rc) {
		/* Instruction-Fetching Exceptions - we can't detect the ilen.
		 * Forward by arbitrary ilc, injection will take care of
		 * nullification if necessary.
		 */
		pgm_info = vcpu->arch.pgm;
		ilen = 4;
	}
	pgm_info.flags = ilen | KVM_S390_PGM_FLAGS_ILC_VALID;
	kvm_s390_forward_psw(vcpu, ilen);
	return kvm_s390_inject_prog_irq(vcpu, &pgm_info);
}

static int vcpu_post_run(struct kvm_vcpu *vcpu, int exit_reason)
{
	struct mcck_volatile_info *mcck_info;
	struct sie_page *sie_page;

	VCPU_EVENT(vcpu, 6, "exit sie icptcode %d",
		   vcpu->arch.sie_block->icptcode);
	trace_kvm_s390_sie_exit(vcpu, vcpu->arch.sie_block->icptcode);

	if (guestdbg_enabled(vcpu))
		kvm_s390_restore_guest_per_regs(vcpu);

	vcpu->run->s.regs.gprs[14] = vcpu->arch.sie_block->gg14;
	vcpu->run->s.regs.gprs[15] = vcpu->arch.sie_block->gg15;

	if (exit_reason == -EINTR) {
		VCPU_EVENT(vcpu, 3, "%s", "machine check");
		sie_page = container_of(vcpu->arch.sie_block,
					struct sie_page, sie_block);
		mcck_info = &sie_page->mcck_info;
		kvm_s390_reinject_machine_check(vcpu, mcck_info);
		return 0;
	}

	if (vcpu->arch.sie_block->icptcode > 0) {
		int rc = kvm_handle_sie_intercept(vcpu);

		if (rc != -EOPNOTSUPP)
			return rc;
		vcpu->run->exit_reason = KVM_EXIT_S390_SIEIC;
		vcpu->run->s390_sieic.icptcode = vcpu->arch.sie_block->icptcode;
		vcpu->run->s390_sieic.ipa = vcpu->arch.sie_block->ipa;
		vcpu->run->s390_sieic.ipb = vcpu->arch.sie_block->ipb;
		return -EREMOTE;
	} else if (exit_reason != -EFAULT) {
		vcpu->stat.exit_null++;
		return 0;
	} else if (kvm_is_ucontrol(vcpu->kvm)) {
		vcpu->run->exit_reason = KVM_EXIT_S390_UCONTROL;
		vcpu->run->s390_ucontrol.trans_exc_code =
						current->thread.gmap_addr;
		vcpu->run->s390_ucontrol.pgm_code = 0x10;
		return -EREMOTE;
	} else if (current->thread.gmap_pfault) {
		trace_kvm_s390_major_guest_pfault(vcpu);
		current->thread.gmap_pfault = 0;
		if (kvm_arch_setup_async_pf(vcpu))
			return 0;
		return kvm_arch_fault_in_page(vcpu, current->thread.gmap_addr, 1);
	}
	return vcpu_post_run_fault_in_sie(vcpu);
}

static int __vcpu_run(struct kvm_vcpu *vcpu)
{
	int rc, exit_reason;

	/*
	 * We try to hold kvm->srcu during most of vcpu_run (except when run-
	 * ning the guest), so that memslots (and other stuff) are protected
	 */
	vcpu->srcu_idx = srcu_read_lock(&vcpu->kvm->srcu);

	do {
		rc = vcpu_pre_run(vcpu);
		if (rc)
			break;

		srcu_read_unlock(&vcpu->kvm->srcu, vcpu->srcu_idx);
		/*
		 * As PF_VCPU will be used in fault handler, between
		 * guest_enter and guest_exit should be no uaccess.
		 */
		local_irq_disable();
		guest_enter_irqoff();
		__disable_cpu_timer_accounting(vcpu);
		local_irq_enable();
		exit_reason = sie64a(vcpu->arch.sie_block,
				     vcpu->run->s.regs.gprs);
		local_irq_disable();
		__enable_cpu_timer_accounting(vcpu);
		guest_exit_irqoff();
		local_irq_enable();
		vcpu->srcu_idx = srcu_read_lock(&vcpu->kvm->srcu);

		rc = vcpu_post_run(vcpu, exit_reason);
	} while (!signal_pending(current) && !guestdbg_exit_pending(vcpu) && !rc);

	srcu_read_unlock(&vcpu->kvm->srcu, vcpu->srcu_idx);
	return rc;
}

static void sync_regs(struct kvm_vcpu *vcpu, struct kvm_run *kvm_run)
{
	struct runtime_instr_cb *riccb;
	struct gs_cb *gscb;

	riccb = (struct runtime_instr_cb *) &kvm_run->s.regs.riccb;
	gscb = (struct gs_cb *) &kvm_run->s.regs.gscb;
	vcpu->arch.sie_block->gpsw.mask = kvm_run->psw_mask;
	vcpu->arch.sie_block->gpsw.addr = kvm_run->psw_addr;
	if (kvm_run->kvm_dirty_regs & KVM_SYNC_PREFIX)
		kvm_s390_set_prefix(vcpu, kvm_run->s.regs.prefix);
	if (kvm_run->kvm_dirty_regs & KVM_SYNC_CRS) {
		memcpy(&vcpu->arch.sie_block->gcr, &kvm_run->s.regs.crs, 128);
		/* some control register changes require a tlb flush */
		kvm_make_request(KVM_REQ_TLB_FLUSH, vcpu);
	}
	if (kvm_run->kvm_dirty_regs & KVM_SYNC_ARCH0) {
		kvm_s390_set_cpu_timer(vcpu, kvm_run->s.regs.cputm);
		vcpu->arch.sie_block->ckc = kvm_run->s.regs.ckc;
		vcpu->arch.sie_block->todpr = kvm_run->s.regs.todpr;
		vcpu->arch.sie_block->pp = kvm_run->s.regs.pp;
		vcpu->arch.sie_block->gbea = kvm_run->s.regs.gbea;
	}
	if (kvm_run->kvm_dirty_regs & KVM_SYNC_PFAULT) {
		vcpu->arch.pfault_token = kvm_run->s.regs.pft;
		vcpu->arch.pfault_select = kvm_run->s.regs.pfs;
		vcpu->arch.pfault_compare = kvm_run->s.regs.pfc;
		if (vcpu->arch.pfault_token == KVM_S390_PFAULT_TOKEN_INVALID)
			kvm_clear_async_pf_completion_queue(vcpu);
	}
	/*
	 * If userspace sets the riccb (e.g. after migration) to a valid state,
	 * we should enable RI here instead of doing the lazy enablement.
	 */
	if ((kvm_run->kvm_dirty_regs & KVM_SYNC_RICCB) &&
	    test_kvm_facility(vcpu->kvm, 64) &&
	    riccb->v &&
	    !(vcpu->arch.sie_block->ecb3 & ECB3_RI)) {
		VCPU_EVENT(vcpu, 3, "%s", "ENABLE: RI (sync_regs)");
		vcpu->arch.sie_block->ecb3 |= ECB3_RI;
	}
	/*
	 * If userspace sets the gscb (e.g. after migration) to non-zero,
	 * we should enable GS here instead of doing the lazy enablement.
	 */
	if ((kvm_run->kvm_dirty_regs & KVM_SYNC_GSCB) &&
	    test_kvm_facility(vcpu->kvm, 133) &&
	    gscb->gssm &&
	    !vcpu->arch.gs_enabled) {
		VCPU_EVENT(vcpu, 3, "%s", "ENABLE: GS (sync_regs)");
		vcpu->arch.sie_block->ecb |= ECB_GS;
		vcpu->arch.sie_block->ecd |= ECD_HOSTREGMGMT;
		vcpu->arch.gs_enabled = 1;
	}
	if ((kvm_run->kvm_dirty_regs & KVM_SYNC_BPBC) &&
	    test_kvm_facility(vcpu->kvm, 82)) {
		vcpu->arch.sie_block->fpf &= ~FPF_BPBC;
		vcpu->arch.sie_block->fpf |= kvm_run->s.regs.bpbc ? FPF_BPBC : 0;
	}
	save_access_regs(vcpu->arch.host_acrs);
	restore_access_regs(vcpu->run->s.regs.acrs);
	/* save host (userspace) fprs/vrs */
	save_fpu_regs();
	vcpu->arch.host_fpregs.fpc = current->thread.fpu.fpc;
	vcpu->arch.host_fpregs.regs = current->thread.fpu.regs;
	if (MACHINE_HAS_VX)
		current->thread.fpu.regs = vcpu->run->s.regs.vrs;
	else
		current->thread.fpu.regs = vcpu->run->s.regs.fprs;
	current->thread.fpu.fpc = vcpu->run->s.regs.fpc;
	if (test_fp_ctl(current->thread.fpu.fpc))
		/* User space provided an invalid FPC, let's clear it */
		current->thread.fpu.fpc = 0;
	if (MACHINE_HAS_GS) {
		preempt_disable();
		__ctl_set_bit(2, 4);
		if (current->thread.gs_cb) {
			vcpu->arch.host_gscb = current->thread.gs_cb;
			save_gs_cb(vcpu->arch.host_gscb);
		}
		if (vcpu->arch.gs_enabled) {
			current->thread.gs_cb = (struct gs_cb *)
						&vcpu->run->s.regs.gscb;
			restore_gs_cb(current->thread.gs_cb);
		}
		preempt_enable();
	}

	kvm_run->kvm_dirty_regs = 0;
}

static void store_regs(struct kvm_vcpu *vcpu, struct kvm_run *kvm_run)
{
	kvm_run->psw_mask = vcpu->arch.sie_block->gpsw.mask;
	kvm_run->psw_addr = vcpu->arch.sie_block->gpsw.addr;
	kvm_run->s.regs.prefix = kvm_s390_get_prefix(vcpu);
	memcpy(&kvm_run->s.regs.crs, &vcpu->arch.sie_block->gcr, 128);
	kvm_run->s.regs.cputm = kvm_s390_get_cpu_timer(vcpu);
	kvm_run->s.regs.ckc = vcpu->arch.sie_block->ckc;
	kvm_run->s.regs.todpr = vcpu->arch.sie_block->todpr;
	kvm_run->s.regs.pp = vcpu->arch.sie_block->pp;
	kvm_run->s.regs.gbea = vcpu->arch.sie_block->gbea;
	kvm_run->s.regs.pft = vcpu->arch.pfault_token;
	kvm_run->s.regs.pfs = vcpu->arch.pfault_select;
	kvm_run->s.regs.pfc = vcpu->arch.pfault_compare;
	kvm_run->s.regs.bpbc = (vcpu->arch.sie_block->fpf & FPF_BPBC) == FPF_BPBC;
	save_access_regs(vcpu->run->s.regs.acrs);
	restore_access_regs(vcpu->arch.host_acrs);
	/* Save guest register state */
	save_fpu_regs();
	vcpu->run->s.regs.fpc = current->thread.fpu.fpc;
	/* Restore will be done lazily at return */
	current->thread.fpu.fpc = vcpu->arch.host_fpregs.fpc;
	current->thread.fpu.regs = vcpu->arch.host_fpregs.regs;
	if (MACHINE_HAS_GS) {
		__ctl_set_bit(2, 4);
		if (vcpu->arch.gs_enabled)
			save_gs_cb(current->thread.gs_cb);
		preempt_disable();
		current->thread.gs_cb = vcpu->arch.host_gscb;
		restore_gs_cb(vcpu->arch.host_gscb);
		preempt_enable();
		if (!vcpu->arch.host_gscb)
			__ctl_clear_bit(2, 4);
		vcpu->arch.host_gscb = NULL;
	}

}

int kvm_arch_vcpu_ioctl_run(struct kvm_vcpu *vcpu, struct kvm_run *kvm_run)
{
	int rc;

	if (kvm_run->immediate_exit)
		return -EINTR;

	vcpu_load(vcpu);

	if (guestdbg_exit_pending(vcpu)) {
		kvm_s390_prepare_debug_exit(vcpu);
		rc = 0;
		goto out;
	}

	kvm_sigset_activate(vcpu);

	if (!kvm_s390_user_cpu_state_ctrl(vcpu->kvm)) {
		kvm_s390_vcpu_start(vcpu);
	} else if (is_vcpu_stopped(vcpu)) {
		pr_err_ratelimited("can't run stopped vcpu %d\n",
				   vcpu->vcpu_id);
		rc = -EINVAL;
		goto out;
	}

	sync_regs(vcpu, kvm_run);
	enable_cpu_timer_accounting(vcpu);

	might_fault();
	rc = __vcpu_run(vcpu);

	if (signal_pending(current) && !rc) {
		kvm_run->exit_reason = KVM_EXIT_INTR;
		rc = -EINTR;
	}

	if (guestdbg_exit_pending(vcpu) && !rc)  {
		kvm_s390_prepare_debug_exit(vcpu);
		rc = 0;
	}

	if (rc == -EREMOTE) {
		/* userspace support is needed, kvm_run has been prepared */
		rc = 0;
	}

	disable_cpu_timer_accounting(vcpu);
	store_regs(vcpu, kvm_run);

	kvm_sigset_deactivate(vcpu);

	vcpu->stat.exit_userspace++;
out:
	vcpu_put(vcpu);
	return rc;
}

/*
 * store status at address
 * we use have two special cases:
 * KVM_S390_STORE_STATUS_NOADDR: -> 0x1200 on 64 bit
 * KVM_S390_STORE_STATUS_PREFIXED: -> prefix
 */
int kvm_s390_store_status_unloaded(struct kvm_vcpu *vcpu, unsigned long gpa)
{
	unsigned char archmode = 1;
	freg_t fprs[NUM_FPRS];
	unsigned int px;
	u64 clkcomp, cputm;
	int rc;

	px = kvm_s390_get_prefix(vcpu);
	if (gpa == KVM_S390_STORE_STATUS_NOADDR) {
		if (write_guest_abs(vcpu, 163, &archmode, 1))
			return -EFAULT;
		gpa = 0;
	} else if (gpa == KVM_S390_STORE_STATUS_PREFIXED) {
		if (write_guest_real(vcpu, 163, &archmode, 1))
			return -EFAULT;
		gpa = px;
	} else
		gpa -= __LC_FPREGS_SAVE_AREA;

	/* manually convert vector registers if necessary */
	if (MACHINE_HAS_VX) {
		convert_vx_to_fp(fprs, (__vector128 *) vcpu->run->s.regs.vrs);
		rc = write_guest_abs(vcpu, gpa + __LC_FPREGS_SAVE_AREA,
				     fprs, 128);
	} else {
		rc = write_guest_abs(vcpu, gpa + __LC_FPREGS_SAVE_AREA,
				     vcpu->run->s.regs.fprs, 128);
	}
	rc |= write_guest_abs(vcpu, gpa + __LC_GPREGS_SAVE_AREA,
			      vcpu->run->s.regs.gprs, 128);
	rc |= write_guest_abs(vcpu, gpa + __LC_PSW_SAVE_AREA,
			      &vcpu->arch.sie_block->gpsw, 16);
	rc |= write_guest_abs(vcpu, gpa + __LC_PREFIX_SAVE_AREA,
			      &px, 4);
	rc |= write_guest_abs(vcpu, gpa + __LC_FP_CREG_SAVE_AREA,
			      &vcpu->run->s.regs.fpc, 4);
	rc |= write_guest_abs(vcpu, gpa + __LC_TOD_PROGREG_SAVE_AREA,
			      &vcpu->arch.sie_block->todpr, 4);
	cputm = kvm_s390_get_cpu_timer(vcpu);
	rc |= write_guest_abs(vcpu, gpa + __LC_CPU_TIMER_SAVE_AREA,
			      &cputm, 8);
	clkcomp = vcpu->arch.sie_block->ckc >> 8;
	rc |= write_guest_abs(vcpu, gpa + __LC_CLOCK_COMP_SAVE_AREA,
			      &clkcomp, 8);
	rc |= write_guest_abs(vcpu, gpa + __LC_AREGS_SAVE_AREA,
			      &vcpu->run->s.regs.acrs, 64);
	rc |= write_guest_abs(vcpu, gpa + __LC_CREGS_SAVE_AREA,
			      &vcpu->arch.sie_block->gcr, 128);
	return rc ? -EFAULT : 0;
}

int kvm_s390_vcpu_store_status(struct kvm_vcpu *vcpu, unsigned long addr)
{
	/*
	 * The guest FPRS and ACRS are in the host FPRS/ACRS due to the lazy
	 * switch in the run ioctl. Let's update our copies before we save
	 * it into the save area
	 */
	save_fpu_regs();
	vcpu->run->s.regs.fpc = current->thread.fpu.fpc;
	save_access_regs(vcpu->run->s.regs.acrs);

	return kvm_s390_store_status_unloaded(vcpu, addr);
}

static void __disable_ibs_on_vcpu(struct kvm_vcpu *vcpu)
{
	kvm_check_request(KVM_REQ_ENABLE_IBS, vcpu);
	kvm_s390_sync_request(KVM_REQ_DISABLE_IBS, vcpu);
}

static void __disable_ibs_on_all_vcpus(struct kvm *kvm)
{
	unsigned int i;
	struct kvm_vcpu *vcpu;

	kvm_for_each_vcpu(i, vcpu, kvm) {
		__disable_ibs_on_vcpu(vcpu);
	}
}

static void __enable_ibs_on_vcpu(struct kvm_vcpu *vcpu)
{
	if (!sclp.has_ibs)
		return;
	kvm_check_request(KVM_REQ_DISABLE_IBS, vcpu);
	kvm_s390_sync_request(KVM_REQ_ENABLE_IBS, vcpu);
}

void kvm_s390_vcpu_start(struct kvm_vcpu *vcpu)
{
	int i, online_vcpus, started_vcpus = 0;

	if (!is_vcpu_stopped(vcpu))
		return;

	trace_kvm_s390_vcpu_start_stop(vcpu->vcpu_id, 1);
	/* Only one cpu at a time may enter/leave the STOPPED state. */
	spin_lock(&vcpu->kvm->arch.start_stop_lock);
	online_vcpus = atomic_read(&vcpu->kvm->online_vcpus);

	for (i = 0; i < online_vcpus; i++) {
		if (!is_vcpu_stopped(vcpu->kvm->vcpus[i]))
			started_vcpus++;
	}

	if (started_vcpus == 0) {
		/* we're the only active VCPU -> speed it up */
		__enable_ibs_on_vcpu(vcpu);
	} else if (started_vcpus == 1) {
		/*
		 * As we are starting a second VCPU, we have to disable
		 * the IBS facility on all VCPUs to remove potentially
		 * oustanding ENABLE requests.
		 */
		__disable_ibs_on_all_vcpus(vcpu->kvm);
	}

	kvm_s390_clear_cpuflags(vcpu, CPUSTAT_STOPPED);
	/*
	 * Another VCPU might have used IBS while we were offline.
	 * Let's play safe and flush the VCPU at startup.
	 */
	kvm_make_request(KVM_REQ_TLB_FLUSH, vcpu);
	spin_unlock(&vcpu->kvm->arch.start_stop_lock);
	return;
}

void kvm_s390_vcpu_stop(struct kvm_vcpu *vcpu)
{
	int i, online_vcpus, started_vcpus = 0;
	struct kvm_vcpu *started_vcpu = NULL;

	if (is_vcpu_stopped(vcpu))
		return;

	trace_kvm_s390_vcpu_start_stop(vcpu->vcpu_id, 0);
	/* Only one cpu at a time may enter/leave the STOPPED state. */
	spin_lock(&vcpu->kvm->arch.start_stop_lock);
	online_vcpus = atomic_read(&vcpu->kvm->online_vcpus);

	/* SIGP STOP and SIGP STOP AND STORE STATUS has been fully processed */
	kvm_s390_clear_stop_irq(vcpu);

	kvm_s390_set_cpuflags(vcpu, CPUSTAT_STOPPED);
	__disable_ibs_on_vcpu(vcpu);

	for (i = 0; i < online_vcpus; i++) {
		if (!is_vcpu_stopped(vcpu->kvm->vcpus[i])) {
			started_vcpus++;
			started_vcpu = vcpu->kvm->vcpus[i];
		}
	}

	if (started_vcpus == 1) {
		/*
		 * As we only have one VCPU left, we want to enable the
		 * IBS facility for that VCPU to speed it up.
		 */
		__enable_ibs_on_vcpu(started_vcpu);
	}

	spin_unlock(&vcpu->kvm->arch.start_stop_lock);
	return;
}

static int kvm_vcpu_ioctl_enable_cap(struct kvm_vcpu *vcpu,
				     struct kvm_enable_cap *cap)
{
	int r;

	if (cap->flags)
		return -EINVAL;

	switch (cap->cap) {
	case KVM_CAP_S390_CSS_SUPPORT:
		if (!vcpu->kvm->arch.css_support) {
			vcpu->kvm->arch.css_support = 1;
			VM_EVENT(vcpu->kvm, 3, "%s", "ENABLE: CSS support");
			trace_kvm_s390_enable_css(vcpu->kvm);
		}
		r = 0;
		break;
	default:
		r = -EINVAL;
		break;
	}
	return r;
}

static long kvm_s390_guest_mem_op(struct kvm_vcpu *vcpu,
				  struct kvm_s390_mem_op *mop)
{
	void __user *uaddr = (void __user *)mop->buf;
	void *tmpbuf = NULL;
	int r, srcu_idx;
	const u64 supported_flags = KVM_S390_MEMOP_F_INJECT_EXCEPTION
				    | KVM_S390_MEMOP_F_CHECK_ONLY;

	if (mop->flags & ~supported_flags)
		return -EINVAL;

	if (mop->size > MEM_OP_MAX_SIZE)
		return -E2BIG;

	if (!(mop->flags & KVM_S390_MEMOP_F_CHECK_ONLY)) {
		tmpbuf = vmalloc(mop->size);
		if (!tmpbuf)
			return -ENOMEM;
	}

	srcu_idx = srcu_read_lock(&vcpu->kvm->srcu);

	switch (mop->op) {
	case KVM_S390_MEMOP_LOGICAL_READ:
		if (mop->flags & KVM_S390_MEMOP_F_CHECK_ONLY) {
			r = check_gva_range(vcpu, mop->gaddr, mop->ar,
					    mop->size, GACC_FETCH);
			break;
		}
		r = read_guest(vcpu, mop->gaddr, mop->ar, tmpbuf, mop->size);
		if (r == 0) {
			if (copy_to_user(uaddr, tmpbuf, mop->size))
				r = -EFAULT;
		}
		break;
	case KVM_S390_MEMOP_LOGICAL_WRITE:
		if (mop->flags & KVM_S390_MEMOP_F_CHECK_ONLY) {
			r = check_gva_range(vcpu, mop->gaddr, mop->ar,
					    mop->size, GACC_STORE);
			break;
		}
		if (copy_from_user(tmpbuf, uaddr, mop->size)) {
			r = -EFAULT;
			break;
		}
		r = write_guest(vcpu, mop->gaddr, mop->ar, tmpbuf, mop->size);
		break;
	default:
		r = -EINVAL;
	}

	srcu_read_unlock(&vcpu->kvm->srcu, srcu_idx);

	if (r > 0 && (mop->flags & KVM_S390_MEMOP_F_INJECT_EXCEPTION) != 0)
		kvm_s390_inject_prog_irq(vcpu, &vcpu->arch.pgm);

	vfree(tmpbuf);
	return r;
}

long kvm_arch_vcpu_async_ioctl(struct file *filp,
			       unsigned int ioctl, unsigned long arg)
{
	struct kvm_vcpu *vcpu = filp->private_data;
	void __user *argp = (void __user *)arg;

	switch (ioctl) {
	case KVM_S390_IRQ: {
		struct kvm_s390_irq s390irq;

		if (copy_from_user(&s390irq, argp, sizeof(s390irq)))
			return -EFAULT;
		return kvm_s390_inject_vcpu(vcpu, &s390irq);
	}
	case KVM_S390_INTERRUPT: {
		struct kvm_s390_interrupt s390int;
		struct kvm_s390_irq s390irq;

		if (copy_from_user(&s390int, argp, sizeof(s390int)))
			return -EFAULT;
		if (s390int_to_s390irq(&s390int, &s390irq))
			return -EINVAL;
		return kvm_s390_inject_vcpu(vcpu, &s390irq);
	}
	}
	return -ENOIOCTLCMD;
}

long kvm_arch_vcpu_ioctl(struct file *filp,
			 unsigned int ioctl, unsigned long arg)
{
	struct kvm_vcpu *vcpu = filp->private_data;
	void __user *argp = (void __user *)arg;
	int idx;
	long r;

	vcpu_load(vcpu);

	switch (ioctl) {
	case KVM_S390_STORE_STATUS:
		idx = srcu_read_lock(&vcpu->kvm->srcu);
		r = kvm_s390_vcpu_store_status(vcpu, arg);
		srcu_read_unlock(&vcpu->kvm->srcu, idx);
		break;
	case KVM_S390_SET_INITIAL_PSW: {
		psw_t psw;

		r = -EFAULT;
		if (copy_from_user(&psw, argp, sizeof(psw)))
			break;
		r = kvm_arch_vcpu_ioctl_set_initial_psw(vcpu, psw);
		break;
	}
	case KVM_S390_INITIAL_RESET:
		r = kvm_arch_vcpu_ioctl_initial_reset(vcpu);
		break;
	case KVM_SET_ONE_REG:
	case KVM_GET_ONE_REG: {
		struct kvm_one_reg reg;
		r = -EFAULT;
		if (copy_from_user(&reg, argp, sizeof(reg)))
			break;
		if (ioctl == KVM_SET_ONE_REG)
			r = kvm_arch_vcpu_ioctl_set_one_reg(vcpu, &reg);
		else
			r = kvm_arch_vcpu_ioctl_get_one_reg(vcpu, &reg);
		break;
	}
#ifdef CONFIG_KVM_S390_UCONTROL
	case KVM_S390_UCAS_MAP: {
		struct kvm_s390_ucas_mapping ucasmap;

		if (copy_from_user(&ucasmap, argp, sizeof(ucasmap))) {
			r = -EFAULT;
			break;
		}

		if (!kvm_is_ucontrol(vcpu->kvm)) {
			r = -EINVAL;
			break;
		}

		r = gmap_map_segment(vcpu->arch.gmap, ucasmap.user_addr,
				     ucasmap.vcpu_addr, ucasmap.length);
		break;
	}
	case KVM_S390_UCAS_UNMAP: {
		struct kvm_s390_ucas_mapping ucasmap;

		if (copy_from_user(&ucasmap, argp, sizeof(ucasmap))) {
			r = -EFAULT;
			break;
		}

		if (!kvm_is_ucontrol(vcpu->kvm)) {
			r = -EINVAL;
			break;
		}

		r = gmap_unmap_segment(vcpu->arch.gmap, ucasmap.vcpu_addr,
			ucasmap.length);
		break;
	}
#endif
	case KVM_S390_VCPU_FAULT: {
		r = gmap_fault(vcpu->arch.gmap, arg, 0);
		break;
	}
	case KVM_ENABLE_CAP:
	{
		struct kvm_enable_cap cap;
		r = -EFAULT;
		if (copy_from_user(&cap, argp, sizeof(cap)))
			break;
		r = kvm_vcpu_ioctl_enable_cap(vcpu, &cap);
		break;
	}
	case KVM_S390_MEM_OP: {
		struct kvm_s390_mem_op mem_op;

		if (copy_from_user(&mem_op, argp, sizeof(mem_op)) == 0)
			r = kvm_s390_guest_mem_op(vcpu, &mem_op);
		else
			r = -EFAULT;
		break;
	}
	case KVM_S390_SET_IRQ_STATE: {
		struct kvm_s390_irq_state irq_state;

		r = -EFAULT;
		if (copy_from_user(&irq_state, argp, sizeof(irq_state)))
			break;
		if (irq_state.len > VCPU_IRQS_MAX_BUF ||
		    irq_state.len == 0 ||
		    irq_state.len % sizeof(struct kvm_s390_irq) > 0) {
			r = -EINVAL;
			break;
		}
		/* do not use irq_state.flags, it will break old QEMUs */
		r = kvm_s390_set_irq_state(vcpu,
					   (void __user *) irq_state.buf,
					   irq_state.len);
		break;
	}
	case KVM_S390_GET_IRQ_STATE: {
		struct kvm_s390_irq_state irq_state;

		r = -EFAULT;
		if (copy_from_user(&irq_state, argp, sizeof(irq_state)))
			break;
		if (irq_state.len == 0) {
			r = -EINVAL;
			break;
		}
		/* do not use irq_state.flags, it will break old QEMUs */
		r = kvm_s390_get_irq_state(vcpu,
					   (__u8 __user *)  irq_state.buf,
					   irq_state.len);
		break;
	}
	default:
		r = -ENOTTY;
	}

	vcpu_put(vcpu);
	return r;
}

int kvm_arch_vcpu_fault(struct kvm_vcpu *vcpu, struct vm_fault *vmf)
{
#ifdef CONFIG_KVM_S390_UCONTROL
	if ((vmf->pgoff == KVM_S390_SIE_PAGE_OFFSET)
		 && (kvm_is_ucontrol(vcpu->kvm))) {
		vmf->page = virt_to_page(vcpu->arch.sie_block);
		get_page(vmf->page);
		return 0;
	}
#endif
	return VM_FAULT_SIGBUS;
}

int kvm_arch_create_memslot(struct kvm *kvm, struct kvm_memory_slot *slot,
			    unsigned long npages)
{
	return 0;
}

/* Section: memory related */
int kvm_arch_prepare_memory_region(struct kvm *kvm,
				   struct kvm_memory_slot *memslot,
				   const struct kvm_userspace_memory_region *mem,
				   enum kvm_mr_change change)
{
	/* A few sanity checks. We can have memory slots which have to be
	   located/ended at a segment boundary (1MB). The memory in userland is
	   ok to be fragmented into various different vmas. It is okay to mmap()
	   and munmap() stuff in this slot after doing this call at any time */

	if (mem->userspace_addr & 0xffffful)
		return -EINVAL;

	if (mem->memory_size & 0xffffful)
		return -EINVAL;

	if (mem->guest_phys_addr + mem->memory_size > kvm->arch.mem_limit)
		return -EINVAL;

	return 0;
}

void kvm_arch_commit_memory_region(struct kvm *kvm,
				const struct kvm_userspace_memory_region *mem,
				const struct kvm_memory_slot *old,
				const struct kvm_memory_slot *new,
				enum kvm_mr_change change)
{
	int rc;

	/* If the basics of the memslot do not change, we do not want
	 * to update the gmap. Every update causes several unnecessary
	 * segment translation exceptions. This is usually handled just
	 * fine by the normal fault handler + gmap, but it will also
	 * cause faults on the prefix page of running guest CPUs.
	 */
	if (old->userspace_addr == mem->userspace_addr &&
	    old->base_gfn * PAGE_SIZE == mem->guest_phys_addr &&
	    old->npages * PAGE_SIZE == mem->memory_size)
		return;

	rc = gmap_map_segment(kvm->arch.gmap, mem->userspace_addr,
		mem->guest_phys_addr, mem->memory_size);
	if (rc)
		pr_warn("failed to commit memory region\n");
	return;
}

static inline unsigned long nonhyp_mask(int i)
{
	unsigned int nonhyp_fai = (sclp.hmfai << i * 2) >> 30;

	return 0x0000ffffffffffffUL >> (nonhyp_fai << 4);
}

void kvm_arch_vcpu_block_finish(struct kvm_vcpu *vcpu)
{
	vcpu->valid_wakeup = false;
}

static int __init kvm_s390_init(void)
{
	int i;

	if (!sclp.has_sief2) {
		pr_info("SIE not available\n");
		return -ENODEV;
	}

	for (i = 0; i < 16; i++)
		kvm_s390_fac_list_mask[i] |=
			S390_lowcore.stfle_fac_list[i] & nonhyp_mask(i);

	return kvm_init(NULL, sizeof(struct kvm_vcpu), 0, THIS_MODULE);
}

static void __exit kvm_s390_exit(void)
{
	kvm_exit();
}

module_init(kvm_s390_init);
module_exit(kvm_s390_exit);

/*
 * Enable autoloading of the kvm module.
 * Note that we add the module alias here instead of virt/kvm/kvm_main.c
 * since x86 takes a different approach.
 */
#include <linux/miscdevice.h>
MODULE_ALIAS_MISCDEV(KVM_MINOR);
MODULE_ALIAS("devname:kvm");<|MERGE_RESOLUTION|>--- conflicted
+++ resolved
@@ -2,11 +2,7 @@
 /*
  * hosting IBM Z kernel virtual machines (s390x)
  *
-<<<<<<< HEAD
- * Copyright IBM Corp. 2008, 2017
-=======
  * Copyright IBM Corp. 2008, 2018
->>>>>>> 03a0dded
  *
  *    Author(s): Carsten Otte <cotte@de.ibm.com>
  *               Christian Borntraeger <borntraeger@de.ibm.com>
