--- conflicted
+++ resolved
@@ -25,10 +25,7 @@
 			reg = <0>;
 			clocks = <&clkc 3>;
 			clock-latency = <1000>;
-<<<<<<< HEAD
-=======
 			cpu0-supply = <&regulator_vccpint>;
->>>>>>> 1a5700bc
 			operating-points = <
 				/* kHz    uV */
 				666667  1000000
@@ -68,11 +65,7 @@
 		interrupt-parent = <&intc>;
 		ranges;
 
-<<<<<<< HEAD
-		i2c0: zynq-i2c@e0004000 {
-=======
 		i2c0: i2c@e0004000 {
->>>>>>> 1a5700bc
 			compatible = "cdns,i2c-r1p10";
 			status = "disabled";
 			clocks = <&clkc 38>;
@@ -83,11 +76,7 @@
 			#size-cells = <0>;
 		};
 
-<<<<<<< HEAD
-		i2c1: zynq-i2c@e0005000 {
-=======
 		i2c1: i2c@e0005000 {
->>>>>>> 1a5700bc
 			compatible = "cdns,i2c-r1p10";
 			status = "disabled";
 			clocks = <&clkc 39>;
