/*
 * linux/arch/arm/mach-omap2/io.c
 *
 * OMAP2 I/O mapping code
 *
 * Copyright (C) 2005 Nokia Corporation
 * Copyright (C) 2007-2009 Texas Instruments
 *
 * Author:
 *	Juha Yrjola <juha.yrjola@nokia.com>
 *	Syed Khasim <x0khasim@ti.com>
 *
 * Added OMAP4 support - Santosh Shilimkar <santosh.shilimkar@ti.com>
 *
 * This program is free software; you can redistribute it and/or modify
 * it under the terms of the GNU General Public License version 2 as
 * published by the Free Software Foundation.
 */
#include <linux/module.h>
#include <linux/kernel.h>
#include <linux/init.h>
#include <linux/io.h>
#include <linux/clk.h>

#include <asm/tlb.h>
#include <asm/mach/map.h>

#include <plat/sram.h>
#include <plat/sdrc.h>
#include <plat/serial.h>
#include <plat/omap-pm.h>
#include <plat/omap_hwmod.h>
#include <plat/multi.h>

#include "iomap.h"
#include "voltage.h"
#include "powerdomain.h"
#include "clockdomain.h"
<<<<<<< HEAD
#include <plat/omap_hwmod.h>
#include <plat/multi.h>
=======
#include "common.h"
#include "clock2xxx.h"
#include "clock3xxx.h"
#include "clock44xx.h"
>>>>>>> f4e2467b

/*
 * The machine specific code may provide the extra mapping besides the
 * default mapping provided here.
 */

#if defined(CONFIG_SOC_OMAP2420) || defined(CONFIG_SOC_OMAP2430)
static struct map_desc omap24xx_io_desc[] __initdata = {
	{
		.virtual	= L3_24XX_VIRT,
		.pfn		= __phys_to_pfn(L3_24XX_PHYS),
		.length		= L3_24XX_SIZE,
		.type		= MT_DEVICE
	},
	{
		.virtual	= L4_24XX_VIRT,
		.pfn		= __phys_to_pfn(L4_24XX_PHYS),
		.length		= L4_24XX_SIZE,
		.type		= MT_DEVICE
	},
};

#ifdef CONFIG_SOC_OMAP2420
static struct map_desc omap242x_io_desc[] __initdata = {
	{
		.virtual	= DSP_MEM_2420_VIRT,
		.pfn		= __phys_to_pfn(DSP_MEM_2420_PHYS),
		.length		= DSP_MEM_2420_SIZE,
		.type		= MT_DEVICE
	},
	{
		.virtual	= DSP_IPI_2420_VIRT,
		.pfn		= __phys_to_pfn(DSP_IPI_2420_PHYS),
		.length		= DSP_IPI_2420_SIZE,
		.type		= MT_DEVICE
	},
	{
		.virtual	= DSP_MMU_2420_VIRT,
		.pfn		= __phys_to_pfn(DSP_MMU_2420_PHYS),
		.length		= DSP_MMU_2420_SIZE,
		.type		= MT_DEVICE
	},
};

#endif

#ifdef CONFIG_SOC_OMAP2430
static struct map_desc omap243x_io_desc[] __initdata = {
	{
		.virtual	= L4_WK_243X_VIRT,
		.pfn		= __phys_to_pfn(L4_WK_243X_PHYS),
		.length		= L4_WK_243X_SIZE,
		.type		= MT_DEVICE
	},
	{
		.virtual	= OMAP243X_GPMC_VIRT,
		.pfn		= __phys_to_pfn(OMAP243X_GPMC_PHYS),
		.length		= OMAP243X_GPMC_SIZE,
		.type		= MT_DEVICE
	},
	{
		.virtual	= OMAP243X_SDRC_VIRT,
		.pfn		= __phys_to_pfn(OMAP243X_SDRC_PHYS),
		.length		= OMAP243X_SDRC_SIZE,
		.type		= MT_DEVICE
	},
	{
		.virtual	= OMAP243X_SMS_VIRT,
		.pfn		= __phys_to_pfn(OMAP243X_SMS_PHYS),
		.length		= OMAP243X_SMS_SIZE,
		.type		= MT_DEVICE
	},
};
#endif
#endif

#ifdef	CONFIG_ARCH_OMAP3
static struct map_desc omap34xx_io_desc[] __initdata = {
	{
		.virtual	= L3_34XX_VIRT,
		.pfn		= __phys_to_pfn(L3_34XX_PHYS),
		.length		= L3_34XX_SIZE,
		.type		= MT_DEVICE
	},
	{
		.virtual	= L4_34XX_VIRT,
		.pfn		= __phys_to_pfn(L4_34XX_PHYS),
		.length		= L4_34XX_SIZE,
		.type		= MT_DEVICE
	},
	{
		.virtual	= OMAP34XX_GPMC_VIRT,
		.pfn		= __phys_to_pfn(OMAP34XX_GPMC_PHYS),
		.length		= OMAP34XX_GPMC_SIZE,
		.type		= MT_DEVICE
	},
	{
		.virtual	= OMAP343X_SMS_VIRT,
		.pfn		= __phys_to_pfn(OMAP343X_SMS_PHYS),
		.length		= OMAP343X_SMS_SIZE,
		.type		= MT_DEVICE
	},
	{
		.virtual	= OMAP343X_SDRC_VIRT,
		.pfn		= __phys_to_pfn(OMAP343X_SDRC_PHYS),
		.length		= OMAP343X_SDRC_SIZE,
		.type		= MT_DEVICE
	},
	{
		.virtual	= L4_PER_34XX_VIRT,
		.pfn		= __phys_to_pfn(L4_PER_34XX_PHYS),
		.length		= L4_PER_34XX_SIZE,
		.type		= MT_DEVICE
	},
	{
		.virtual	= L4_EMU_34XX_VIRT,
		.pfn		= __phys_to_pfn(L4_EMU_34XX_PHYS),
		.length		= L4_EMU_34XX_SIZE,
		.type		= MT_DEVICE
	},
#if defined(CONFIG_DEBUG_LL) &&							\
	(defined(CONFIG_MACH_OMAP_ZOOM2) || defined(CONFIG_MACH_OMAP_ZOOM3))
	{
		.virtual	= ZOOM_UART_VIRT,
		.pfn		= __phys_to_pfn(ZOOM_UART_BASE),
		.length		= SZ_1M,
		.type		= MT_DEVICE
	},
#endif
};
#endif

#ifdef CONFIG_SOC_OMAPTI81XX
static struct map_desc omapti81xx_io_desc[] __initdata = {
	{
		.virtual	= L4_34XX_VIRT,
		.pfn		= __phys_to_pfn(L4_34XX_PHYS),
		.length		= L4_34XX_SIZE,
		.type		= MT_DEVICE
	}
};
#endif

#ifdef CONFIG_SOC_OMAPAM33XX
static struct map_desc omapam33xx_io_desc[] __initdata = {
	{
		.virtual	= L4_34XX_VIRT,
		.pfn		= __phys_to_pfn(L4_34XX_PHYS),
		.length		= L4_34XX_SIZE,
		.type		= MT_DEVICE
	},
	{
		.virtual	= L4_WK_AM33XX_VIRT,
		.pfn		= __phys_to_pfn(L4_WK_AM33XX_PHYS),
		.length		= L4_WK_AM33XX_SIZE,
		.type		= MT_DEVICE
	}
};
#endif

#ifdef	CONFIG_ARCH_OMAP4
static struct map_desc omap44xx_io_desc[] __initdata = {
	{
		.virtual	= L3_44XX_VIRT,
		.pfn		= __phys_to_pfn(L3_44XX_PHYS),
		.length		= L3_44XX_SIZE,
		.type		= MT_DEVICE,
	},
	{
		.virtual	= L4_44XX_VIRT,
		.pfn		= __phys_to_pfn(L4_44XX_PHYS),
		.length		= L4_44XX_SIZE,
		.type		= MT_DEVICE,
	},
	{
		.virtual	= OMAP44XX_GPMC_VIRT,
		.pfn		= __phys_to_pfn(OMAP44XX_GPMC_PHYS),
		.length		= OMAP44XX_GPMC_SIZE,
		.type		= MT_DEVICE,
	},
	{
		.virtual	= OMAP44XX_EMIF1_VIRT,
		.pfn		= __phys_to_pfn(OMAP44XX_EMIF1_PHYS),
		.length		= OMAP44XX_EMIF1_SIZE,
		.type		= MT_DEVICE,
	},
	{
		.virtual	= OMAP44XX_EMIF2_VIRT,
		.pfn		= __phys_to_pfn(OMAP44XX_EMIF2_PHYS),
		.length		= OMAP44XX_EMIF2_SIZE,
		.type		= MT_DEVICE,
	},
	{
		.virtual	= OMAP44XX_DMM_VIRT,
		.pfn		= __phys_to_pfn(OMAP44XX_DMM_PHYS),
		.length		= OMAP44XX_DMM_SIZE,
		.type		= MT_DEVICE,
	},
	{
		.virtual	= L4_PER_44XX_VIRT,
		.pfn		= __phys_to_pfn(L4_PER_44XX_PHYS),
		.length		= L4_PER_44XX_SIZE,
		.type		= MT_DEVICE,
	},
	{
		.virtual	= L4_EMU_44XX_VIRT,
		.pfn		= __phys_to_pfn(L4_EMU_44XX_PHYS),
		.length		= L4_EMU_44XX_SIZE,
		.type		= MT_DEVICE,
	},
#ifdef CONFIG_OMAP4_ERRATA_I688
	{
		.virtual	= OMAP4_SRAM_VA,
		.pfn		= __phys_to_pfn(OMAP4_SRAM_PA),
		.length		= PAGE_SIZE,
		.type		= MT_MEMORY_SO,
	},
#endif

};
#endif

#ifdef CONFIG_SOC_OMAP2420
void __init omap242x_map_common_io(void)
{
	iotable_init(omap24xx_io_desc, ARRAY_SIZE(omap24xx_io_desc));
	iotable_init(omap242x_io_desc, ARRAY_SIZE(omap242x_io_desc));
}
#endif

#ifdef CONFIG_SOC_OMAP2430
void __init omap243x_map_common_io(void)
{
	iotable_init(omap24xx_io_desc, ARRAY_SIZE(omap24xx_io_desc));
	iotable_init(omap243x_io_desc, ARRAY_SIZE(omap243x_io_desc));
}
#endif

#ifdef CONFIG_ARCH_OMAP3
void __init omap34xx_map_common_io(void)
{
	iotable_init(omap34xx_io_desc, ARRAY_SIZE(omap34xx_io_desc));
}
#endif

#ifdef CONFIG_SOC_OMAPTI81XX
void __init omapti81xx_map_common_io(void)
{
	iotable_init(omapti81xx_io_desc, ARRAY_SIZE(omapti81xx_io_desc));
}
#endif

#ifdef CONFIG_SOC_OMAPAM33XX
void __init omapam33xx_map_common_io(void)
{
	iotable_init(omapam33xx_io_desc, ARRAY_SIZE(omapam33xx_io_desc));
}
#endif

#ifdef CONFIG_ARCH_OMAP4
void __init omap44xx_map_common_io(void)
{
	iotable_init(omap44xx_io_desc, ARRAY_SIZE(omap44xx_io_desc));
	omap_barriers_init();
}
#endif

/*
 * omap2_init_reprogram_sdrc - reprogram SDRC timing parameters
 *
 * Sets the CORE DPLL3 M2 divider to the same value that it's at
 * currently.  This has the effect of setting the SDRC SDRAM AC timing
 * registers to the values currently defined by the kernel.  Currently
 * only defined for OMAP3; will return 0 if called on OMAP2.  Returns
 * -EINVAL if the dpll3_m2_ck cannot be found, 0 if called on OMAP2,
 * or passes along the return value of clk_set_rate().
 */
static int __init _omap2_init_reprogram_sdrc(void)
{
	struct clk *dpll3_m2_ck;
	int v = -EINVAL;
	long rate;

	if (!cpu_is_omap34xx())
		return 0;

	dpll3_m2_ck = clk_get(NULL, "dpll3_m2_ck");
	if (IS_ERR(dpll3_m2_ck))
		return -EINVAL;

	rate = clk_get_rate(dpll3_m2_ck);
	pr_info("Reprogramming SDRC clock to %ld Hz\n", rate);
	v = clk_set_rate(dpll3_m2_ck, rate);
	if (v)
		pr_err("dpll3_m2_clk rate change failed: %d\n", v);

	clk_put(dpll3_m2_ck);

	return v;
}

static int _set_hwmod_postsetup_state(struct omap_hwmod *oh, void *data)
{
	return omap_hwmod_set_postsetup_state(oh, *(u8 *)data);
}

static void __init omap_common_init_early(void)
{
	omap2_check_revision();
	omap_init_consistent_dma_size();
}

static void __init omap_hwmod_init_postsetup(void)
{
	u8 postsetup_state;

	/* Set the default postsetup state for all hwmods */
#ifdef CONFIG_PM_RUNTIME
	postsetup_state = _HWMOD_STATE_IDLE;
#else
	postsetup_state = _HWMOD_STATE_ENABLED;
#endif
	omap_hwmod_for_each(_set_hwmod_postsetup_state, &postsetup_state);

	/*
	 * Set the default postsetup state for unusual modules (like
	 * MPU WDT).
	 *
	 * The postsetup_state is not actually used until
	 * omap_hwmod_late_init(), so boards that desire full watchdog
	 * coverage of kernel initialization can reprogram the
	 * postsetup_state between the calls to
	 * omap2_init_common_infra() and omap_sdrc_init().
	 *
	 * XXX ideally we could detect whether the MPU WDT was currently
	 * enabled here and make this conditional
	 */
	postsetup_state = _HWMOD_STATE_DISABLED;
	omap_hwmod_for_each_by_class("wd_timer",
				     _set_hwmod_postsetup_state,
				     &postsetup_state);

	omap_pm_if_early_init();
}

#ifdef CONFIG_SOC_OMAP2420
void __init omap2420_init_early(void)
{
	omap2_set_globals_242x();
	omap_common_init_early();
	omap2xxx_voltagedomains_init();
	omap242x_powerdomains_init();
	omap242x_clockdomains_init();
	omap2420_hwmod_init();
	omap_hwmod_init_postsetup();
	omap2420_clk_init();
}
#endif

#ifdef CONFIG_SOC_OMAP2430
void __init omap2430_init_early(void)
{
	omap2_set_globals_243x();
	omap_common_init_early();
	omap2xxx_voltagedomains_init();
	omap243x_powerdomains_init();
	omap243x_clockdomains_init();
	omap2430_hwmod_init();
	omap_hwmod_init_postsetup();
	omap2430_clk_init();
}
#endif

/*
 * Currently only board-omap3beagle.c should call this because of the
 * same machine_id for 34xx and 36xx beagle.. Will get fixed with DT.
 */
#ifdef CONFIG_ARCH_OMAP3
void __init omap3_init_early(void)
{
	omap2_set_globals_3xxx();
	omap_common_init_early();
	omap3xxx_voltagedomains_init();
	omap3xxx_powerdomains_init();
	omap3xxx_clockdomains_init();
	omap3xxx_hwmod_init();
	omap_hwmod_init_postsetup();
	omap3xxx_clk_init();
}

void __init omap3430_init_early(void)
{
	omap3_init_early();
}

void __init omap35xx_init_early(void)
{
	omap3_init_early();
}

void __init omap3630_init_early(void)
{
	omap3_init_early();
}

void __init am35xx_init_early(void)
{
	omap3_init_early();
}

void __init ti81xx_init_early(void)
{
	omap2_set_globals_ti81xx();
	omap_common_init_early();
	omap3xxx_voltagedomains_init();
	omap3xxx_powerdomains_init();
	omap3xxx_clockdomains_init();
	omap3xxx_hwmod_init();
	omap_hwmod_init_postsetup();
	omap3xxx_clk_init();
}
#endif

#ifdef CONFIG_ARCH_OMAP4
void __init omap4430_init_early(void)
{
	omap2_set_globals_443x();
	omap_common_init_early();
	omap44xx_voltagedomains_init();
	omap44xx_powerdomains_init();
	omap44xx_clockdomains_init();
	omap44xx_hwmod_init();
	omap_hwmod_init_postsetup();
	omap4xxx_clk_init();
}
#endif

void __init omap_sdrc_init(struct omap_sdrc_params *sdrc_cs0,
				      struct omap_sdrc_params *sdrc_cs1)
{
	omap_sram_init();

	if (cpu_is_omap24xx() || omap3_has_sdrc()) {
		omap2_sdrc_init(sdrc_cs0, sdrc_cs1);
		_omap2_init_reprogram_sdrc();
	}
}<|MERGE_RESOLUTION|>--- conflicted
+++ resolved
@@ -36,15 +36,10 @@
 #include "voltage.h"
 #include "powerdomain.h"
 #include "clockdomain.h"
-<<<<<<< HEAD
-#include <plat/omap_hwmod.h>
-#include <plat/multi.h>
-=======
 #include "common.h"
 #include "clock2xxx.h"
 #include "clock3xxx.h"
 #include "clock44xx.h"
->>>>>>> f4e2467b
 
 /*
  * The machine specific code may provide the extra mapping besides the
