/*
 * Copyright © 2006-2007 Intel Corporation
 *
 * Permission is hereby granted, free of charge, to any person obtaining a
 * copy of this software and associated documentation files (the "Software"),
 * to deal in the Software without restriction, including without limitation
 * the rights to use, copy, modify, merge, publish, distribute, sublicense,
 * and/or sell copies of the Software, and to permit persons to whom the
 * Software is furnished to do so, subject to the following conditions:
 *
 * The above copyright notice and this permission notice (including the next
 * paragraph) shall be included in all copies or substantial portions of the
 * Software.
 *
 * THE SOFTWARE IS PROVIDED "AS IS", WITHOUT WARRANTY OF ANY KIND, EXPRESS OR
 * IMPLIED, INCLUDING BUT NOT LIMITED TO THE WARRANTIES OF MERCHANTABILITY,
 * FITNESS FOR A PARTICULAR PURPOSE AND NONINFRINGEMENT.  IN NO EVENT SHALL
 * THE AUTHORS OR COPYRIGHT HOLDERS BE LIABLE FOR ANY CLAIM, DAMAGES OR OTHER
 * LIABILITY, WHETHER IN AN ACTION OF CONTRACT, TORT OR OTHERWISE, ARISING
 * FROM, OUT OF OR IN CONNECTION WITH THE SOFTWARE OR THE USE OR OTHER
 * DEALINGS IN THE SOFTWARE.
 *
 * Authors:
 *	Eric Anholt <eric@anholt.net>
 */

#include <linux/module.h>
#include <linux/input.h>
#include <linux/i2c.h>
#include <linux/kernel.h>
#include <linux/slab.h>
#include <linux/vgaarb.h>
#include <drm/drm_edid.h>
#include <drm/drmP.h>
#include "intel_drv.h"
#include "intel_frontbuffer.h"
#include <drm/i915_drm.h>
#include "i915_drv.h"
#include "i915_gem_clflush.h"
#include "intel_dsi.h"
#include "i915_trace.h"
#include <drm/drm_atomic.h>
#include <drm/drm_atomic_helper.h>
#include <drm/drm_dp_helper.h>
#include <drm/drm_crtc_helper.h>
#include <drm/drm_plane_helper.h>
#include <drm/drm_rect.h>
#include <drm/drm_atomic_uapi.h>
#include <linux/dma_remapping.h>
#include <linux/reservation.h>

/* Primary plane formats for gen <= 3 */
static const uint32_t i8xx_primary_formats[] = {
	DRM_FORMAT_C8,
	DRM_FORMAT_RGB565,
	DRM_FORMAT_XRGB1555,
	DRM_FORMAT_XRGB8888,
};

/* Primary plane formats for gen >= 4 */
static const uint32_t i965_primary_formats[] = {
	DRM_FORMAT_C8,
	DRM_FORMAT_RGB565,
	DRM_FORMAT_XRGB8888,
	DRM_FORMAT_XBGR8888,
	DRM_FORMAT_XRGB2101010,
	DRM_FORMAT_XBGR2101010,
};

static const uint64_t i9xx_format_modifiers[] = {
	I915_FORMAT_MOD_X_TILED,
	DRM_FORMAT_MOD_LINEAR,
	DRM_FORMAT_MOD_INVALID
};

/* Cursor formats */
static const uint32_t intel_cursor_formats[] = {
	DRM_FORMAT_ARGB8888,
};

static const uint64_t cursor_format_modifiers[] = {
	DRM_FORMAT_MOD_LINEAR,
	DRM_FORMAT_MOD_INVALID
};

static void i9xx_crtc_clock_get(struct intel_crtc *crtc,
				struct intel_crtc_state *pipe_config);
static void ironlake_pch_clock_get(struct intel_crtc *crtc,
				   struct intel_crtc_state *pipe_config);

static int intel_framebuffer_init(struct intel_framebuffer *ifb,
				  struct drm_i915_gem_object *obj,
				  struct drm_mode_fb_cmd2 *mode_cmd);
static void intel_set_pipe_timings(const struct intel_crtc_state *crtc_state);
static void intel_set_pipe_src_size(const struct intel_crtc_state *crtc_state);
static void intel_cpu_transcoder_set_m_n(const struct intel_crtc_state *crtc_state,
					 const struct intel_link_m_n *m_n,
					 const struct intel_link_m_n *m2_n2);
static void i9xx_set_pipeconf(const struct intel_crtc_state *crtc_state);
static void ironlake_set_pipeconf(const struct intel_crtc_state *crtc_state);
static void haswell_set_pipeconf(const struct intel_crtc_state *crtc_state);
static void haswell_set_pipemisc(const struct intel_crtc_state *crtc_state);
static void vlv_prepare_pll(struct intel_crtc *crtc,
			    const struct intel_crtc_state *pipe_config);
static void chv_prepare_pll(struct intel_crtc *crtc,
			    const struct intel_crtc_state *pipe_config);
static void intel_begin_crtc_commit(struct drm_crtc *, struct drm_crtc_state *);
static void intel_finish_crtc_commit(struct drm_crtc *, struct drm_crtc_state *);
static void intel_crtc_init_scalers(struct intel_crtc *crtc,
				    struct intel_crtc_state *crtc_state);
static void skylake_pfit_enable(const struct intel_crtc_state *crtc_state);
static void ironlake_pfit_disable(const struct intel_crtc_state *old_crtc_state);
static void ironlake_pfit_enable(const struct intel_crtc_state *crtc_state);
static void intel_modeset_setup_hw_state(struct drm_device *dev,
					 struct drm_modeset_acquire_ctx *ctx);
static void intel_pre_disable_primary_noatomic(struct drm_crtc *crtc);

struct intel_limit {
	struct {
		int min, max;
	} dot, vco, n, m, m1, m2, p, p1;

	struct {
		int dot_limit;
		int p2_slow, p2_fast;
	} p2;
};

/* returns HPLL frequency in kHz */
int vlv_get_hpll_vco(struct drm_i915_private *dev_priv)
{
	int hpll_freq, vco_freq[] = { 800, 1600, 2000, 2400 };

	/* Obtain SKU information */
	mutex_lock(&dev_priv->sb_lock);
	hpll_freq = vlv_cck_read(dev_priv, CCK_FUSE_REG) &
		CCK_FUSE_HPLL_FREQ_MASK;
	mutex_unlock(&dev_priv->sb_lock);

	return vco_freq[hpll_freq] * 1000;
}

int vlv_get_cck_clock(struct drm_i915_private *dev_priv,
		      const char *name, u32 reg, int ref_freq)
{
	u32 val;
	int divider;

	mutex_lock(&dev_priv->sb_lock);
	val = vlv_cck_read(dev_priv, reg);
	mutex_unlock(&dev_priv->sb_lock);

	divider = val & CCK_FREQUENCY_VALUES;

	WARN((val & CCK_FREQUENCY_STATUS) !=
	     (divider << CCK_FREQUENCY_STATUS_SHIFT),
	     "%s change in progress\n", name);

	return DIV_ROUND_CLOSEST(ref_freq << 1, divider + 1);
}

int vlv_get_cck_clock_hpll(struct drm_i915_private *dev_priv,
			   const char *name, u32 reg)
{
	if (dev_priv->hpll_freq == 0)
		dev_priv->hpll_freq = vlv_get_hpll_vco(dev_priv);

	return vlv_get_cck_clock(dev_priv, name, reg,
				 dev_priv->hpll_freq);
}

static void intel_update_czclk(struct drm_i915_private *dev_priv)
{
	if (!(IS_VALLEYVIEW(dev_priv) || IS_CHERRYVIEW(dev_priv)))
		return;

	dev_priv->czclk_freq = vlv_get_cck_clock_hpll(dev_priv, "czclk",
						      CCK_CZ_CLOCK_CONTROL);

	DRM_DEBUG_DRIVER("CZ clock rate: %d kHz\n", dev_priv->czclk_freq);
}

static inline u32 /* units of 100MHz */
intel_fdi_link_freq(struct drm_i915_private *dev_priv,
		    const struct intel_crtc_state *pipe_config)
{
	if (HAS_DDI(dev_priv))
		return pipe_config->port_clock; /* SPLL */
	else
		return dev_priv->fdi_pll_freq;
}

static const struct intel_limit intel_limits_i8xx_dac = {
	.dot = { .min = 25000, .max = 350000 },
	.vco = { .min = 908000, .max = 1512000 },
	.n = { .min = 2, .max = 16 },
	.m = { .min = 96, .max = 140 },
	.m1 = { .min = 18, .max = 26 },
	.m2 = { .min = 6, .max = 16 },
	.p = { .min = 4, .max = 128 },
	.p1 = { .min = 2, .max = 33 },
	.p2 = { .dot_limit = 165000,
		.p2_slow = 4, .p2_fast = 2 },
};

static const struct intel_limit intel_limits_i8xx_dvo = {
	.dot = { .min = 25000, .max = 350000 },
	.vco = { .min = 908000, .max = 1512000 },
	.n = { .min = 2, .max = 16 },
	.m = { .min = 96, .max = 140 },
	.m1 = { .min = 18, .max = 26 },
	.m2 = { .min = 6, .max = 16 },
	.p = { .min = 4, .max = 128 },
	.p1 = { .min = 2, .max = 33 },
	.p2 = { .dot_limit = 165000,
		.p2_slow = 4, .p2_fast = 4 },
};

static const struct intel_limit intel_limits_i8xx_lvds = {
	.dot = { .min = 25000, .max = 350000 },
	.vco = { .min = 908000, .max = 1512000 },
	.n = { .min = 2, .max = 16 },
	.m = { .min = 96, .max = 140 },
	.m1 = { .min = 18, .max = 26 },
	.m2 = { .min = 6, .max = 16 },
	.p = { .min = 4, .max = 128 },
	.p1 = { .min = 1, .max = 6 },
	.p2 = { .dot_limit = 165000,
		.p2_slow = 14, .p2_fast = 7 },
};

static const struct intel_limit intel_limits_i9xx_sdvo = {
	.dot = { .min = 20000, .max = 400000 },
	.vco = { .min = 1400000, .max = 2800000 },
	.n = { .min = 1, .max = 6 },
	.m = { .min = 70, .max = 120 },
	.m1 = { .min = 8, .max = 18 },
	.m2 = { .min = 3, .max = 7 },
	.p = { .min = 5, .max = 80 },
	.p1 = { .min = 1, .max = 8 },
	.p2 = { .dot_limit = 200000,
		.p2_slow = 10, .p2_fast = 5 },
};

static const struct intel_limit intel_limits_i9xx_lvds = {
	.dot = { .min = 20000, .max = 400000 },
	.vco = { .min = 1400000, .max = 2800000 },
	.n = { .min = 1, .max = 6 },
	.m = { .min = 70, .max = 120 },
	.m1 = { .min = 8, .max = 18 },
	.m2 = { .min = 3, .max = 7 },
	.p = { .min = 7, .max = 98 },
	.p1 = { .min = 1, .max = 8 },
	.p2 = { .dot_limit = 112000,
		.p2_slow = 14, .p2_fast = 7 },
};


static const struct intel_limit intel_limits_g4x_sdvo = {
	.dot = { .min = 25000, .max = 270000 },
	.vco = { .min = 1750000, .max = 3500000},
	.n = { .min = 1, .max = 4 },
	.m = { .min = 104, .max = 138 },
	.m1 = { .min = 17, .max = 23 },
	.m2 = { .min = 5, .max = 11 },
	.p = { .min = 10, .max = 30 },
	.p1 = { .min = 1, .max = 3},
	.p2 = { .dot_limit = 270000,
		.p2_slow = 10,
		.p2_fast = 10
	},
};

static const struct intel_limit intel_limits_g4x_hdmi = {
	.dot = { .min = 22000, .max = 400000 },
	.vco = { .min = 1750000, .max = 3500000},
	.n = { .min = 1, .max = 4 },
	.m = { .min = 104, .max = 138 },
	.m1 = { .min = 16, .max = 23 },
	.m2 = { .min = 5, .max = 11 },
	.p = { .min = 5, .max = 80 },
	.p1 = { .min = 1, .max = 8},
	.p2 = { .dot_limit = 165000,
		.p2_slow = 10, .p2_fast = 5 },
};

static const struct intel_limit intel_limits_g4x_single_channel_lvds = {
	.dot = { .min = 20000, .max = 115000 },
	.vco = { .min = 1750000, .max = 3500000 },
	.n = { .min = 1, .max = 3 },
	.m = { .min = 104, .max = 138 },
	.m1 = { .min = 17, .max = 23 },
	.m2 = { .min = 5, .max = 11 },
	.p = { .min = 28, .max = 112 },
	.p1 = { .min = 2, .max = 8 },
	.p2 = { .dot_limit = 0,
		.p2_slow = 14, .p2_fast = 14
	},
};

static const struct intel_limit intel_limits_g4x_dual_channel_lvds = {
	.dot = { .min = 80000, .max = 224000 },
	.vco = { .min = 1750000, .max = 3500000 },
	.n = { .min = 1, .max = 3 },
	.m = { .min = 104, .max = 138 },
	.m1 = { .min = 17, .max = 23 },
	.m2 = { .min = 5, .max = 11 },
	.p = { .min = 14, .max = 42 },
	.p1 = { .min = 2, .max = 6 },
	.p2 = { .dot_limit = 0,
		.p2_slow = 7, .p2_fast = 7
	},
};

static const struct intel_limit intel_limits_pineview_sdvo = {
	.dot = { .min = 20000, .max = 400000},
	.vco = { .min = 1700000, .max = 3500000 },
	/* Pineview's Ncounter is a ring counter */
	.n = { .min = 3, .max = 6 },
	.m = { .min = 2, .max = 256 },
	/* Pineview only has one combined m divider, which we treat as m2. */
	.m1 = { .min = 0, .max = 0 },
	.m2 = { .min = 0, .max = 254 },
	.p = { .min = 5, .max = 80 },
	.p1 = { .min = 1, .max = 8 },
	.p2 = { .dot_limit = 200000,
		.p2_slow = 10, .p2_fast = 5 },
};

static const struct intel_limit intel_limits_pineview_lvds = {
	.dot = { .min = 20000, .max = 400000 },
	.vco = { .min = 1700000, .max = 3500000 },
	.n = { .min = 3, .max = 6 },
	.m = { .min = 2, .max = 256 },
	.m1 = { .min = 0, .max = 0 },
	.m2 = { .min = 0, .max = 254 },
	.p = { .min = 7, .max = 112 },
	.p1 = { .min = 1, .max = 8 },
	.p2 = { .dot_limit = 112000,
		.p2_slow = 14, .p2_fast = 14 },
};

/* Ironlake / Sandybridge
 *
 * We calculate clock using (register_value + 2) for N/M1/M2, so here
 * the range value for them is (actual_value - 2).
 */
static const struct intel_limit intel_limits_ironlake_dac = {
	.dot = { .min = 25000, .max = 350000 },
	.vco = { .min = 1760000, .max = 3510000 },
	.n = { .min = 1, .max = 5 },
	.m = { .min = 79, .max = 127 },
	.m1 = { .min = 12, .max = 22 },
	.m2 = { .min = 5, .max = 9 },
	.p = { .min = 5, .max = 80 },
	.p1 = { .min = 1, .max = 8 },
	.p2 = { .dot_limit = 225000,
		.p2_slow = 10, .p2_fast = 5 },
};

static const struct intel_limit intel_limits_ironlake_single_lvds = {
	.dot = { .min = 25000, .max = 350000 },
	.vco = { .min = 1760000, .max = 3510000 },
	.n = { .min = 1, .max = 3 },
	.m = { .min = 79, .max = 118 },
	.m1 = { .min = 12, .max = 22 },
	.m2 = { .min = 5, .max = 9 },
	.p = { .min = 28, .max = 112 },
	.p1 = { .min = 2, .max = 8 },
	.p2 = { .dot_limit = 225000,
		.p2_slow = 14, .p2_fast = 14 },
};

static const struct intel_limit intel_limits_ironlake_dual_lvds = {
	.dot = { .min = 25000, .max = 350000 },
	.vco = { .min = 1760000, .max = 3510000 },
	.n = { .min = 1, .max = 3 },
	.m = { .min = 79, .max = 127 },
	.m1 = { .min = 12, .max = 22 },
	.m2 = { .min = 5, .max = 9 },
	.p = { .min = 14, .max = 56 },
	.p1 = { .min = 2, .max = 8 },
	.p2 = { .dot_limit = 225000,
		.p2_slow = 7, .p2_fast = 7 },
};

/* LVDS 100mhz refclk limits. */
static const struct intel_limit intel_limits_ironlake_single_lvds_100m = {
	.dot = { .min = 25000, .max = 350000 },
	.vco = { .min = 1760000, .max = 3510000 },
	.n = { .min = 1, .max = 2 },
	.m = { .min = 79, .max = 126 },
	.m1 = { .min = 12, .max = 22 },
	.m2 = { .min = 5, .max = 9 },
	.p = { .min = 28, .max = 112 },
	.p1 = { .min = 2, .max = 8 },
	.p2 = { .dot_limit = 225000,
		.p2_slow = 14, .p2_fast = 14 },
};

static const struct intel_limit intel_limits_ironlake_dual_lvds_100m = {
	.dot = { .min = 25000, .max = 350000 },
	.vco = { .min = 1760000, .max = 3510000 },
	.n = { .min = 1, .max = 3 },
	.m = { .min = 79, .max = 126 },
	.m1 = { .min = 12, .max = 22 },
	.m2 = { .min = 5, .max = 9 },
	.p = { .min = 14, .max = 42 },
	.p1 = { .min = 2, .max = 6 },
	.p2 = { .dot_limit = 225000,
		.p2_slow = 7, .p2_fast = 7 },
};

static const struct intel_limit intel_limits_vlv = {
	 /*
	  * These are the data rate limits (measured in fast clocks)
	  * since those are the strictest limits we have. The fast
	  * clock and actual rate limits are more relaxed, so checking
	  * them would make no difference.
	  */
	.dot = { .min = 25000 * 5, .max = 270000 * 5 },
	.vco = { .min = 4000000, .max = 6000000 },
	.n = { .min = 1, .max = 7 },
	.m1 = { .min = 2, .max = 3 },
	.m2 = { .min = 11, .max = 156 },
	.p1 = { .min = 2, .max = 3 },
	.p2 = { .p2_slow = 2, .p2_fast = 20 }, /* slow=min, fast=max */
};

static const struct intel_limit intel_limits_chv = {
	/*
	 * These are the data rate limits (measured in fast clocks)
	 * since those are the strictest limits we have.  The fast
	 * clock and actual rate limits are more relaxed, so checking
	 * them would make no difference.
	 */
	.dot = { .min = 25000 * 5, .max = 540000 * 5},
	.vco = { .min = 4800000, .max = 6480000 },
	.n = { .min = 1, .max = 1 },
	.m1 = { .min = 2, .max = 2 },
	.m2 = { .min = 24 << 22, .max = 175 << 22 },
	.p1 = { .min = 2, .max = 4 },
	.p2 = {	.p2_slow = 1, .p2_fast = 14 },
};

static const struct intel_limit intel_limits_bxt = {
	/* FIXME: find real dot limits */
	.dot = { .min = 0, .max = INT_MAX },
	.vco = { .min = 4800000, .max = 6700000 },
	.n = { .min = 1, .max = 1 },
	.m1 = { .min = 2, .max = 2 },
	/* FIXME: find real m2 limits */
	.m2 = { .min = 2 << 22, .max = 255 << 22 },
	.p1 = { .min = 2, .max = 4 },
	.p2 = { .p2_slow = 1, .p2_fast = 20 },
};

static void
skl_wa_528(struct drm_i915_private *dev_priv, int pipe, bool enable)
{
	if (IS_SKYLAKE(dev_priv) || IS_BROXTON(dev_priv))
		return;

	if (enable)
		I915_WRITE(CHICKEN_PIPESL_1(pipe), HSW_FBCQ_DIS);
	else
		I915_WRITE(CHICKEN_PIPESL_1(pipe), 0);
}

static void
skl_wa_clkgate(struct drm_i915_private *dev_priv, int pipe, bool enable)
{
	if (IS_SKYLAKE(dev_priv) || IS_BROXTON(dev_priv))
		return;

	if (enable)
		I915_WRITE(CLKGATE_DIS_PSL(pipe),
			   DUPS1_GATING_DIS | DUPS2_GATING_DIS);
	else
		I915_WRITE(CLKGATE_DIS_PSL(pipe),
			   I915_READ(CLKGATE_DIS_PSL(pipe)) &
			   ~(DUPS1_GATING_DIS | DUPS2_GATING_DIS));
}

static bool
needs_modeset(const struct drm_crtc_state *state)
{
	return drm_atomic_crtc_needs_modeset(state);
}

/*
 * Platform specific helpers to calculate the port PLL loopback- (clock.m),
 * and post-divider (clock.p) values, pre- (clock.vco) and post-divided fast
 * (clock.dot) clock rates. This fast dot clock is fed to the port's IO logic.
 * The helpers' return value is the rate of the clock that is fed to the
 * display engine's pipe which can be the above fast dot clock rate or a
 * divided-down version of it.
 */
/* m1 is reserved as 0 in Pineview, n is a ring counter */
static int pnv_calc_dpll_params(int refclk, struct dpll *clock)
{
	clock->m = clock->m2 + 2;
	clock->p = clock->p1 * clock->p2;
	if (WARN_ON(clock->n == 0 || clock->p == 0))
		return 0;
	clock->vco = DIV_ROUND_CLOSEST(refclk * clock->m, clock->n);
	clock->dot = DIV_ROUND_CLOSEST(clock->vco, clock->p);

	return clock->dot;
}

static uint32_t i9xx_dpll_compute_m(struct dpll *dpll)
{
	return 5 * (dpll->m1 + 2) + (dpll->m2 + 2);
}

static int i9xx_calc_dpll_params(int refclk, struct dpll *clock)
{
	clock->m = i9xx_dpll_compute_m(clock);
	clock->p = clock->p1 * clock->p2;
	if (WARN_ON(clock->n + 2 == 0 || clock->p == 0))
		return 0;
	clock->vco = DIV_ROUND_CLOSEST(refclk * clock->m, clock->n + 2);
	clock->dot = DIV_ROUND_CLOSEST(clock->vco, clock->p);

	return clock->dot;
}

static int vlv_calc_dpll_params(int refclk, struct dpll *clock)
{
	clock->m = clock->m1 * clock->m2;
	clock->p = clock->p1 * clock->p2;
	if (WARN_ON(clock->n == 0 || clock->p == 0))
		return 0;
	clock->vco = DIV_ROUND_CLOSEST(refclk * clock->m, clock->n);
	clock->dot = DIV_ROUND_CLOSEST(clock->vco, clock->p);

	return clock->dot / 5;
}

int chv_calc_dpll_params(int refclk, struct dpll *clock)
{
	clock->m = clock->m1 * clock->m2;
	clock->p = clock->p1 * clock->p2;
	if (WARN_ON(clock->n == 0 || clock->p == 0))
		return 0;
	clock->vco = DIV_ROUND_CLOSEST_ULL((uint64_t)refclk * clock->m,
			clock->n << 22);
	clock->dot = DIV_ROUND_CLOSEST(clock->vco, clock->p);

	return clock->dot / 5;
}

#define INTELPllInvalid(s)   do { /* DRM_DEBUG(s); */ return false; } while (0)

/*
 * Returns whether the given set of divisors are valid for a given refclk with
 * the given connectors.
 */
static bool intel_PLL_is_valid(struct drm_i915_private *dev_priv,
			       const struct intel_limit *limit,
			       const struct dpll *clock)
{
	if (clock->n   < limit->n.min   || limit->n.max   < clock->n)
		INTELPllInvalid("n out of range\n");
	if (clock->p1  < limit->p1.min  || limit->p1.max  < clock->p1)
		INTELPllInvalid("p1 out of range\n");
	if (clock->m2  < limit->m2.min  || limit->m2.max  < clock->m2)
		INTELPllInvalid("m2 out of range\n");
	if (clock->m1  < limit->m1.min  || limit->m1.max  < clock->m1)
		INTELPllInvalid("m1 out of range\n");

	if (!IS_PINEVIEW(dev_priv) && !IS_VALLEYVIEW(dev_priv) &&
	    !IS_CHERRYVIEW(dev_priv) && !IS_GEN9_LP(dev_priv))
		if (clock->m1 <= clock->m2)
			INTELPllInvalid("m1 <= m2\n");

	if (!IS_VALLEYVIEW(dev_priv) && !IS_CHERRYVIEW(dev_priv) &&
	    !IS_GEN9_LP(dev_priv)) {
		if (clock->p < limit->p.min || limit->p.max < clock->p)
			INTELPllInvalid("p out of range\n");
		if (clock->m < limit->m.min || limit->m.max < clock->m)
			INTELPllInvalid("m out of range\n");
	}

	if (clock->vco < limit->vco.min || limit->vco.max < clock->vco)
		INTELPllInvalid("vco out of range\n");
	/* XXX: We may need to be checking "Dot clock" depending on the multiplier,
	 * connector, etc., rather than just a single range.
	 */
	if (clock->dot < limit->dot.min || limit->dot.max < clock->dot)
		INTELPllInvalid("dot out of range\n");

	return true;
}

static int
i9xx_select_p2_div(const struct intel_limit *limit,
		   const struct intel_crtc_state *crtc_state,
		   int target)
{
	struct drm_device *dev = crtc_state->base.crtc->dev;

	if (intel_crtc_has_type(crtc_state, INTEL_OUTPUT_LVDS)) {
		/*
		 * For LVDS just rely on its current settings for dual-channel.
		 * We haven't figured out how to reliably set up different
		 * single/dual channel state, if we even can.
		 */
		if (intel_is_dual_link_lvds(dev))
			return limit->p2.p2_fast;
		else
			return limit->p2.p2_slow;
	} else {
		if (target < limit->p2.dot_limit)
			return limit->p2.p2_slow;
		else
			return limit->p2.p2_fast;
	}
}

/*
 * Returns a set of divisors for the desired target clock with the given
 * refclk, or FALSE.  The returned values represent the clock equation:
 * reflck * (5 * (m1 + 2) + (m2 + 2)) / (n + 2) / p1 / p2.
 *
 * Target and reference clocks are specified in kHz.
 *
 * If match_clock is provided, then best_clock P divider must match the P
 * divider from @match_clock used for LVDS downclocking.
 */
static bool
i9xx_find_best_dpll(const struct intel_limit *limit,
		    struct intel_crtc_state *crtc_state,
		    int target, int refclk, struct dpll *match_clock,
		    struct dpll *best_clock)
{
	struct drm_device *dev = crtc_state->base.crtc->dev;
	struct dpll clock;
	int err = target;

	memset(best_clock, 0, sizeof(*best_clock));

	clock.p2 = i9xx_select_p2_div(limit, crtc_state, target);

	for (clock.m1 = limit->m1.min; clock.m1 <= limit->m1.max;
	     clock.m1++) {
		for (clock.m2 = limit->m2.min;
		     clock.m2 <= limit->m2.max; clock.m2++) {
			if (clock.m2 >= clock.m1)
				break;
			for (clock.n = limit->n.min;
			     clock.n <= limit->n.max; clock.n++) {
				for (clock.p1 = limit->p1.min;
					clock.p1 <= limit->p1.max; clock.p1++) {
					int this_err;

					i9xx_calc_dpll_params(refclk, &clock);
					if (!intel_PLL_is_valid(to_i915(dev),
								limit,
								&clock))
						continue;
					if (match_clock &&
					    clock.p != match_clock->p)
						continue;

					this_err = abs(clock.dot - target);
					if (this_err < err) {
						*best_clock = clock;
						err = this_err;
					}
				}
			}
		}
	}

	return (err != target);
}

/*
 * Returns a set of divisors for the desired target clock with the given
 * refclk, or FALSE.  The returned values represent the clock equation:
 * reflck * (5 * (m1 + 2) + (m2 + 2)) / (n + 2) / p1 / p2.
 *
 * Target and reference clocks are specified in kHz.
 *
 * If match_clock is provided, then best_clock P divider must match the P
 * divider from @match_clock used for LVDS downclocking.
 */
static bool
pnv_find_best_dpll(const struct intel_limit *limit,
		   struct intel_crtc_state *crtc_state,
		   int target, int refclk, struct dpll *match_clock,
		   struct dpll *best_clock)
{
	struct drm_device *dev = crtc_state->base.crtc->dev;
	struct dpll clock;
	int err = target;

	memset(best_clock, 0, sizeof(*best_clock));

	clock.p2 = i9xx_select_p2_div(limit, crtc_state, target);

	for (clock.m1 = limit->m1.min; clock.m1 <= limit->m1.max;
	     clock.m1++) {
		for (clock.m2 = limit->m2.min;
		     clock.m2 <= limit->m2.max; clock.m2++) {
			for (clock.n = limit->n.min;
			     clock.n <= limit->n.max; clock.n++) {
				for (clock.p1 = limit->p1.min;
					clock.p1 <= limit->p1.max; clock.p1++) {
					int this_err;

					pnv_calc_dpll_params(refclk, &clock);
					if (!intel_PLL_is_valid(to_i915(dev),
								limit,
								&clock))
						continue;
					if (match_clock &&
					    clock.p != match_clock->p)
						continue;

					this_err = abs(clock.dot - target);
					if (this_err < err) {
						*best_clock = clock;
						err = this_err;
					}
				}
			}
		}
	}

	return (err != target);
}

/*
 * Returns a set of divisors for the desired target clock with the given
 * refclk, or FALSE.  The returned values represent the clock equation:
 * reflck * (5 * (m1 + 2) + (m2 + 2)) / (n + 2) / p1 / p2.
 *
 * Target and reference clocks are specified in kHz.
 *
 * If match_clock is provided, then best_clock P divider must match the P
 * divider from @match_clock used for LVDS downclocking.
 */
static bool
g4x_find_best_dpll(const struct intel_limit *limit,
		   struct intel_crtc_state *crtc_state,
		   int target, int refclk, struct dpll *match_clock,
		   struct dpll *best_clock)
{
	struct drm_device *dev = crtc_state->base.crtc->dev;
	struct dpll clock;
	int max_n;
	bool found = false;
	/* approximately equals target * 0.00585 */
	int err_most = (target >> 8) + (target >> 9);

	memset(best_clock, 0, sizeof(*best_clock));

	clock.p2 = i9xx_select_p2_div(limit, crtc_state, target);

	max_n = limit->n.max;
	/* based on hardware requirement, prefer smaller n to precision */
	for (clock.n = limit->n.min; clock.n <= max_n; clock.n++) {
		/* based on hardware requirement, prefere larger m1,m2 */
		for (clock.m1 = limit->m1.max;
		     clock.m1 >= limit->m1.min; clock.m1--) {
			for (clock.m2 = limit->m2.max;
			     clock.m2 >= limit->m2.min; clock.m2--) {
				for (clock.p1 = limit->p1.max;
				     clock.p1 >= limit->p1.min; clock.p1--) {
					int this_err;

					i9xx_calc_dpll_params(refclk, &clock);
					if (!intel_PLL_is_valid(to_i915(dev),
								limit,
								&clock))
						continue;

					this_err = abs(clock.dot - target);
					if (this_err < err_most) {
						*best_clock = clock;
						err_most = this_err;
						max_n = clock.n;
						found = true;
					}
				}
			}
		}
	}
	return found;
}

/*
 * Check if the calculated PLL configuration is more optimal compared to the
 * best configuration and error found so far. Return the calculated error.
 */
static bool vlv_PLL_is_optimal(struct drm_device *dev, int target_freq,
			       const struct dpll *calculated_clock,
			       const struct dpll *best_clock,
			       unsigned int best_error_ppm,
			       unsigned int *error_ppm)
{
	/*
	 * For CHV ignore the error and consider only the P value.
	 * Prefer a bigger P value based on HW requirements.
	 */
	if (IS_CHERRYVIEW(to_i915(dev))) {
		*error_ppm = 0;

		return calculated_clock->p > best_clock->p;
	}

	if (WARN_ON_ONCE(!target_freq))
		return false;

	*error_ppm = div_u64(1000000ULL *
				abs(target_freq - calculated_clock->dot),
			     target_freq);
	/*
	 * Prefer a better P value over a better (smaller) error if the error
	 * is small. Ensure this preference for future configurations too by
	 * setting the error to 0.
	 */
	if (*error_ppm < 100 && calculated_clock->p > best_clock->p) {
		*error_ppm = 0;

		return true;
	}

	return *error_ppm + 10 < best_error_ppm;
}

/*
 * Returns a set of divisors for the desired target clock with the given
 * refclk, or FALSE.  The returned values represent the clock equation:
 * reflck * (5 * (m1 + 2) + (m2 + 2)) / (n + 2) / p1 / p2.
 */
static bool
vlv_find_best_dpll(const struct intel_limit *limit,
		   struct intel_crtc_state *crtc_state,
		   int target, int refclk, struct dpll *match_clock,
		   struct dpll *best_clock)
{
	struct intel_crtc *crtc = to_intel_crtc(crtc_state->base.crtc);
	struct drm_device *dev = crtc->base.dev;
	struct dpll clock;
	unsigned int bestppm = 1000000;
	/* min update 19.2 MHz */
	int max_n = min(limit->n.max, refclk / 19200);
	bool found = false;

	target *= 5; /* fast clock */

	memset(best_clock, 0, sizeof(*best_clock));

	/* based on hardware requirement, prefer smaller n to precision */
	for (clock.n = limit->n.min; clock.n <= max_n; clock.n++) {
		for (clock.p1 = limit->p1.max; clock.p1 >= limit->p1.min; clock.p1--) {
			for (clock.p2 = limit->p2.p2_fast; clock.p2 >= limit->p2.p2_slow;
			     clock.p2 -= clock.p2 > 10 ? 2 : 1) {
				clock.p = clock.p1 * clock.p2;
				/* based on hardware requirement, prefer bigger m1,m2 values */
				for (clock.m1 = limit->m1.min; clock.m1 <= limit->m1.max; clock.m1++) {
					unsigned int ppm;

					clock.m2 = DIV_ROUND_CLOSEST(target * clock.p * clock.n,
								     refclk * clock.m1);

					vlv_calc_dpll_params(refclk, &clock);

					if (!intel_PLL_is_valid(to_i915(dev),
								limit,
								&clock))
						continue;

					if (!vlv_PLL_is_optimal(dev, target,
								&clock,
								best_clock,
								bestppm, &ppm))
						continue;

					*best_clock = clock;
					bestppm = ppm;
					found = true;
				}
			}
		}
	}

	return found;
}

/*
 * Returns a set of divisors for the desired target clock with the given
 * refclk, or FALSE.  The returned values represent the clock equation:
 * reflck * (5 * (m1 + 2) + (m2 + 2)) / (n + 2) / p1 / p2.
 */
static bool
chv_find_best_dpll(const struct intel_limit *limit,
		   struct intel_crtc_state *crtc_state,
		   int target, int refclk, struct dpll *match_clock,
		   struct dpll *best_clock)
{
	struct intel_crtc *crtc = to_intel_crtc(crtc_state->base.crtc);
	struct drm_device *dev = crtc->base.dev;
	unsigned int best_error_ppm;
	struct dpll clock;
	uint64_t m2;
	int found = false;

	memset(best_clock, 0, sizeof(*best_clock));
	best_error_ppm = 1000000;

	/*
	 * Based on hardware doc, the n always set to 1, and m1 always
	 * set to 2.  If requires to support 200Mhz refclk, we need to
	 * revisit this because n may not 1 anymore.
	 */
	clock.n = 1, clock.m1 = 2;
	target *= 5;	/* fast clock */

	for (clock.p1 = limit->p1.max; clock.p1 >= limit->p1.min; clock.p1--) {
		for (clock.p2 = limit->p2.p2_fast;
				clock.p2 >= limit->p2.p2_slow;
				clock.p2 -= clock.p2 > 10 ? 2 : 1) {
			unsigned int error_ppm;

			clock.p = clock.p1 * clock.p2;

			m2 = DIV_ROUND_CLOSEST_ULL(((uint64_t)target * clock.p *
					clock.n) << 22, refclk * clock.m1);

			if (m2 > INT_MAX/clock.m1)
				continue;

			clock.m2 = m2;

			chv_calc_dpll_params(refclk, &clock);

			if (!intel_PLL_is_valid(to_i915(dev), limit, &clock))
				continue;

			if (!vlv_PLL_is_optimal(dev, target, &clock, best_clock,
						best_error_ppm, &error_ppm))
				continue;

			*best_clock = clock;
			best_error_ppm = error_ppm;
			found = true;
		}
	}

	return found;
}

bool bxt_find_best_dpll(struct intel_crtc_state *crtc_state, int target_clock,
			struct dpll *best_clock)
{
	int refclk = 100000;
	const struct intel_limit *limit = &intel_limits_bxt;

	return chv_find_best_dpll(limit, crtc_state,
				  target_clock, refclk, NULL, best_clock);
}

bool intel_crtc_active(struct intel_crtc *crtc)
{
	/* Be paranoid as we can arrive here with only partial
	 * state retrieved from the hardware during setup.
	 *
	 * We can ditch the adjusted_mode.crtc_clock check as soon
	 * as Haswell has gained clock readout/fastboot support.
	 *
	 * We can ditch the crtc->primary->state->fb check as soon as we can
	 * properly reconstruct framebuffers.
	 *
	 * FIXME: The intel_crtc->active here should be switched to
	 * crtc->state->active once we have proper CRTC states wired up
	 * for atomic.
	 */
	return crtc->active && crtc->base.primary->state->fb &&
		crtc->config->base.adjusted_mode.crtc_clock;
}

enum transcoder intel_pipe_to_cpu_transcoder(struct drm_i915_private *dev_priv,
					     enum pipe pipe)
{
	struct intel_crtc *crtc = intel_get_crtc_for_pipe(dev_priv, pipe);

	return crtc->config->cpu_transcoder;
}

static bool pipe_scanline_is_moving(struct drm_i915_private *dev_priv,
				    enum pipe pipe)
{
	i915_reg_t reg = PIPEDSL(pipe);
	u32 line1, line2;
	u32 line_mask;

	if (IS_GEN2(dev_priv))
		line_mask = DSL_LINEMASK_GEN2;
	else
		line_mask = DSL_LINEMASK_GEN3;

	line1 = I915_READ(reg) & line_mask;
	msleep(5);
	line2 = I915_READ(reg) & line_mask;

	return line1 != line2;
}

static void wait_for_pipe_scanline_moving(struct intel_crtc *crtc, bool state)
{
	struct drm_i915_private *dev_priv = to_i915(crtc->base.dev);
	enum pipe pipe = crtc->pipe;

	/* Wait for the display line to settle/start moving */
	if (wait_for(pipe_scanline_is_moving(dev_priv, pipe) == state, 100))
		DRM_ERROR("pipe %c scanline %s wait timed out\n",
			  pipe_name(pipe), onoff(state));
}

static void intel_wait_for_pipe_scanline_stopped(struct intel_crtc *crtc)
{
	wait_for_pipe_scanline_moving(crtc, false);
}

static void intel_wait_for_pipe_scanline_moving(struct intel_crtc *crtc)
{
	wait_for_pipe_scanline_moving(crtc, true);
}

static void
intel_wait_for_pipe_off(const struct intel_crtc_state *old_crtc_state)
{
	struct intel_crtc *crtc = to_intel_crtc(old_crtc_state->base.crtc);
	struct drm_i915_private *dev_priv = to_i915(crtc->base.dev);

	if (INTEL_GEN(dev_priv) >= 4) {
		enum transcoder cpu_transcoder = old_crtc_state->cpu_transcoder;
		i915_reg_t reg = PIPECONF(cpu_transcoder);

		/* Wait for the Pipe State to go off */
		if (intel_wait_for_register(dev_priv,
					    reg, I965_PIPECONF_ACTIVE, 0,
					    100))
			WARN(1, "pipe_off wait timed out\n");
	} else {
		intel_wait_for_pipe_scanline_stopped(crtc);
	}
}

/* Only for pre-ILK configs */
void assert_pll(struct drm_i915_private *dev_priv,
		enum pipe pipe, bool state)
{
	u32 val;
	bool cur_state;

	val = I915_READ(DPLL(pipe));
	cur_state = !!(val & DPLL_VCO_ENABLE);
	I915_STATE_WARN(cur_state != state,
	     "PLL state assertion failure (expected %s, current %s)\n",
			onoff(state), onoff(cur_state));
}

/* XXX: the dsi pll is shared between MIPI DSI ports */
void assert_dsi_pll(struct drm_i915_private *dev_priv, bool state)
{
	u32 val;
	bool cur_state;

	mutex_lock(&dev_priv->sb_lock);
	val = vlv_cck_read(dev_priv, CCK_REG_DSI_PLL_CONTROL);
	mutex_unlock(&dev_priv->sb_lock);

	cur_state = val & DSI_PLL_VCO_EN;
	I915_STATE_WARN(cur_state != state,
	     "DSI PLL state assertion failure (expected %s, current %s)\n",
			onoff(state), onoff(cur_state));
}

static void assert_fdi_tx(struct drm_i915_private *dev_priv,
			  enum pipe pipe, bool state)
{
	bool cur_state;
	enum transcoder cpu_transcoder = intel_pipe_to_cpu_transcoder(dev_priv,
								      pipe);

	if (HAS_DDI(dev_priv)) {
		/* DDI does not have a specific FDI_TX register */
		u32 val = I915_READ(TRANS_DDI_FUNC_CTL(cpu_transcoder));
		cur_state = !!(val & TRANS_DDI_FUNC_ENABLE);
	} else {
		u32 val = I915_READ(FDI_TX_CTL(pipe));
		cur_state = !!(val & FDI_TX_ENABLE);
	}
	I915_STATE_WARN(cur_state != state,
	     "FDI TX state assertion failure (expected %s, current %s)\n",
			onoff(state), onoff(cur_state));
}
#define assert_fdi_tx_enabled(d, p) assert_fdi_tx(d, p, true)
#define assert_fdi_tx_disabled(d, p) assert_fdi_tx(d, p, false)

static void assert_fdi_rx(struct drm_i915_private *dev_priv,
			  enum pipe pipe, bool state)
{
	u32 val;
	bool cur_state;

	val = I915_READ(FDI_RX_CTL(pipe));
	cur_state = !!(val & FDI_RX_ENABLE);
	I915_STATE_WARN(cur_state != state,
	     "FDI RX state assertion failure (expected %s, current %s)\n",
			onoff(state), onoff(cur_state));
}
#define assert_fdi_rx_enabled(d, p) assert_fdi_rx(d, p, true)
#define assert_fdi_rx_disabled(d, p) assert_fdi_rx(d, p, false)

static void assert_fdi_tx_pll_enabled(struct drm_i915_private *dev_priv,
				      enum pipe pipe)
{
	u32 val;

	/* ILK FDI PLL is always enabled */
	if (IS_GEN5(dev_priv))
		return;

	/* On Haswell, DDI ports are responsible for the FDI PLL setup */
	if (HAS_DDI(dev_priv))
		return;

	val = I915_READ(FDI_TX_CTL(pipe));
	I915_STATE_WARN(!(val & FDI_TX_PLL_ENABLE), "FDI TX PLL assertion failure, should be active but is disabled\n");
}

void assert_fdi_rx_pll(struct drm_i915_private *dev_priv,
		       enum pipe pipe, bool state)
{
	u32 val;
	bool cur_state;

	val = I915_READ(FDI_RX_CTL(pipe));
	cur_state = !!(val & FDI_RX_PLL_ENABLE);
	I915_STATE_WARN(cur_state != state,
	     "FDI RX PLL assertion failure (expected %s, current %s)\n",
			onoff(state), onoff(cur_state));
}

void assert_panel_unlocked(struct drm_i915_private *dev_priv, enum pipe pipe)
{
	i915_reg_t pp_reg;
	u32 val;
	enum pipe panel_pipe = INVALID_PIPE;
	bool locked = true;

	if (WARN_ON(HAS_DDI(dev_priv)))
		return;

	if (HAS_PCH_SPLIT(dev_priv)) {
		u32 port_sel;

		pp_reg = PP_CONTROL(0);
		port_sel = I915_READ(PP_ON_DELAYS(0)) & PANEL_PORT_SELECT_MASK;

		switch (port_sel) {
		case PANEL_PORT_SELECT_LVDS:
			intel_lvds_port_enabled(dev_priv, PCH_LVDS, &panel_pipe);
			break;
		case PANEL_PORT_SELECT_DPA:
			intel_dp_port_enabled(dev_priv, DP_A, PORT_A, &panel_pipe);
			break;
		case PANEL_PORT_SELECT_DPC:
			intel_dp_port_enabled(dev_priv, PCH_DP_C, PORT_C, &panel_pipe);
			break;
		case PANEL_PORT_SELECT_DPD:
			intel_dp_port_enabled(dev_priv, PCH_DP_D, PORT_D, &panel_pipe);
			break;
		default:
			MISSING_CASE(port_sel);
			break;
		}
	} else if (IS_VALLEYVIEW(dev_priv) || IS_CHERRYVIEW(dev_priv)) {
		/* presumably write lock depends on pipe, not port select */
		pp_reg = PP_CONTROL(pipe);
		panel_pipe = pipe;
	} else {
		u32 port_sel;

		pp_reg = PP_CONTROL(0);
		port_sel = I915_READ(PP_ON_DELAYS(0)) & PANEL_PORT_SELECT_MASK;

		WARN_ON(port_sel != PANEL_PORT_SELECT_LVDS);
		intel_lvds_port_enabled(dev_priv, LVDS, &panel_pipe);
	}

	val = I915_READ(pp_reg);
	if (!(val & PANEL_POWER_ON) ||
	    ((val & PANEL_UNLOCK_MASK) == PANEL_UNLOCK_REGS))
		locked = false;

	I915_STATE_WARN(panel_pipe == pipe && locked,
	     "panel assertion failure, pipe %c regs locked\n",
	     pipe_name(pipe));
}

void assert_pipe(struct drm_i915_private *dev_priv,
		 enum pipe pipe, bool state)
{
	bool cur_state;
	enum transcoder cpu_transcoder = intel_pipe_to_cpu_transcoder(dev_priv,
								      pipe);
	enum intel_display_power_domain power_domain;

	/* we keep both pipes enabled on 830 */
	if (IS_I830(dev_priv))
		state = true;

	power_domain = POWER_DOMAIN_TRANSCODER(cpu_transcoder);
	if (intel_display_power_get_if_enabled(dev_priv, power_domain)) {
		u32 val = I915_READ(PIPECONF(cpu_transcoder));
		cur_state = !!(val & PIPECONF_ENABLE);

		intel_display_power_put(dev_priv, power_domain);
	} else {
		cur_state = false;
	}

	I915_STATE_WARN(cur_state != state,
	     "pipe %c assertion failure (expected %s, current %s)\n",
			pipe_name(pipe), onoff(state), onoff(cur_state));
}

static void assert_plane(struct intel_plane *plane, bool state)
{
	enum pipe pipe;
	bool cur_state;

	cur_state = plane->get_hw_state(plane, &pipe);

	I915_STATE_WARN(cur_state != state,
			"%s assertion failure (expected %s, current %s)\n",
			plane->base.name, onoff(state), onoff(cur_state));
}

#define assert_plane_enabled(p) assert_plane(p, true)
#define assert_plane_disabled(p) assert_plane(p, false)

static void assert_planes_disabled(struct intel_crtc *crtc)
{
	struct drm_i915_private *dev_priv = to_i915(crtc->base.dev);
	struct intel_plane *plane;

	for_each_intel_plane_on_crtc(&dev_priv->drm, crtc, plane)
		assert_plane_disabled(plane);
}

static void assert_vblank_disabled(struct drm_crtc *crtc)
{
	if (I915_STATE_WARN_ON(drm_crtc_vblank_get(crtc) == 0))
		drm_crtc_vblank_put(crtc);
}

void assert_pch_transcoder_disabled(struct drm_i915_private *dev_priv,
				    enum pipe pipe)
{
	u32 val;
	bool enabled;

	val = I915_READ(PCH_TRANSCONF(pipe));
	enabled = !!(val & TRANS_ENABLE);
	I915_STATE_WARN(enabled,
	     "transcoder assertion failed, should be off on pipe %c but is still active\n",
	     pipe_name(pipe));
}

static void assert_pch_dp_disabled(struct drm_i915_private *dev_priv,
				   enum pipe pipe, enum port port,
				   i915_reg_t dp_reg)
{
	enum pipe port_pipe;
	bool state;

	state = intel_dp_port_enabled(dev_priv, dp_reg, port, &port_pipe);

	I915_STATE_WARN(state && port_pipe == pipe,
			"PCH DP %c enabled on transcoder %c, should be disabled\n",
			port_name(port), pipe_name(pipe));

	I915_STATE_WARN(HAS_PCH_IBX(dev_priv) && !state && port_pipe == PIPE_B,
			"IBX PCH DP %c still using transcoder B\n",
			port_name(port));
}

static void assert_pch_hdmi_disabled(struct drm_i915_private *dev_priv,
				     enum pipe pipe, enum port port,
				     i915_reg_t hdmi_reg)
{
	enum pipe port_pipe;
	bool state;

	state = intel_sdvo_port_enabled(dev_priv, hdmi_reg, &port_pipe);

	I915_STATE_WARN(state && port_pipe == pipe,
			"PCH HDMI %c enabled on transcoder %c, should be disabled\n",
			port_name(port), pipe_name(pipe));

	I915_STATE_WARN(HAS_PCH_IBX(dev_priv) && !state && port_pipe == PIPE_B,
			"IBX PCH HDMI %c still using transcoder B\n",
			port_name(port));
}

static void assert_pch_ports_disabled(struct drm_i915_private *dev_priv,
				      enum pipe pipe)
{
	enum pipe port_pipe;

	assert_pch_dp_disabled(dev_priv, pipe, PORT_B, PCH_DP_B);
	assert_pch_dp_disabled(dev_priv, pipe, PORT_C, PCH_DP_C);
	assert_pch_dp_disabled(dev_priv, pipe, PORT_D, PCH_DP_D);

	I915_STATE_WARN(intel_crt_port_enabled(dev_priv, PCH_ADPA, &port_pipe) &&
			port_pipe == pipe,
			"PCH VGA enabled on transcoder %c, should be disabled\n",
			pipe_name(pipe));

	I915_STATE_WARN(intel_lvds_port_enabled(dev_priv, PCH_LVDS, &port_pipe) &&
			port_pipe == pipe,
			"PCH LVDS enabled on transcoder %c, should be disabled\n",
			pipe_name(pipe));

	assert_pch_hdmi_disabled(dev_priv, pipe, PORT_B, PCH_HDMIB);
	assert_pch_hdmi_disabled(dev_priv, pipe, PORT_C, PCH_HDMIC);
	assert_pch_hdmi_disabled(dev_priv, pipe, PORT_D, PCH_HDMID);
}

static void _vlv_enable_pll(struct intel_crtc *crtc,
			    const struct intel_crtc_state *pipe_config)
{
	struct drm_i915_private *dev_priv = to_i915(crtc->base.dev);
	enum pipe pipe = crtc->pipe;

	I915_WRITE(DPLL(pipe), pipe_config->dpll_hw_state.dpll);
	POSTING_READ(DPLL(pipe));
	udelay(150);

	if (intel_wait_for_register(dev_priv,
				    DPLL(pipe),
				    DPLL_LOCK_VLV,
				    DPLL_LOCK_VLV,
				    1))
		DRM_ERROR("DPLL %d failed to lock\n", pipe);
}

static void vlv_enable_pll(struct intel_crtc *crtc,
			   const struct intel_crtc_state *pipe_config)
{
	struct drm_i915_private *dev_priv = to_i915(crtc->base.dev);
	enum pipe pipe = crtc->pipe;

	assert_pipe_disabled(dev_priv, pipe);

	/* PLL is protected by panel, make sure we can write it */
	assert_panel_unlocked(dev_priv, pipe);

	if (pipe_config->dpll_hw_state.dpll & DPLL_VCO_ENABLE)
		_vlv_enable_pll(crtc, pipe_config);

	I915_WRITE(DPLL_MD(pipe), pipe_config->dpll_hw_state.dpll_md);
	POSTING_READ(DPLL_MD(pipe));
}


static void _chv_enable_pll(struct intel_crtc *crtc,
			    const struct intel_crtc_state *pipe_config)
{
	struct drm_i915_private *dev_priv = to_i915(crtc->base.dev);
	enum pipe pipe = crtc->pipe;
	enum dpio_channel port = vlv_pipe_to_channel(pipe);
	u32 tmp;

	mutex_lock(&dev_priv->sb_lock);

	/* Enable back the 10bit clock to display controller */
	tmp = vlv_dpio_read(dev_priv, pipe, CHV_CMN_DW14(port));
	tmp |= DPIO_DCLKP_EN;
	vlv_dpio_write(dev_priv, pipe, CHV_CMN_DW14(port), tmp);

	mutex_unlock(&dev_priv->sb_lock);

	/*
	 * Need to wait > 100ns between dclkp clock enable bit and PLL enable.
	 */
	udelay(1);

	/* Enable PLL */
	I915_WRITE(DPLL(pipe), pipe_config->dpll_hw_state.dpll);

	/* Check PLL is locked */
	if (intel_wait_for_register(dev_priv,
				    DPLL(pipe), DPLL_LOCK_VLV, DPLL_LOCK_VLV,
				    1))
		DRM_ERROR("PLL %d failed to lock\n", pipe);
}

static void chv_enable_pll(struct intel_crtc *crtc,
			   const struct intel_crtc_state *pipe_config)
{
	struct drm_i915_private *dev_priv = to_i915(crtc->base.dev);
	enum pipe pipe = crtc->pipe;

	assert_pipe_disabled(dev_priv, pipe);

	/* PLL is protected by panel, make sure we can write it */
	assert_panel_unlocked(dev_priv, pipe);

	if (pipe_config->dpll_hw_state.dpll & DPLL_VCO_ENABLE)
		_chv_enable_pll(crtc, pipe_config);

	if (pipe != PIPE_A) {
		/*
		 * WaPixelRepeatModeFixForC0:chv
		 *
		 * DPLLCMD is AWOL. Use chicken bits to propagate
		 * the value from DPLLBMD to either pipe B or C.
		 */
		I915_WRITE(CBR4_VLV, CBR_DPLLBMD_PIPE(pipe));
		I915_WRITE(DPLL_MD(PIPE_B), pipe_config->dpll_hw_state.dpll_md);
		I915_WRITE(CBR4_VLV, 0);
		dev_priv->chv_dpll_md[pipe] = pipe_config->dpll_hw_state.dpll_md;

		/*
		 * DPLLB VGA mode also seems to cause problems.
		 * We should always have it disabled.
		 */
		WARN_ON((I915_READ(DPLL(PIPE_B)) & DPLL_VGA_MODE_DIS) == 0);
	} else {
		I915_WRITE(DPLL_MD(pipe), pipe_config->dpll_hw_state.dpll_md);
		POSTING_READ(DPLL_MD(pipe));
	}
}

static int intel_num_dvo_pipes(struct drm_i915_private *dev_priv)
{
	struct intel_crtc *crtc;
	int count = 0;

	for_each_intel_crtc(&dev_priv->drm, crtc) {
		count += crtc->base.state->active &&
			intel_crtc_has_type(crtc->config, INTEL_OUTPUT_DVO);
	}

	return count;
}

static void i9xx_enable_pll(struct intel_crtc *crtc,
			    const struct intel_crtc_state *crtc_state)
{
	struct drm_i915_private *dev_priv = to_i915(crtc->base.dev);
	i915_reg_t reg = DPLL(crtc->pipe);
	u32 dpll = crtc_state->dpll_hw_state.dpll;
	int i;

	assert_pipe_disabled(dev_priv, crtc->pipe);

	/* PLL is protected by panel, make sure we can write it */
	if (IS_MOBILE(dev_priv) && !IS_I830(dev_priv))
		assert_panel_unlocked(dev_priv, crtc->pipe);

	/* Enable DVO 2x clock on both PLLs if necessary */
	if (IS_I830(dev_priv) && intel_num_dvo_pipes(dev_priv) > 0) {
		/*
		 * It appears to be important that we don't enable this
		 * for the current pipe before otherwise configuring the
		 * PLL. No idea how this should be handled if multiple
		 * DVO outputs are enabled simultaneosly.
		 */
		dpll |= DPLL_DVO_2X_MODE;
		I915_WRITE(DPLL(!crtc->pipe),
			   I915_READ(DPLL(!crtc->pipe)) | DPLL_DVO_2X_MODE);
	}

	/*
	 * Apparently we need to have VGA mode enabled prior to changing
	 * the P1/P2 dividers. Otherwise the DPLL will keep using the old
	 * dividers, even though the register value does change.
	 */
	I915_WRITE(reg, 0);

	I915_WRITE(reg, dpll);

	/* Wait for the clocks to stabilize. */
	POSTING_READ(reg);
	udelay(150);

	if (INTEL_GEN(dev_priv) >= 4) {
		I915_WRITE(DPLL_MD(crtc->pipe),
			   crtc_state->dpll_hw_state.dpll_md);
	} else {
		/* The pixel multiplier can only be updated once the
		 * DPLL is enabled and the clocks are stable.
		 *
		 * So write it again.
		 */
		I915_WRITE(reg, dpll);
	}

	/* We do this three times for luck */
	for (i = 0; i < 3; i++) {
		I915_WRITE(reg, dpll);
		POSTING_READ(reg);
		udelay(150); /* wait for warmup */
	}
}

static void i9xx_disable_pll(const struct intel_crtc_state *crtc_state)
{
	struct intel_crtc *crtc = to_intel_crtc(crtc_state->base.crtc);
	struct drm_i915_private *dev_priv = to_i915(crtc->base.dev);
	enum pipe pipe = crtc->pipe;

	/* Disable DVO 2x clock on both PLLs if necessary */
	if (IS_I830(dev_priv) &&
	    intel_crtc_has_type(crtc_state, INTEL_OUTPUT_DVO) &&
	    !intel_num_dvo_pipes(dev_priv)) {
		I915_WRITE(DPLL(PIPE_B),
			   I915_READ(DPLL(PIPE_B)) & ~DPLL_DVO_2X_MODE);
		I915_WRITE(DPLL(PIPE_A),
			   I915_READ(DPLL(PIPE_A)) & ~DPLL_DVO_2X_MODE);
	}

	/* Don't disable pipe or pipe PLLs if needed */
	if (IS_I830(dev_priv))
		return;

	/* Make sure the pipe isn't still relying on us */
	assert_pipe_disabled(dev_priv, pipe);

	I915_WRITE(DPLL(pipe), DPLL_VGA_MODE_DIS);
	POSTING_READ(DPLL(pipe));
}

static void vlv_disable_pll(struct drm_i915_private *dev_priv, enum pipe pipe)
{
	u32 val;

	/* Make sure the pipe isn't still relying on us */
	assert_pipe_disabled(dev_priv, pipe);

	val = DPLL_INTEGRATED_REF_CLK_VLV |
		DPLL_REF_CLK_ENABLE_VLV | DPLL_VGA_MODE_DIS;
	if (pipe != PIPE_A)
		val |= DPLL_INTEGRATED_CRI_CLK_VLV;

	I915_WRITE(DPLL(pipe), val);
	POSTING_READ(DPLL(pipe));
}

static void chv_disable_pll(struct drm_i915_private *dev_priv, enum pipe pipe)
{
	enum dpio_channel port = vlv_pipe_to_channel(pipe);
	u32 val;

	/* Make sure the pipe isn't still relying on us */
	assert_pipe_disabled(dev_priv, pipe);

	val = DPLL_SSC_REF_CLK_CHV |
		DPLL_REF_CLK_ENABLE_VLV | DPLL_VGA_MODE_DIS;
	if (pipe != PIPE_A)
		val |= DPLL_INTEGRATED_CRI_CLK_VLV;

	I915_WRITE(DPLL(pipe), val);
	POSTING_READ(DPLL(pipe));

	mutex_lock(&dev_priv->sb_lock);

	/* Disable 10bit clock to display controller */
	val = vlv_dpio_read(dev_priv, pipe, CHV_CMN_DW14(port));
	val &= ~DPIO_DCLKP_EN;
	vlv_dpio_write(dev_priv, pipe, CHV_CMN_DW14(port), val);

	mutex_unlock(&dev_priv->sb_lock);
}

void vlv_wait_port_ready(struct drm_i915_private *dev_priv,
			 struct intel_digital_port *dport,
			 unsigned int expected_mask)
{
	u32 port_mask;
	i915_reg_t dpll_reg;

	switch (dport->base.port) {
	case PORT_B:
		port_mask = DPLL_PORTB_READY_MASK;
		dpll_reg = DPLL(0);
		break;
	case PORT_C:
		port_mask = DPLL_PORTC_READY_MASK;
		dpll_reg = DPLL(0);
		expected_mask <<= 4;
		break;
	case PORT_D:
		port_mask = DPLL_PORTD_READY_MASK;
		dpll_reg = DPIO_PHY_STATUS;
		break;
	default:
		BUG();
	}

	if (intel_wait_for_register(dev_priv,
				    dpll_reg, port_mask, expected_mask,
				    1000))
		WARN(1, "timed out waiting for port %c ready: got 0x%x, expected 0x%x\n",
		     port_name(dport->base.port),
		     I915_READ(dpll_reg) & port_mask, expected_mask);
}

static void ironlake_enable_pch_transcoder(const struct intel_crtc_state *crtc_state)
{
	struct intel_crtc *crtc = to_intel_crtc(crtc_state->base.crtc);
	struct drm_i915_private *dev_priv = to_i915(crtc->base.dev);
	enum pipe pipe = crtc->pipe;
	i915_reg_t reg;
	uint32_t val, pipeconf_val;

	/* Make sure PCH DPLL is enabled */
	assert_shared_dpll_enabled(dev_priv, crtc_state->shared_dpll);

	/* FDI must be feeding us bits for PCH ports */
	assert_fdi_tx_enabled(dev_priv, pipe);
	assert_fdi_rx_enabled(dev_priv, pipe);

	if (HAS_PCH_CPT(dev_priv)) {
		/* Workaround: Set the timing override bit before enabling the
		 * pch transcoder. */
		reg = TRANS_CHICKEN2(pipe);
		val = I915_READ(reg);
		val |= TRANS_CHICKEN2_TIMING_OVERRIDE;
		I915_WRITE(reg, val);
	}

	reg = PCH_TRANSCONF(pipe);
	val = I915_READ(reg);
	pipeconf_val = I915_READ(PIPECONF(pipe));

	if (HAS_PCH_IBX(dev_priv)) {
		/*
		 * Make the BPC in transcoder be consistent with
		 * that in pipeconf reg. For HDMI we must use 8bpc
		 * here for both 8bpc and 12bpc.
		 */
		val &= ~PIPECONF_BPC_MASK;
		if (intel_crtc_has_type(crtc_state, INTEL_OUTPUT_HDMI))
			val |= PIPECONF_8BPC;
		else
			val |= pipeconf_val & PIPECONF_BPC_MASK;
	}

	val &= ~TRANS_INTERLACE_MASK;
	if ((pipeconf_val & PIPECONF_INTERLACE_MASK) == PIPECONF_INTERLACED_ILK)
		if (HAS_PCH_IBX(dev_priv) &&
		    intel_crtc_has_type(crtc_state, INTEL_OUTPUT_SDVO))
			val |= TRANS_LEGACY_INTERLACED_ILK;
		else
			val |= TRANS_INTERLACED;
	else
		val |= TRANS_PROGRESSIVE;

	I915_WRITE(reg, val | TRANS_ENABLE);
	if (intel_wait_for_register(dev_priv,
				    reg, TRANS_STATE_ENABLE, TRANS_STATE_ENABLE,
				    100))
		DRM_ERROR("failed to enable transcoder %c\n", pipe_name(pipe));
}

static void lpt_enable_pch_transcoder(struct drm_i915_private *dev_priv,
				      enum transcoder cpu_transcoder)
{
	u32 val, pipeconf_val;

	/* FDI must be feeding us bits for PCH ports */
	assert_fdi_tx_enabled(dev_priv, (enum pipe) cpu_transcoder);
	assert_fdi_rx_enabled(dev_priv, PIPE_A);

	/* Workaround: set timing override bit. */
	val = I915_READ(TRANS_CHICKEN2(PIPE_A));
	val |= TRANS_CHICKEN2_TIMING_OVERRIDE;
	I915_WRITE(TRANS_CHICKEN2(PIPE_A), val);

	val = TRANS_ENABLE;
	pipeconf_val = I915_READ(PIPECONF(cpu_transcoder));

	if ((pipeconf_val & PIPECONF_INTERLACE_MASK_HSW) ==
	    PIPECONF_INTERLACED_ILK)
		val |= TRANS_INTERLACED;
	else
		val |= TRANS_PROGRESSIVE;

	I915_WRITE(LPT_TRANSCONF, val);
	if (intel_wait_for_register(dev_priv,
				    LPT_TRANSCONF,
				    TRANS_STATE_ENABLE,
				    TRANS_STATE_ENABLE,
				    100))
		DRM_ERROR("Failed to enable PCH transcoder\n");
}

static void ironlake_disable_pch_transcoder(struct drm_i915_private *dev_priv,
					    enum pipe pipe)
{
	i915_reg_t reg;
	uint32_t val;

	/* FDI relies on the transcoder */
	assert_fdi_tx_disabled(dev_priv, pipe);
	assert_fdi_rx_disabled(dev_priv, pipe);

	/* Ports must be off as well */
	assert_pch_ports_disabled(dev_priv, pipe);

	reg = PCH_TRANSCONF(pipe);
	val = I915_READ(reg);
	val &= ~TRANS_ENABLE;
	I915_WRITE(reg, val);
	/* wait for PCH transcoder off, transcoder state */
	if (intel_wait_for_register(dev_priv,
				    reg, TRANS_STATE_ENABLE, 0,
				    50))
		DRM_ERROR("failed to disable transcoder %c\n", pipe_name(pipe));

	if (HAS_PCH_CPT(dev_priv)) {
		/* Workaround: Clear the timing override chicken bit again. */
		reg = TRANS_CHICKEN2(pipe);
		val = I915_READ(reg);
		val &= ~TRANS_CHICKEN2_TIMING_OVERRIDE;
		I915_WRITE(reg, val);
	}
}

void lpt_disable_pch_transcoder(struct drm_i915_private *dev_priv)
{
	u32 val;

	val = I915_READ(LPT_TRANSCONF);
	val &= ~TRANS_ENABLE;
	I915_WRITE(LPT_TRANSCONF, val);
	/* wait for PCH transcoder off, transcoder state */
	if (intel_wait_for_register(dev_priv,
				    LPT_TRANSCONF, TRANS_STATE_ENABLE, 0,
				    50))
		DRM_ERROR("Failed to disable PCH transcoder\n");

	/* Workaround: clear timing override bit. */
	val = I915_READ(TRANS_CHICKEN2(PIPE_A));
	val &= ~TRANS_CHICKEN2_TIMING_OVERRIDE;
	I915_WRITE(TRANS_CHICKEN2(PIPE_A), val);
}

enum pipe intel_crtc_pch_transcoder(struct intel_crtc *crtc)
{
	struct drm_i915_private *dev_priv = to_i915(crtc->base.dev);

	if (HAS_PCH_LPT(dev_priv))
		return PIPE_A;
	else
		return crtc->pipe;
}

static void intel_enable_pipe(const struct intel_crtc_state *new_crtc_state)
{
	struct intel_crtc *crtc = to_intel_crtc(new_crtc_state->base.crtc);
	struct drm_i915_private *dev_priv = to_i915(crtc->base.dev);
	enum transcoder cpu_transcoder = new_crtc_state->cpu_transcoder;
	enum pipe pipe = crtc->pipe;
	i915_reg_t reg;
	u32 val;

	DRM_DEBUG_KMS("enabling pipe %c\n", pipe_name(pipe));

	assert_planes_disabled(crtc);

	/*
	 * A pipe without a PLL won't actually be able to drive bits from
	 * a plane.  On ILK+ the pipe PLLs are integrated, so we don't
	 * need the check.
	 */
	if (HAS_GMCH_DISPLAY(dev_priv)) {
		if (intel_crtc_has_type(new_crtc_state, INTEL_OUTPUT_DSI))
			assert_dsi_pll_enabled(dev_priv);
		else
			assert_pll_enabled(dev_priv, pipe);
	} else {
		if (new_crtc_state->has_pch_encoder) {
			/* if driving the PCH, we need FDI enabled */
			assert_fdi_rx_pll_enabled(dev_priv,
						  intel_crtc_pch_transcoder(crtc));
			assert_fdi_tx_pll_enabled(dev_priv,
						  (enum pipe) cpu_transcoder);
		}
		/* FIXME: assert CPU port conditions for SNB+ */
	}

	reg = PIPECONF(cpu_transcoder);
	val = I915_READ(reg);
	if (val & PIPECONF_ENABLE) {
		/* we keep both pipes enabled on 830 */
		WARN_ON(!IS_I830(dev_priv));
		return;
	}

	I915_WRITE(reg, val | PIPECONF_ENABLE);
	POSTING_READ(reg);

	/*
	 * Until the pipe starts PIPEDSL reads will return a stale value,
	 * which causes an apparent vblank timestamp jump when PIPEDSL
	 * resets to its proper value. That also messes up the frame count
	 * when it's derived from the timestamps. So let's wait for the
	 * pipe to start properly before we call drm_crtc_vblank_on()
	 */
	if (dev_priv->drm.max_vblank_count == 0)
		intel_wait_for_pipe_scanline_moving(crtc);
}

static void intel_disable_pipe(const struct intel_crtc_state *old_crtc_state)
{
	struct intel_crtc *crtc = to_intel_crtc(old_crtc_state->base.crtc);
	struct drm_i915_private *dev_priv = to_i915(crtc->base.dev);
	enum transcoder cpu_transcoder = old_crtc_state->cpu_transcoder;
	enum pipe pipe = crtc->pipe;
	i915_reg_t reg;
	u32 val;

	DRM_DEBUG_KMS("disabling pipe %c\n", pipe_name(pipe));

	/*
	 * Make sure planes won't keep trying to pump pixels to us,
	 * or we might hang the display.
	 */
	assert_planes_disabled(crtc);

	reg = PIPECONF(cpu_transcoder);
	val = I915_READ(reg);
	if ((val & PIPECONF_ENABLE) == 0)
		return;

	/*
	 * Double wide has implications for planes
	 * so best keep it disabled when not needed.
	 */
	if (old_crtc_state->double_wide)
		val &= ~PIPECONF_DOUBLE_WIDE;

	/* Don't disable pipe or pipe PLLs if needed */
	if (!IS_I830(dev_priv))
		val &= ~PIPECONF_ENABLE;

	I915_WRITE(reg, val);
	if ((val & PIPECONF_ENABLE) == 0)
		intel_wait_for_pipe_off(old_crtc_state);
}

static unsigned int intel_tile_size(const struct drm_i915_private *dev_priv)
{
	return IS_GEN2(dev_priv) ? 2048 : 4096;
}

static unsigned int
intel_tile_width_bytes(const struct drm_framebuffer *fb, int color_plane)
{
	struct drm_i915_private *dev_priv = to_i915(fb->dev);
	unsigned int cpp = fb->format->cpp[color_plane];

	switch (fb->modifier) {
	case DRM_FORMAT_MOD_LINEAR:
		return cpp;
	case I915_FORMAT_MOD_X_TILED:
		if (IS_GEN2(dev_priv))
			return 128;
		else
			return 512;
	case I915_FORMAT_MOD_Y_TILED_CCS:
		if (color_plane == 1)
			return 128;
		/* fall through */
	case I915_FORMAT_MOD_Y_TILED:
		if (IS_GEN2(dev_priv) || HAS_128_BYTE_Y_TILING(dev_priv))
			return 128;
		else
			return 512;
	case I915_FORMAT_MOD_Yf_TILED_CCS:
		if (color_plane == 1)
			return 128;
		/* fall through */
	case I915_FORMAT_MOD_Yf_TILED:
		switch (cpp) {
		case 1:
			return 64;
		case 2:
		case 4:
			return 128;
		case 8:
		case 16:
			return 256;
		default:
			MISSING_CASE(cpp);
			return cpp;
		}
		break;
	default:
		MISSING_CASE(fb->modifier);
		return cpp;
	}
}

static unsigned int
intel_tile_height(const struct drm_framebuffer *fb, int color_plane)
{
	if (fb->modifier == DRM_FORMAT_MOD_LINEAR)
		return 1;
	else
		return intel_tile_size(to_i915(fb->dev)) /
			intel_tile_width_bytes(fb, color_plane);
}

/* Return the tile dimensions in pixel units */
static void intel_tile_dims(const struct drm_framebuffer *fb, int color_plane,
			    unsigned int *tile_width,
			    unsigned int *tile_height)
{
	unsigned int tile_width_bytes = intel_tile_width_bytes(fb, color_plane);
	unsigned int cpp = fb->format->cpp[color_plane];

	*tile_width = tile_width_bytes / cpp;
	*tile_height = intel_tile_size(to_i915(fb->dev)) / tile_width_bytes;
}

unsigned int
intel_fb_align_height(const struct drm_framebuffer *fb,
		      int color_plane, unsigned int height)
{
	unsigned int tile_height = intel_tile_height(fb, color_plane);

	return ALIGN(height, tile_height);
}

unsigned int intel_rotation_info_size(const struct intel_rotation_info *rot_info)
{
	unsigned int size = 0;
	int i;

	for (i = 0 ; i < ARRAY_SIZE(rot_info->plane); i++)
		size += rot_info->plane[i].width * rot_info->plane[i].height;

	return size;
}

static void
intel_fill_fb_ggtt_view(struct i915_ggtt_view *view,
			const struct drm_framebuffer *fb,
			unsigned int rotation)
{
	view->type = I915_GGTT_VIEW_NORMAL;
	if (drm_rotation_90_or_270(rotation)) {
		view->type = I915_GGTT_VIEW_ROTATED;
		view->rotated = to_intel_framebuffer(fb)->rot_info;
	}
}

static unsigned int intel_cursor_alignment(const struct drm_i915_private *dev_priv)
{
	if (IS_I830(dev_priv))
		return 16 * 1024;
	else if (IS_I85X(dev_priv))
		return 256;
	else if (IS_I845G(dev_priv) || IS_I865G(dev_priv))
		return 32;
	else
		return 4 * 1024;
}

static unsigned int intel_linear_alignment(const struct drm_i915_private *dev_priv)
{
	if (INTEL_GEN(dev_priv) >= 9)
		return 256 * 1024;
	else if (IS_I965G(dev_priv) || IS_I965GM(dev_priv) ||
		 IS_VALLEYVIEW(dev_priv) || IS_CHERRYVIEW(dev_priv))
		return 128 * 1024;
	else if (INTEL_GEN(dev_priv) >= 4)
		return 4 * 1024;
	else
		return 0;
}

static unsigned int intel_surf_alignment(const struct drm_framebuffer *fb,
					 int color_plane)
{
	struct drm_i915_private *dev_priv = to_i915(fb->dev);

	/* AUX_DIST needs only 4K alignment */
	if (color_plane == 1)
		return 4096;

	switch (fb->modifier) {
	case DRM_FORMAT_MOD_LINEAR:
		return intel_linear_alignment(dev_priv);
	case I915_FORMAT_MOD_X_TILED:
		if (INTEL_GEN(dev_priv) >= 9)
			return 256 * 1024;
		return 0;
	case I915_FORMAT_MOD_Y_TILED_CCS:
	case I915_FORMAT_MOD_Yf_TILED_CCS:
	case I915_FORMAT_MOD_Y_TILED:
	case I915_FORMAT_MOD_Yf_TILED:
		return 1 * 1024 * 1024;
	default:
		MISSING_CASE(fb->modifier);
		return 0;
	}
}

static bool intel_plane_uses_fence(const struct intel_plane_state *plane_state)
{
	struct intel_plane *plane = to_intel_plane(plane_state->base.plane);
	struct drm_i915_private *dev_priv = to_i915(plane->base.dev);

	return INTEL_GEN(dev_priv) < 4 || plane->has_fbc;
}

struct i915_vma *
intel_pin_and_fence_fb_obj(struct drm_framebuffer *fb,
			   const struct i915_ggtt_view *view,
			   bool uses_fence,
			   unsigned long *out_flags)
{
	struct drm_device *dev = fb->dev;
	struct drm_i915_private *dev_priv = to_i915(dev);
	struct drm_i915_gem_object *obj = intel_fb_obj(fb);
	struct i915_vma *vma;
	unsigned int pinctl;
	u32 alignment;

	WARN_ON(!mutex_is_locked(&dev->struct_mutex));

	alignment = intel_surf_alignment(fb, 0);

	/* Note that the w/a also requires 64 PTE of padding following the
	 * bo. We currently fill all unused PTE with the shadow page and so
	 * we should always have valid PTE following the scanout preventing
	 * the VT-d warning.
	 */
	if (intel_scanout_needs_vtd_wa(dev_priv) && alignment < 256 * 1024)
		alignment = 256 * 1024;

	/*
	 * Global gtt pte registers are special registers which actually forward
	 * writes to a chunk of system memory. Which means that there is no risk
	 * that the register values disappear as soon as we call
	 * intel_runtime_pm_put(), so it is correct to wrap only the
	 * pin/unpin/fence and not more.
	 */
	intel_runtime_pm_get(dev_priv);

	atomic_inc(&dev_priv->gpu_error.pending_fb_pin);

	pinctl = 0;

	/* Valleyview is definitely limited to scanning out the first
	 * 512MiB. Lets presume this behaviour was inherited from the
	 * g4x display engine and that all earlier gen are similarly
	 * limited. Testing suggests that it is a little more
	 * complicated than this. For example, Cherryview appears quite
	 * happy to scanout from anywhere within its global aperture.
	 */
	if (HAS_GMCH_DISPLAY(dev_priv))
		pinctl |= PIN_MAPPABLE;

	vma = i915_gem_object_pin_to_display_plane(obj,
						   alignment, view, pinctl);
	if (IS_ERR(vma))
		goto err;

	if (uses_fence && i915_vma_is_map_and_fenceable(vma)) {
		int ret;

		/* Install a fence for tiled scan-out. Pre-i965 always needs a
		 * fence, whereas 965+ only requires a fence if using
		 * framebuffer compression.  For simplicity, we always, when
		 * possible, install a fence as the cost is not that onerous.
		 *
		 * If we fail to fence the tiled scanout, then either the
		 * modeset will reject the change (which is highly unlikely as
		 * the affected systems, all but one, do not have unmappable
		 * space) or we will not be able to enable full powersaving
		 * techniques (also likely not to apply due to various limits
		 * FBC and the like impose on the size of the buffer, which
		 * presumably we violated anyway with this unmappable buffer).
		 * Anyway, it is presumably better to stumble onwards with
		 * something and try to run the system in a "less than optimal"
		 * mode that matches the user configuration.
		 */
		ret = i915_vma_pin_fence(vma);
		if (ret != 0 && INTEL_GEN(dev_priv) < 4) {
			i915_gem_object_unpin_from_display_plane(vma);
			vma = ERR_PTR(ret);
			goto err;
		}

		if (ret == 0 && vma->fence)
			*out_flags |= PLANE_HAS_FENCE;
	}

	i915_vma_get(vma);
err:
	atomic_dec(&dev_priv->gpu_error.pending_fb_pin);

	intel_runtime_pm_put(dev_priv);
	return vma;
}

void intel_unpin_fb_vma(struct i915_vma *vma, unsigned long flags)
{
	lockdep_assert_held(&vma->vm->i915->drm.struct_mutex);

	if (flags & PLANE_HAS_FENCE)
		i915_vma_unpin_fence(vma);
	i915_gem_object_unpin_from_display_plane(vma);
	i915_vma_put(vma);
}

static int intel_fb_pitch(const struct drm_framebuffer *fb, int color_plane,
			  unsigned int rotation)
{
	if (drm_rotation_90_or_270(rotation))
		return to_intel_framebuffer(fb)->rotated[color_plane].pitch;
	else
		return fb->pitches[color_plane];
}

/*
 * Convert the x/y offsets into a linear offset.
 * Only valid with 0/180 degree rotation, which is fine since linear
 * offset is only used with linear buffers on pre-hsw and tiled buffers
 * with gen2/3, and 90/270 degree rotations isn't supported on any of them.
 */
u32 intel_fb_xy_to_linear(int x, int y,
			  const struct intel_plane_state *state,
			  int color_plane)
{
	const struct drm_framebuffer *fb = state->base.fb;
	unsigned int cpp = fb->format->cpp[color_plane];
	unsigned int pitch = state->color_plane[color_plane].stride;

	return y * pitch + x * cpp;
}

/*
 * Add the x/y offsets derived from fb->offsets[] to the user
 * specified plane src x/y offsets. The resulting x/y offsets
 * specify the start of scanout from the beginning of the gtt mapping.
 */
void intel_add_fb_offsets(int *x, int *y,
			  const struct intel_plane_state *state,
			  int color_plane)

{
	const struct intel_framebuffer *intel_fb = to_intel_framebuffer(state->base.fb);
	unsigned int rotation = state->base.rotation;

	if (drm_rotation_90_or_270(rotation)) {
		*x += intel_fb->rotated[color_plane].x;
		*y += intel_fb->rotated[color_plane].y;
	} else {
		*x += intel_fb->normal[color_plane].x;
		*y += intel_fb->normal[color_plane].y;
	}
}

static u32 intel_adjust_tile_offset(int *x, int *y,
				    unsigned int tile_width,
				    unsigned int tile_height,
				    unsigned int tile_size,
				    unsigned int pitch_tiles,
				    u32 old_offset,
				    u32 new_offset)
{
	unsigned int pitch_pixels = pitch_tiles * tile_width;
	unsigned int tiles;

	WARN_ON(old_offset & (tile_size - 1));
	WARN_ON(new_offset & (tile_size - 1));
	WARN_ON(new_offset > old_offset);

	tiles = (old_offset - new_offset) / tile_size;

	*y += tiles / pitch_tiles * tile_height;
	*x += tiles % pitch_tiles * tile_width;

	/* minimize x in case it got needlessly big */
	*y += *x / pitch_pixels * tile_height;
	*x %= pitch_pixels;

	return new_offset;
}

static bool is_surface_linear(u64 modifier, int color_plane)
{
	return modifier == DRM_FORMAT_MOD_LINEAR;
}

static u32 intel_adjust_aligned_offset(int *x, int *y,
				       const struct drm_framebuffer *fb,
				       int color_plane,
				       unsigned int rotation,
				       unsigned int pitch,
				       u32 old_offset, u32 new_offset)
{
	struct drm_i915_private *dev_priv = to_i915(fb->dev);
	unsigned int cpp = fb->format->cpp[color_plane];

	WARN_ON(new_offset > old_offset);

	if (!is_surface_linear(fb->modifier, color_plane)) {
		unsigned int tile_size, tile_width, tile_height;
		unsigned int pitch_tiles;

		tile_size = intel_tile_size(dev_priv);
		intel_tile_dims(fb, color_plane, &tile_width, &tile_height);

		if (drm_rotation_90_or_270(rotation)) {
			pitch_tiles = pitch / tile_height;
			swap(tile_width, tile_height);
		} else {
			pitch_tiles = pitch / (tile_width * cpp);
		}

		intel_adjust_tile_offset(x, y, tile_width, tile_height,
					 tile_size, pitch_tiles,
					 old_offset, new_offset);
	} else {
		old_offset += *y * pitch + *x * cpp;

		*y = (old_offset - new_offset) / pitch;
		*x = ((old_offset - new_offset) - *y * pitch) / cpp;
	}

	return new_offset;
}

/*
 * Adjust the tile offset by moving the difference into
 * the x/y offsets.
 */
static u32 intel_plane_adjust_aligned_offset(int *x, int *y,
					     const struct intel_plane_state *state,
					     int color_plane,
					     u32 old_offset, u32 new_offset)
{
	return intel_adjust_aligned_offset(x, y, state->base.fb, color_plane,
					   state->base.rotation,
					   state->color_plane[color_plane].stride,
					   old_offset, new_offset);
}

/*
 * Computes the aligned offset to the base tile and adjusts
 * x, y. bytes per pixel is assumed to be a power-of-two.
 *
 * In the 90/270 rotated case, x and y are assumed
 * to be already rotated to match the rotated GTT view, and
 * pitch is the tile_height aligned framebuffer height.
 *
 * This function is used when computing the derived information
 * under intel_framebuffer, so using any of that information
 * here is not allowed. Anything under drm_framebuffer can be
 * used. This is why the user has to pass in the pitch since it
 * is specified in the rotated orientation.
 */
static u32 intel_compute_aligned_offset(struct drm_i915_private *dev_priv,
					int *x, int *y,
					const struct drm_framebuffer *fb,
					int color_plane,
					unsigned int pitch,
					unsigned int rotation,
					u32 alignment)
{
	unsigned int cpp = fb->format->cpp[color_plane];
	u32 offset, offset_aligned;

	if (alignment)
		alignment--;

	if (!is_surface_linear(fb->modifier, color_plane)) {
		unsigned int tile_size, tile_width, tile_height;
		unsigned int tile_rows, tiles, pitch_tiles;

		tile_size = intel_tile_size(dev_priv);
		intel_tile_dims(fb, color_plane, &tile_width, &tile_height);

		if (drm_rotation_90_or_270(rotation)) {
			pitch_tiles = pitch / tile_height;
			swap(tile_width, tile_height);
		} else {
			pitch_tiles = pitch / (tile_width * cpp);
		}

		tile_rows = *y / tile_height;
		*y %= tile_height;

		tiles = *x / tile_width;
		*x %= tile_width;

		offset = (tile_rows * pitch_tiles + tiles) * tile_size;
		offset_aligned = offset & ~alignment;

		intel_adjust_tile_offset(x, y, tile_width, tile_height,
					 tile_size, pitch_tiles,
					 offset, offset_aligned);
	} else {
		offset = *y * pitch + *x * cpp;
		offset_aligned = offset & ~alignment;

		*y = (offset & alignment) / pitch;
		*x = ((offset & alignment) - *y * pitch) / cpp;
	}

	return offset_aligned;
}

static u32 intel_plane_compute_aligned_offset(int *x, int *y,
					      const struct intel_plane_state *state,
					      int color_plane)
{
	struct intel_plane *intel_plane = to_intel_plane(state->base.plane);
	struct drm_i915_private *dev_priv = to_i915(intel_plane->base.dev);
	const struct drm_framebuffer *fb = state->base.fb;
	unsigned int rotation = state->base.rotation;
	int pitch = state->color_plane[color_plane].stride;
	u32 alignment;

	if (intel_plane->id == PLANE_CURSOR)
		alignment = intel_cursor_alignment(dev_priv);
	else
		alignment = intel_surf_alignment(fb, color_plane);

	return intel_compute_aligned_offset(dev_priv, x, y, fb, color_plane,
					    pitch, rotation, alignment);
}

/* Convert the fb->offset[] into x/y offsets */
static int intel_fb_offset_to_xy(int *x, int *y,
				 const struct drm_framebuffer *fb,
				 int color_plane)
{
	struct drm_i915_private *dev_priv = to_i915(fb->dev);

	if (fb->modifier != DRM_FORMAT_MOD_LINEAR &&
	    fb->offsets[color_plane] % intel_tile_size(dev_priv))
		return -EINVAL;

	*x = 0;
	*y = 0;

	intel_adjust_aligned_offset(x, y,
				    fb, color_plane, DRM_MODE_ROTATE_0,
				    fb->pitches[color_plane],
				    fb->offsets[color_plane], 0);

	return 0;
}

static unsigned int intel_fb_modifier_to_tiling(uint64_t fb_modifier)
{
	switch (fb_modifier) {
	case I915_FORMAT_MOD_X_TILED:
		return I915_TILING_X;
	case I915_FORMAT_MOD_Y_TILED:
	case I915_FORMAT_MOD_Y_TILED_CCS:
		return I915_TILING_Y;
	default:
		return I915_TILING_NONE;
	}
}

/*
 * From the Sky Lake PRM:
 * "The Color Control Surface (CCS) contains the compression status of
 *  the cache-line pairs. The compression state of the cache-line pair
 *  is specified by 2 bits in the CCS. Each CCS cache-line represents
 *  an area on the main surface of 16 x16 sets of 128 byte Y-tiled
 *  cache-line-pairs. CCS is always Y tiled."
 *
 * Since cache line pairs refers to horizontally adjacent cache lines,
 * each cache line in the CCS corresponds to an area of 32x16 cache
 * lines on the main surface. Since each pixel is 4 bytes, this gives
 * us a ratio of one byte in the CCS for each 8x16 pixels in the
 * main surface.
 */
static const struct drm_format_info ccs_formats[] = {
	{ .format = DRM_FORMAT_XRGB8888, .depth = 24, .num_planes = 2, .cpp = { 4, 1, }, .hsub = 8, .vsub = 16, },
	{ .format = DRM_FORMAT_XBGR8888, .depth = 24, .num_planes = 2, .cpp = { 4, 1, }, .hsub = 8, .vsub = 16, },
	{ .format = DRM_FORMAT_ARGB8888, .depth = 32, .num_planes = 2, .cpp = { 4, 1, }, .hsub = 8, .vsub = 16, },
	{ .format = DRM_FORMAT_ABGR8888, .depth = 32, .num_planes = 2, .cpp = { 4, 1, }, .hsub = 8, .vsub = 16, },
};

static const struct drm_format_info *
lookup_format_info(const struct drm_format_info formats[],
		   int num_formats, u32 format)
{
	int i;

	for (i = 0; i < num_formats; i++) {
		if (formats[i].format == format)
			return &formats[i];
	}

	return NULL;
}

static const struct drm_format_info *
intel_get_format_info(const struct drm_mode_fb_cmd2 *cmd)
{
	switch (cmd->modifier[0]) {
	case I915_FORMAT_MOD_Y_TILED_CCS:
	case I915_FORMAT_MOD_Yf_TILED_CCS:
		return lookup_format_info(ccs_formats,
					  ARRAY_SIZE(ccs_formats),
					  cmd->pixel_format);
	default:
		return NULL;
	}
}

bool is_ccs_modifier(u64 modifier)
{
	return modifier == I915_FORMAT_MOD_Y_TILED_CCS ||
	       modifier == I915_FORMAT_MOD_Yf_TILED_CCS;
}

static int
intel_fill_fb_info(struct drm_i915_private *dev_priv,
		   struct drm_framebuffer *fb)
{
	struct intel_framebuffer *intel_fb = to_intel_framebuffer(fb);
	struct intel_rotation_info *rot_info = &intel_fb->rot_info;
	struct drm_i915_gem_object *obj = intel_fb_obj(fb);
	u32 gtt_offset_rotated = 0;
	unsigned int max_size = 0;
	int i, num_planes = fb->format->num_planes;
	unsigned int tile_size = intel_tile_size(dev_priv);

	for (i = 0; i < num_planes; i++) {
		unsigned int width, height;
		unsigned int cpp, size;
		u32 offset;
		int x, y;
		int ret;

		cpp = fb->format->cpp[i];
		width = drm_framebuffer_plane_width(fb->width, fb, i);
		height = drm_framebuffer_plane_height(fb->height, fb, i);

		ret = intel_fb_offset_to_xy(&x, &y, fb, i);
		if (ret) {
			DRM_DEBUG_KMS("bad fb plane %d offset: 0x%x\n",
				      i, fb->offsets[i]);
			return ret;
		}

		if (is_ccs_modifier(fb->modifier) && i == 1) {
			int hsub = fb->format->hsub;
			int vsub = fb->format->vsub;
			int tile_width, tile_height;
			int main_x, main_y;
			int ccs_x, ccs_y;

			intel_tile_dims(fb, i, &tile_width, &tile_height);
			tile_width *= hsub;
			tile_height *= vsub;

			ccs_x = (x * hsub) % tile_width;
			ccs_y = (y * vsub) % tile_height;
			main_x = intel_fb->normal[0].x % tile_width;
			main_y = intel_fb->normal[0].y % tile_height;

			/*
			 * CCS doesn't have its own x/y offset register, so the intra CCS tile
			 * x/y offsets must match between CCS and the main surface.
			 */
			if (main_x != ccs_x || main_y != ccs_y) {
				DRM_DEBUG_KMS("Bad CCS x/y (main %d,%d ccs %d,%d) full (main %d,%d ccs %d,%d)\n",
					      main_x, main_y,
					      ccs_x, ccs_y,
					      intel_fb->normal[0].x,
					      intel_fb->normal[0].y,
					      x, y);
				return -EINVAL;
			}
		}

		/*
		 * The fence (if used) is aligned to the start of the object
		 * so having the framebuffer wrap around across the edge of the
		 * fenced region doesn't really work. We have no API to configure
		 * the fence start offset within the object (nor could we probably
		 * on gen2/3). So it's just easier if we just require that the
		 * fb layout agrees with the fence layout. We already check that the
		 * fb stride matches the fence stride elsewhere.
		 */
		if (i == 0 && i915_gem_object_is_tiled(obj) &&
		    (x + width) * cpp > fb->pitches[i]) {
			DRM_DEBUG_KMS("bad fb plane %d offset: 0x%x\n",
				      i, fb->offsets[i]);
			return -EINVAL;
		}

		/*
		 * First pixel of the framebuffer from
		 * the start of the normal gtt mapping.
		 */
		intel_fb->normal[i].x = x;
		intel_fb->normal[i].y = y;

		offset = intel_compute_aligned_offset(dev_priv, &x, &y, fb, i,
						      fb->pitches[i],
						      DRM_MODE_ROTATE_0,
						      tile_size);
		offset /= tile_size;

		if (!is_surface_linear(fb->modifier, i)) {
			unsigned int tile_width, tile_height;
			unsigned int pitch_tiles;
			struct drm_rect r;

			intel_tile_dims(fb, i, &tile_width, &tile_height);

			rot_info->plane[i].offset = offset;
			rot_info->plane[i].stride = DIV_ROUND_UP(fb->pitches[i], tile_width * cpp);
			rot_info->plane[i].width = DIV_ROUND_UP(x + width, tile_width);
			rot_info->plane[i].height = DIV_ROUND_UP(y + height, tile_height);

			intel_fb->rotated[i].pitch =
				rot_info->plane[i].height * tile_height;

			/* how many tiles does this plane need */
			size = rot_info->plane[i].stride * rot_info->plane[i].height;
			/*
			 * If the plane isn't horizontally tile aligned,
			 * we need one more tile.
			 */
			if (x != 0)
				size++;

			/* rotate the x/y offsets to match the GTT view */
			r.x1 = x;
			r.y1 = y;
			r.x2 = x + width;
			r.y2 = y + height;
			drm_rect_rotate(&r,
					rot_info->plane[i].width * tile_width,
					rot_info->plane[i].height * tile_height,
					DRM_MODE_ROTATE_270);
			x = r.x1;
			y = r.y1;

			/* rotate the tile dimensions to match the GTT view */
			pitch_tiles = intel_fb->rotated[i].pitch / tile_height;
			swap(tile_width, tile_height);

			/*
			 * We only keep the x/y offsets, so push all of the
			 * gtt offset into the x/y offsets.
			 */
			intel_adjust_tile_offset(&x, &y,
						 tile_width, tile_height,
						 tile_size, pitch_tiles,
						 gtt_offset_rotated * tile_size, 0);

			gtt_offset_rotated += rot_info->plane[i].width * rot_info->plane[i].height;

			/*
			 * First pixel of the framebuffer from
			 * the start of the rotated gtt mapping.
			 */
			intel_fb->rotated[i].x = x;
			intel_fb->rotated[i].y = y;
		} else {
			size = DIV_ROUND_UP((y + height) * fb->pitches[i] +
					    x * cpp, tile_size);
		}

		/* how many tiles in total needed in the bo */
		max_size = max(max_size, offset + size);
	}

	if (mul_u32_u32(max_size, tile_size) > obj->base.size) {
		DRM_DEBUG_KMS("fb too big for bo (need %llu bytes, have %zu bytes)\n",
			      mul_u32_u32(max_size, tile_size), obj->base.size);
		return -EINVAL;
	}

	return 0;
}

static int i9xx_format_to_fourcc(int format)
{
	switch (format) {
	case DISPPLANE_8BPP:
		return DRM_FORMAT_C8;
	case DISPPLANE_BGRX555:
		return DRM_FORMAT_XRGB1555;
	case DISPPLANE_BGRX565:
		return DRM_FORMAT_RGB565;
	default:
	case DISPPLANE_BGRX888:
		return DRM_FORMAT_XRGB8888;
	case DISPPLANE_RGBX888:
		return DRM_FORMAT_XBGR8888;
	case DISPPLANE_BGRX101010:
		return DRM_FORMAT_XRGB2101010;
	case DISPPLANE_RGBX101010:
		return DRM_FORMAT_XBGR2101010;
	}
}

int skl_format_to_fourcc(int format, bool rgb_order, bool alpha)
{
	switch (format) {
	case PLANE_CTL_FORMAT_RGB_565:
		return DRM_FORMAT_RGB565;
	case PLANE_CTL_FORMAT_NV12:
		return DRM_FORMAT_NV12;
	default:
	case PLANE_CTL_FORMAT_XRGB_8888:
		if (rgb_order) {
			if (alpha)
				return DRM_FORMAT_ABGR8888;
			else
				return DRM_FORMAT_XBGR8888;
		} else {
			if (alpha)
				return DRM_FORMAT_ARGB8888;
			else
				return DRM_FORMAT_XRGB8888;
		}
	case PLANE_CTL_FORMAT_XRGB_2101010:
		if (rgb_order)
			return DRM_FORMAT_XBGR2101010;
		else
			return DRM_FORMAT_XRGB2101010;
	}
}

static bool
intel_alloc_initial_plane_obj(struct intel_crtc *crtc,
			      struct intel_initial_plane_config *plane_config)
{
	struct drm_device *dev = crtc->base.dev;
	struct drm_i915_private *dev_priv = to_i915(dev);
	struct drm_i915_gem_object *obj = NULL;
	struct drm_mode_fb_cmd2 mode_cmd = { 0 };
	struct drm_framebuffer *fb = &plane_config->fb->base;
	u32 base_aligned = round_down(plane_config->base, PAGE_SIZE);
	u32 size_aligned = round_up(plane_config->base + plane_config->size,
				    PAGE_SIZE);

	size_aligned -= base_aligned;

	if (plane_config->size == 0)
		return false;

	/* If the FB is too big, just don't use it since fbdev is not very
	 * important and we should probably use that space with FBC or other
	 * features. */
	if (size_aligned * 2 > dev_priv->stolen_usable_size)
		return false;

	switch (fb->modifier) {
	case DRM_FORMAT_MOD_LINEAR:
	case I915_FORMAT_MOD_X_TILED:
	case I915_FORMAT_MOD_Y_TILED:
		break;
	default:
		DRM_DEBUG_DRIVER("Unsupported modifier for initial FB: 0x%llx\n",
				 fb->modifier);
		return false;
	}

	mutex_lock(&dev->struct_mutex);
	obj = i915_gem_object_create_stolen_for_preallocated(dev_priv,
							     base_aligned,
							     base_aligned,
							     size_aligned);
	mutex_unlock(&dev->struct_mutex);
	if (!obj)
		return false;

	switch (plane_config->tiling) {
	case I915_TILING_NONE:
		break;
	case I915_TILING_X:
	case I915_TILING_Y:
		obj->tiling_and_stride = fb->pitches[0] | plane_config->tiling;
		break;
	default:
		MISSING_CASE(plane_config->tiling);
		return false;
	}

	mode_cmd.pixel_format = fb->format->format;
	mode_cmd.width = fb->width;
	mode_cmd.height = fb->height;
	mode_cmd.pitches[0] = fb->pitches[0];
	mode_cmd.modifier[0] = fb->modifier;
	mode_cmd.flags = DRM_MODE_FB_MODIFIERS;

	if (intel_framebuffer_init(to_intel_framebuffer(fb), obj, &mode_cmd)) {
		DRM_DEBUG_KMS("intel fb init failed\n");
		goto out_unref_obj;
	}


	DRM_DEBUG_KMS("initial plane fb obj %p\n", obj);
	return true;

out_unref_obj:
	i915_gem_object_put(obj);
	return false;
}

static void
intel_set_plane_visible(struct intel_crtc_state *crtc_state,
			struct intel_plane_state *plane_state,
			bool visible)
{
	struct intel_plane *plane = to_intel_plane(plane_state->base.plane);

	plane_state->base.visible = visible;

	if (visible)
		crtc_state->base.plane_mask |= drm_plane_mask(&plane->base);
	else
		crtc_state->base.plane_mask &= ~drm_plane_mask(&plane->base);
<<<<<<< HEAD
=======
}

static void fixup_active_planes(struct intel_crtc_state *crtc_state)
{
	struct drm_i915_private *dev_priv = to_i915(crtc_state->base.crtc->dev);
	struct drm_plane *plane;

	/*
	 * Active_planes aliases if multiple "primary" or cursor planes
	 * have been used on the same (or wrong) pipe. plane_mask uses
	 * unique ids, hence we can use that to reconstruct active_planes.
	 */
	crtc_state->active_planes = 0;
>>>>>>> b379e306

	drm_for_each_plane_mask(plane, &dev_priv->drm,
				crtc_state->base.plane_mask)
		crtc_state->active_planes |= BIT(to_intel_plane(plane)->id);
}

static void fixup_active_planes(struct intel_crtc_state *crtc_state)
{
	struct drm_i915_private *dev_priv = to_i915(crtc_state->base.crtc->dev);
	struct drm_plane *plane;

	/*
	 * Active_planes aliases if multiple "primary" or cursor planes
	 * have been used on the same (or wrong) pipe. plane_mask uses
	 * unique ids, hence we can use that to reconstruct active_planes.
	 */
	crtc_state->active_planes = 0;

	drm_for_each_plane_mask(plane, &dev_priv->drm,
				crtc_state->base.plane_mask)
		crtc_state->active_planes |= BIT(to_intel_plane(plane)->id);
}

static void intel_plane_disable_noatomic(struct intel_crtc *crtc,
					 struct intel_plane *plane)
{
	struct intel_crtc_state *crtc_state =
		to_intel_crtc_state(crtc->base.state);
	struct intel_plane_state *plane_state =
		to_intel_plane_state(plane->base.state);

	DRM_DEBUG_KMS("Disabling [PLANE:%d:%s] on [CRTC:%d:%s]\n",
		      plane->base.base.id, plane->base.name,
		      crtc->base.base.id, crtc->base.name);

	intel_set_plane_visible(crtc_state, plane_state, false);
	fixup_active_planes(crtc_state);

	if (plane->id == PLANE_PRIMARY)
		intel_pre_disable_primary_noatomic(&crtc->base);

	trace_intel_disable_plane(&plane->base, crtc);
	plane->disable_plane(plane, crtc);
}

static void
intel_find_initial_plane_obj(struct intel_crtc *intel_crtc,
			     struct intel_initial_plane_config *plane_config)
{
	struct drm_device *dev = intel_crtc->base.dev;
	struct drm_i915_private *dev_priv = to_i915(dev);
	struct drm_crtc *c;
	struct drm_i915_gem_object *obj;
	struct drm_plane *primary = intel_crtc->base.primary;
	struct drm_plane_state *plane_state = primary->state;
	struct intel_plane *intel_plane = to_intel_plane(primary);
	struct intel_plane_state *intel_state =
		to_intel_plane_state(plane_state);
	struct drm_framebuffer *fb;

	if (!plane_config->fb)
		return;

	if (intel_alloc_initial_plane_obj(intel_crtc, plane_config)) {
		fb = &plane_config->fb->base;
		goto valid_fb;
	}

	kfree(plane_config->fb);

	/*
	 * Failed to alloc the obj, check to see if we should share
	 * an fb with another CRTC instead
	 */
	for_each_crtc(dev, c) {
		struct intel_plane_state *state;

		if (c == &intel_crtc->base)
			continue;

		if (!to_intel_crtc(c)->active)
			continue;

		state = to_intel_plane_state(c->primary->state);
		if (!state->vma)
			continue;

		if (intel_plane_ggtt_offset(state) == plane_config->base) {
			fb = state->base.fb;
			drm_framebuffer_get(fb);
			goto valid_fb;
		}
	}

	/*
	 * We've failed to reconstruct the BIOS FB.  Current display state
	 * indicates that the primary plane is visible, but has a NULL FB,
	 * which will lead to problems later if we don't fix it up.  The
	 * simplest solution is to just disable the primary plane now and
	 * pretend the BIOS never had it enabled.
	 */
	intel_plane_disable_noatomic(intel_crtc, intel_plane);

	return;

valid_fb:
	intel_fill_fb_ggtt_view(&intel_state->view, fb,
				intel_state->base.rotation);
	intel_state->color_plane[0].stride =
		intel_fb_pitch(fb, 0, intel_state->base.rotation);

	mutex_lock(&dev->struct_mutex);
	intel_state->vma =
		intel_pin_and_fence_fb_obj(fb,
					   &intel_state->view,
					   intel_plane_uses_fence(intel_state),
					   &intel_state->flags);
	mutex_unlock(&dev->struct_mutex);
	if (IS_ERR(intel_state->vma)) {
		DRM_ERROR("failed to pin boot fb on pipe %d: %li\n",
			  intel_crtc->pipe, PTR_ERR(intel_state->vma));

		intel_state->vma = NULL;
		drm_framebuffer_put(fb);
		return;
	}

	obj = intel_fb_obj(fb);
	intel_fb_obj_flush(obj, ORIGIN_DIRTYFB);

	plane_state->src_x = 0;
	plane_state->src_y = 0;
	plane_state->src_w = fb->width << 16;
	plane_state->src_h = fb->height << 16;

	plane_state->crtc_x = 0;
	plane_state->crtc_y = 0;
	plane_state->crtc_w = fb->width;
	plane_state->crtc_h = fb->height;

	intel_state->base.src = drm_plane_state_src(plane_state);
	intel_state->base.dst = drm_plane_state_dest(plane_state);

	if (i915_gem_object_is_tiled(obj))
		dev_priv->preserve_bios_swizzle = true;

	plane_state->fb = fb;
	plane_state->crtc = &intel_crtc->base;

	atomic_or(to_intel_plane(primary)->frontbuffer_bit,
		  &obj->frontbuffer_bits);
}

static int skl_max_plane_width(const struct drm_framebuffer *fb,
			       int color_plane,
			       unsigned int rotation)
{
	int cpp = fb->format->cpp[color_plane];

	switch (fb->modifier) {
	case DRM_FORMAT_MOD_LINEAR:
	case I915_FORMAT_MOD_X_TILED:
		switch (cpp) {
		case 8:
			return 4096;
		case 4:
		case 2:
		case 1:
			return 8192;
		default:
			MISSING_CASE(cpp);
			break;
		}
		break;
	case I915_FORMAT_MOD_Y_TILED_CCS:
	case I915_FORMAT_MOD_Yf_TILED_CCS:
		/* FIXME AUX plane? */
	case I915_FORMAT_MOD_Y_TILED:
	case I915_FORMAT_MOD_Yf_TILED:
		switch (cpp) {
		case 8:
			return 2048;
		case 4:
			return 4096;
		case 2:
		case 1:
			return 8192;
		default:
			MISSING_CASE(cpp);
			break;
		}
		break;
	default:
		MISSING_CASE(fb->modifier);
	}

	return 2048;
}

static bool skl_check_main_ccs_coordinates(struct intel_plane_state *plane_state,
					   int main_x, int main_y, u32 main_offset)
{
	const struct drm_framebuffer *fb = plane_state->base.fb;
	int hsub = fb->format->hsub;
	int vsub = fb->format->vsub;
	int aux_x = plane_state->color_plane[1].x;
	int aux_y = plane_state->color_plane[1].y;
	u32 aux_offset = plane_state->color_plane[1].offset;
	u32 alignment = intel_surf_alignment(fb, 1);

	while (aux_offset >= main_offset && aux_y <= main_y) {
		int x, y;

		if (aux_x == main_x && aux_y == main_y)
			break;

		if (aux_offset == 0)
			break;

		x = aux_x / hsub;
		y = aux_y / vsub;
		aux_offset = intel_plane_adjust_aligned_offset(&x, &y, plane_state, 1,
							       aux_offset, aux_offset - alignment);
		aux_x = x * hsub + aux_x % hsub;
		aux_y = y * vsub + aux_y % vsub;
	}

	if (aux_x != main_x || aux_y != main_y)
		return false;

	plane_state->color_plane[1].offset = aux_offset;
	plane_state->color_plane[1].x = aux_x;
	plane_state->color_plane[1].y = aux_y;

	return true;
}

static int skl_check_main_surface(struct intel_plane_state *plane_state)
{
	const struct drm_framebuffer *fb = plane_state->base.fb;
	unsigned int rotation = plane_state->base.rotation;
	int x = plane_state->base.src.x1 >> 16;
	int y = plane_state->base.src.y1 >> 16;
	int w = drm_rect_width(&plane_state->base.src) >> 16;
	int h = drm_rect_height(&plane_state->base.src) >> 16;
	int max_width = skl_max_plane_width(fb, 0, rotation);
	int max_height = 4096;
	u32 alignment, offset, aux_offset = plane_state->color_plane[1].offset;

	if (w > max_width || h > max_height) {
		DRM_DEBUG_KMS("requested Y/RGB source size %dx%d too big (limit %dx%d)\n",
			      w, h, max_width, max_height);
		return -EINVAL;
	}

	intel_add_fb_offsets(&x, &y, plane_state, 0);
	offset = intel_plane_compute_aligned_offset(&x, &y, plane_state, 0);
	alignment = intel_surf_alignment(fb, 0);

	/*
	 * AUX surface offset is specified as the distance from the
	 * main surface offset, and it must be non-negative. Make
	 * sure that is what we will get.
	 */
	if (offset > aux_offset)
		offset = intel_plane_adjust_aligned_offset(&x, &y, plane_state, 0,
							   offset, aux_offset & ~(alignment - 1));

	/*
	 * When using an X-tiled surface, the plane blows up
	 * if the x offset + width exceed the stride.
	 *
	 * TODO: linear and Y-tiled seem fine, Yf untested,
	 */
	if (fb->modifier == I915_FORMAT_MOD_X_TILED) {
		int cpp = fb->format->cpp[0];

		while ((x + w) * cpp > plane_state->color_plane[0].stride) {
			if (offset == 0) {
				DRM_DEBUG_KMS("Unable to find suitable display surface offset due to X-tiling\n");
				return -EINVAL;
			}

			offset = intel_plane_adjust_aligned_offset(&x, &y, plane_state, 0,
								   offset, offset - alignment);
		}
	}

	/*
	 * CCS AUX surface doesn't have its own x/y offsets, we must make sure
	 * they match with the main surface x/y offsets.
	 */
	if (is_ccs_modifier(fb->modifier)) {
		while (!skl_check_main_ccs_coordinates(plane_state, x, y, offset)) {
			if (offset == 0)
				break;

			offset = intel_plane_adjust_aligned_offset(&x, &y, plane_state, 0,
								   offset, offset - alignment);
		}

		if (x != plane_state->color_plane[1].x || y != plane_state->color_plane[1].y) {
			DRM_DEBUG_KMS("Unable to find suitable display surface offset due to CCS\n");
			return -EINVAL;
		}
	}

	plane_state->color_plane[0].offset = offset;
	plane_state->color_plane[0].x = x;
	plane_state->color_plane[0].y = y;

	return 0;
}

static int skl_check_nv12_aux_surface(struct intel_plane_state *plane_state)
{
	const struct drm_framebuffer *fb = plane_state->base.fb;
	unsigned int rotation = plane_state->base.rotation;
	int max_width = skl_max_plane_width(fb, 1, rotation);
	int max_height = 4096;
	int x = plane_state->base.src.x1 >> 17;
	int y = plane_state->base.src.y1 >> 17;
	int w = drm_rect_width(&plane_state->base.src) >> 17;
	int h = drm_rect_height(&plane_state->base.src) >> 17;
	u32 offset;

	intel_add_fb_offsets(&x, &y, plane_state, 1);
	offset = intel_plane_compute_aligned_offset(&x, &y, plane_state, 1);

	/* FIXME not quite sure how/if these apply to the chroma plane */
	if (w > max_width || h > max_height) {
		DRM_DEBUG_KMS("CbCr source size %dx%d too big (limit %dx%d)\n",
			      w, h, max_width, max_height);
		return -EINVAL;
	}

	plane_state->color_plane[1].offset = offset;
	plane_state->color_plane[1].x = x;
	plane_state->color_plane[1].y = y;

	return 0;
}

static int skl_check_ccs_aux_surface(struct intel_plane_state *plane_state)
{
	const struct drm_framebuffer *fb = plane_state->base.fb;
	int src_x = plane_state->base.src.x1 >> 16;
	int src_y = plane_state->base.src.y1 >> 16;
	int hsub = fb->format->hsub;
	int vsub = fb->format->vsub;
	int x = src_x / hsub;
	int y = src_y / vsub;
	u32 offset;

	intel_add_fb_offsets(&x, &y, plane_state, 1);
	offset = intel_plane_compute_aligned_offset(&x, &y, plane_state, 1);

	plane_state->color_plane[1].offset = offset;
	plane_state->color_plane[1].x = x * hsub + src_x % hsub;
	plane_state->color_plane[1].y = y * vsub + src_y % vsub;

	return 0;
}

int skl_check_plane_surface(struct intel_plane_state *plane_state)
{
	const struct drm_framebuffer *fb = plane_state->base.fb;
	unsigned int rotation = plane_state->base.rotation;
	int ret;

	intel_fill_fb_ggtt_view(&plane_state->view, fb, rotation);
	plane_state->color_plane[0].stride = intel_fb_pitch(fb, 0, rotation);
	plane_state->color_plane[1].stride = intel_fb_pitch(fb, 1, rotation);

	ret = intel_plane_check_stride(plane_state);
	if (ret)
		return ret;

	if (!plane_state->base.visible)
		return 0;

	/* Rotate src coordinates to match rotated GTT view */
	if (drm_rotation_90_or_270(rotation))
		drm_rect_rotate(&plane_state->base.src,
				fb->width << 16, fb->height << 16,
				DRM_MODE_ROTATE_270);

	/*
	 * Handle the AUX surface first since
	 * the main surface setup depends on it.
	 */
	if (fb->format->format == DRM_FORMAT_NV12) {
		ret = skl_check_nv12_aux_surface(plane_state);
		if (ret)
			return ret;
	} else if (is_ccs_modifier(fb->modifier)) {
		ret = skl_check_ccs_aux_surface(plane_state);
		if (ret)
			return ret;
	} else {
		plane_state->color_plane[1].offset = ~0xfff;
		plane_state->color_plane[1].x = 0;
		plane_state->color_plane[1].y = 0;
	}

	ret = skl_check_main_surface(plane_state);
	if (ret)
		return ret;

	return 0;
}

unsigned int
i9xx_plane_max_stride(struct intel_plane *plane,
		      u32 pixel_format, u64 modifier,
		      unsigned int rotation)
{
	struct drm_i915_private *dev_priv = to_i915(plane->base.dev);

	if (!HAS_GMCH_DISPLAY(dev_priv)) {
		return 32*1024;
	} else if (INTEL_GEN(dev_priv) >= 4) {
		if (modifier == I915_FORMAT_MOD_X_TILED)
			return 16*1024;
		else
			return 32*1024;
	} else if (INTEL_GEN(dev_priv) >= 3) {
		if (modifier == I915_FORMAT_MOD_X_TILED)
			return 8*1024;
		else
			return 16*1024;
	} else {
		if (plane->i9xx_plane == PLANE_C)
			return 4*1024;
		else
			return 8*1024;
	}
}

static u32 i9xx_plane_ctl(const struct intel_crtc_state *crtc_state,
			  const struct intel_plane_state *plane_state)
{
	struct drm_i915_private *dev_priv =
		to_i915(plane_state->base.plane->dev);
	struct intel_crtc *crtc = to_intel_crtc(crtc_state->base.crtc);
	const struct drm_framebuffer *fb = plane_state->base.fb;
	unsigned int rotation = plane_state->base.rotation;
	u32 dspcntr;

	dspcntr = DISPLAY_PLANE_ENABLE | DISPPLANE_GAMMA_ENABLE;

	if (IS_G4X(dev_priv) || IS_GEN5(dev_priv) ||
	    IS_GEN6(dev_priv) || IS_IVYBRIDGE(dev_priv))
		dspcntr |= DISPPLANE_TRICKLE_FEED_DISABLE;

	if (IS_HASWELL(dev_priv) || IS_BROADWELL(dev_priv))
		dspcntr |= DISPPLANE_PIPE_CSC_ENABLE;

	if (INTEL_GEN(dev_priv) < 5)
		dspcntr |= DISPPLANE_SEL_PIPE(crtc->pipe);

	switch (fb->format->format) {
	case DRM_FORMAT_C8:
		dspcntr |= DISPPLANE_8BPP;
		break;
	case DRM_FORMAT_XRGB1555:
		dspcntr |= DISPPLANE_BGRX555;
		break;
	case DRM_FORMAT_RGB565:
		dspcntr |= DISPPLANE_BGRX565;
		break;
	case DRM_FORMAT_XRGB8888:
		dspcntr |= DISPPLANE_BGRX888;
		break;
	case DRM_FORMAT_XBGR8888:
		dspcntr |= DISPPLANE_RGBX888;
		break;
	case DRM_FORMAT_XRGB2101010:
		dspcntr |= DISPPLANE_BGRX101010;
		break;
	case DRM_FORMAT_XBGR2101010:
		dspcntr |= DISPPLANE_RGBX101010;
		break;
	default:
		MISSING_CASE(fb->format->format);
		return 0;
	}

	if (INTEL_GEN(dev_priv) >= 4 &&
	    fb->modifier == I915_FORMAT_MOD_X_TILED)
		dspcntr |= DISPPLANE_TILED;

	if (rotation & DRM_MODE_ROTATE_180)
		dspcntr |= DISPPLANE_ROTATE_180;

	if (rotation & DRM_MODE_REFLECT_X)
		dspcntr |= DISPPLANE_MIRROR;

	return dspcntr;
}

int i9xx_check_plane_surface(struct intel_plane_state *plane_state)
{
	struct drm_i915_private *dev_priv =
		to_i915(plane_state->base.plane->dev);
	const struct drm_framebuffer *fb = plane_state->base.fb;
	unsigned int rotation = plane_state->base.rotation;
	int src_x = plane_state->base.src.x1 >> 16;
	int src_y = plane_state->base.src.y1 >> 16;
	u32 offset;
	int ret;

	intel_fill_fb_ggtt_view(&plane_state->view, fb, rotation);
	plane_state->color_plane[0].stride = intel_fb_pitch(fb, 0, rotation);

	ret = intel_plane_check_stride(plane_state);
	if (ret)
		return ret;

	intel_add_fb_offsets(&src_x, &src_y, plane_state, 0);

	if (INTEL_GEN(dev_priv) >= 4)
		offset = intel_plane_compute_aligned_offset(&src_x, &src_y,
							    plane_state, 0);
	else
		offset = 0;

	/* HSW/BDW do this automagically in hardware */
	if (!IS_HASWELL(dev_priv) && !IS_BROADWELL(dev_priv)) {
		int src_w = drm_rect_width(&plane_state->base.src) >> 16;
		int src_h = drm_rect_height(&plane_state->base.src) >> 16;

		if (rotation & DRM_MODE_ROTATE_180) {
			src_x += src_w - 1;
			src_y += src_h - 1;
		} else if (rotation & DRM_MODE_REFLECT_X) {
			src_x += src_w - 1;
		}
	}

	plane_state->color_plane[0].offset = offset;
	plane_state->color_plane[0].x = src_x;
	plane_state->color_plane[0].y = src_y;

	return 0;
}

static int
i9xx_plane_check(struct intel_crtc_state *crtc_state,
		 struct intel_plane_state *plane_state)
{
	int ret;

	ret = chv_plane_check_rotation(plane_state);
	if (ret)
		return ret;

	ret = drm_atomic_helper_check_plane_state(&plane_state->base,
						  &crtc_state->base,
						  DRM_PLANE_HELPER_NO_SCALING,
						  DRM_PLANE_HELPER_NO_SCALING,
						  false, true);
	if (ret)
		return ret;

	if (!plane_state->base.visible)
		return 0;

	ret = intel_plane_check_src_coordinates(plane_state);
	if (ret)
		return ret;

	ret = i9xx_check_plane_surface(plane_state);
	if (ret)
		return ret;

	plane_state->ctl = i9xx_plane_ctl(crtc_state, plane_state);

	return 0;
}

static void i9xx_update_plane(struct intel_plane *plane,
			      const struct intel_crtc_state *crtc_state,
			      const struct intel_plane_state *plane_state)
{
	struct drm_i915_private *dev_priv = to_i915(plane->base.dev);
	enum i9xx_plane_id i9xx_plane = plane->i9xx_plane;
	u32 linear_offset;
	u32 dspcntr = plane_state->ctl;
	i915_reg_t reg = DSPCNTR(i9xx_plane);
	int x = plane_state->color_plane[0].x;
	int y = plane_state->color_plane[0].y;
	unsigned long irqflags;
	u32 dspaddr_offset;

	linear_offset = intel_fb_xy_to_linear(x, y, plane_state, 0);

	if (INTEL_GEN(dev_priv) >= 4)
		dspaddr_offset = plane_state->color_plane[0].offset;
	else
		dspaddr_offset = linear_offset;

	spin_lock_irqsave(&dev_priv->uncore.lock, irqflags);

	if (INTEL_GEN(dev_priv) < 4) {
		/* pipesrc and dspsize control the size that is scaled from,
		 * which should always be the user's requested size.
		 */
		I915_WRITE_FW(DSPSIZE(i9xx_plane),
			      ((crtc_state->pipe_src_h - 1) << 16) |
			      (crtc_state->pipe_src_w - 1));
		I915_WRITE_FW(DSPPOS(i9xx_plane), 0);
	} else if (IS_CHERRYVIEW(dev_priv) && i9xx_plane == PLANE_B) {
		I915_WRITE_FW(PRIMSIZE(i9xx_plane),
			      ((crtc_state->pipe_src_h - 1) << 16) |
			      (crtc_state->pipe_src_w - 1));
		I915_WRITE_FW(PRIMPOS(i9xx_plane), 0);
		I915_WRITE_FW(PRIMCNSTALPHA(i9xx_plane), 0);
	}

	I915_WRITE_FW(reg, dspcntr);

	I915_WRITE_FW(DSPSTRIDE(i9xx_plane), plane_state->color_plane[0].stride);
	if (IS_HASWELL(dev_priv) || IS_BROADWELL(dev_priv)) {
		I915_WRITE_FW(DSPSURF(i9xx_plane),
			      intel_plane_ggtt_offset(plane_state) +
			      dspaddr_offset);
		I915_WRITE_FW(DSPOFFSET(i9xx_plane), (y << 16) | x);
	} else if (INTEL_GEN(dev_priv) >= 4) {
		I915_WRITE_FW(DSPSURF(i9xx_plane),
			      intel_plane_ggtt_offset(plane_state) +
			      dspaddr_offset);
		I915_WRITE_FW(DSPTILEOFF(i9xx_plane), (y << 16) | x);
		I915_WRITE_FW(DSPLINOFF(i9xx_plane), linear_offset);
	} else {
		I915_WRITE_FW(DSPADDR(i9xx_plane),
			      intel_plane_ggtt_offset(plane_state) +
			      dspaddr_offset);
	}
	POSTING_READ_FW(reg);

	spin_unlock_irqrestore(&dev_priv->uncore.lock, irqflags);
}

static void i9xx_disable_plane(struct intel_plane *plane,
			       struct intel_crtc *crtc)
{
	struct drm_i915_private *dev_priv = to_i915(plane->base.dev);
	enum i9xx_plane_id i9xx_plane = plane->i9xx_plane;
	unsigned long irqflags;

	spin_lock_irqsave(&dev_priv->uncore.lock, irqflags);

	I915_WRITE_FW(DSPCNTR(i9xx_plane), 0);
	if (INTEL_GEN(dev_priv) >= 4)
		I915_WRITE_FW(DSPSURF(i9xx_plane), 0);
	else
		I915_WRITE_FW(DSPADDR(i9xx_plane), 0);
	POSTING_READ_FW(DSPCNTR(i9xx_plane));

	spin_unlock_irqrestore(&dev_priv->uncore.lock, irqflags);
}

static bool i9xx_plane_get_hw_state(struct intel_plane *plane,
				    enum pipe *pipe)
{
	struct drm_i915_private *dev_priv = to_i915(plane->base.dev);
	enum intel_display_power_domain power_domain;
	enum i9xx_plane_id i9xx_plane = plane->i9xx_plane;
	bool ret;
	u32 val;

	/*
	 * Not 100% correct for planes that can move between pipes,
	 * but that's only the case for gen2-4 which don't have any
	 * display power wells.
	 */
	power_domain = POWER_DOMAIN_PIPE(plane->pipe);
	if (!intel_display_power_get_if_enabled(dev_priv, power_domain))
		return false;

	val = I915_READ(DSPCNTR(i9xx_plane));

	ret = val & DISPLAY_PLANE_ENABLE;

	if (INTEL_GEN(dev_priv) >= 5)
		*pipe = plane->pipe;
	else
		*pipe = (val & DISPPLANE_SEL_PIPE_MASK) >>
			DISPPLANE_SEL_PIPE_SHIFT;

	intel_display_power_put(dev_priv, power_domain);

	return ret;
}

static u32
intel_fb_stride_alignment(const struct drm_framebuffer *fb, int color_plane)
{
	if (fb->modifier == DRM_FORMAT_MOD_LINEAR)
		return 64;
	else
		return intel_tile_width_bytes(fb, color_plane);
}

static void skl_detach_scaler(struct intel_crtc *intel_crtc, int id)
{
	struct drm_device *dev = intel_crtc->base.dev;
	struct drm_i915_private *dev_priv = to_i915(dev);

	I915_WRITE(SKL_PS_CTRL(intel_crtc->pipe, id), 0);
	I915_WRITE(SKL_PS_WIN_POS(intel_crtc->pipe, id), 0);
	I915_WRITE(SKL_PS_WIN_SZ(intel_crtc->pipe, id), 0);
}

/*
 * This function detaches (aka. unbinds) unused scalers in hardware
 */
static void skl_detach_scalers(const struct intel_crtc_state *crtc_state)
{
	struct intel_crtc *intel_crtc = to_intel_crtc(crtc_state->base.crtc);
	const struct intel_crtc_scaler_state *scaler_state =
		&crtc_state->scaler_state;
	int i;

	/* loop through and disable scalers that aren't in use */
	for (i = 0; i < intel_crtc->num_scalers; i++) {
		if (!scaler_state->scalers[i].in_use)
			skl_detach_scaler(intel_crtc, i);
	}
}

u32 skl_plane_stride(const struct intel_plane_state *plane_state,
		     int color_plane)
{
	const struct drm_framebuffer *fb = plane_state->base.fb;
	unsigned int rotation = plane_state->base.rotation;
	u32 stride = plane_state->color_plane[color_plane].stride;

	if (color_plane >= fb->format->num_planes)
		return 0;

	/*
	 * The stride is either expressed as a multiple of 64 bytes chunks for
	 * linear buffers or in number of tiles for tiled buffers.
	 */
	if (drm_rotation_90_or_270(rotation))
		stride /= intel_tile_height(fb, color_plane);
	else
		stride /= intel_fb_stride_alignment(fb, color_plane);

	return stride;
}

static u32 skl_plane_ctl_format(uint32_t pixel_format)
{
	switch (pixel_format) {
	case DRM_FORMAT_C8:
		return PLANE_CTL_FORMAT_INDEXED;
	case DRM_FORMAT_RGB565:
		return PLANE_CTL_FORMAT_RGB_565;
	case DRM_FORMAT_XBGR8888:
	case DRM_FORMAT_ABGR8888:
		return PLANE_CTL_FORMAT_XRGB_8888 | PLANE_CTL_ORDER_RGBX;
	case DRM_FORMAT_XRGB8888:
	case DRM_FORMAT_ARGB8888:
		return PLANE_CTL_FORMAT_XRGB_8888;
	case DRM_FORMAT_XRGB2101010:
		return PLANE_CTL_FORMAT_XRGB_2101010;
	case DRM_FORMAT_XBGR2101010:
		return PLANE_CTL_ORDER_RGBX | PLANE_CTL_FORMAT_XRGB_2101010;
	case DRM_FORMAT_YUYV:
		return PLANE_CTL_FORMAT_YUV422 | PLANE_CTL_YUV422_YUYV;
	case DRM_FORMAT_YVYU:
		return PLANE_CTL_FORMAT_YUV422 | PLANE_CTL_YUV422_YVYU;
	case DRM_FORMAT_UYVY:
		return PLANE_CTL_FORMAT_YUV422 | PLANE_CTL_YUV422_UYVY;
	case DRM_FORMAT_VYUY:
		return PLANE_CTL_FORMAT_YUV422 | PLANE_CTL_YUV422_VYUY;
	case DRM_FORMAT_NV12:
		return PLANE_CTL_FORMAT_NV12;
	default:
		MISSING_CASE(pixel_format);
	}

	return 0;
}

static u32 skl_plane_ctl_alpha(const struct intel_plane_state *plane_state)
{
	if (!plane_state->base.fb->format->has_alpha)
		return PLANE_CTL_ALPHA_DISABLE;

	switch (plane_state->base.pixel_blend_mode) {
	case DRM_MODE_BLEND_PIXEL_NONE:
		return PLANE_CTL_ALPHA_DISABLE;
	case DRM_MODE_BLEND_PREMULTI:
		return PLANE_CTL_ALPHA_SW_PREMULTIPLY;
	case DRM_MODE_BLEND_COVERAGE:
		return PLANE_CTL_ALPHA_HW_PREMULTIPLY;
	default:
		MISSING_CASE(plane_state->base.pixel_blend_mode);
		return PLANE_CTL_ALPHA_DISABLE;
	}
}

static u32 glk_plane_color_ctl_alpha(const struct intel_plane_state *plane_state)
{
	if (!plane_state->base.fb->format->has_alpha)
		return PLANE_COLOR_ALPHA_DISABLE;

	switch (plane_state->base.pixel_blend_mode) {
	case DRM_MODE_BLEND_PIXEL_NONE:
		return PLANE_COLOR_ALPHA_DISABLE;
	case DRM_MODE_BLEND_PREMULTI:
		return PLANE_COLOR_ALPHA_SW_PREMULTIPLY;
	case DRM_MODE_BLEND_COVERAGE:
		return PLANE_COLOR_ALPHA_HW_PREMULTIPLY;
	default:
		MISSING_CASE(plane_state->base.pixel_blend_mode);
		return PLANE_COLOR_ALPHA_DISABLE;
	}
}

static u32 skl_plane_ctl_tiling(uint64_t fb_modifier)
{
	switch (fb_modifier) {
	case DRM_FORMAT_MOD_LINEAR:
		break;
	case I915_FORMAT_MOD_X_TILED:
		return PLANE_CTL_TILED_X;
	case I915_FORMAT_MOD_Y_TILED:
		return PLANE_CTL_TILED_Y;
	case I915_FORMAT_MOD_Y_TILED_CCS:
		return PLANE_CTL_TILED_Y | PLANE_CTL_RENDER_DECOMPRESSION_ENABLE;
	case I915_FORMAT_MOD_Yf_TILED:
		return PLANE_CTL_TILED_YF;
	case I915_FORMAT_MOD_Yf_TILED_CCS:
		return PLANE_CTL_TILED_YF | PLANE_CTL_RENDER_DECOMPRESSION_ENABLE;
	default:
		MISSING_CASE(fb_modifier);
	}

	return 0;
}

static u32 skl_plane_ctl_rotate(unsigned int rotate)
{
	switch (rotate) {
	case DRM_MODE_ROTATE_0:
		break;
	/*
	 * DRM_MODE_ROTATE_ is counter clockwise to stay compatible with Xrandr
	 * while i915 HW rotation is clockwise, thats why this swapping.
	 */
	case DRM_MODE_ROTATE_90:
		return PLANE_CTL_ROTATE_270;
	case DRM_MODE_ROTATE_180:
		return PLANE_CTL_ROTATE_180;
	case DRM_MODE_ROTATE_270:
		return PLANE_CTL_ROTATE_90;
	default:
		MISSING_CASE(rotate);
	}

	return 0;
}

static u32 cnl_plane_ctl_flip(unsigned int reflect)
{
	switch (reflect) {
	case 0:
		break;
	case DRM_MODE_REFLECT_X:
		return PLANE_CTL_FLIP_HORIZONTAL;
	case DRM_MODE_REFLECT_Y:
	default:
		MISSING_CASE(reflect);
	}

	return 0;
}

u32 skl_plane_ctl(const struct intel_crtc_state *crtc_state,
		  const struct intel_plane_state *plane_state)
{
	struct drm_i915_private *dev_priv =
		to_i915(plane_state->base.plane->dev);
	const struct drm_framebuffer *fb = plane_state->base.fb;
	unsigned int rotation = plane_state->base.rotation;
	const struct drm_intel_sprite_colorkey *key = &plane_state->ckey;
	u32 plane_ctl;

	plane_ctl = PLANE_CTL_ENABLE;

	if (INTEL_GEN(dev_priv) < 10 && !IS_GEMINILAKE(dev_priv)) {
		plane_ctl |= skl_plane_ctl_alpha(plane_state);
		plane_ctl |=
			PLANE_CTL_PIPE_GAMMA_ENABLE |
			PLANE_CTL_PIPE_CSC_ENABLE |
			PLANE_CTL_PLANE_GAMMA_DISABLE;

		if (plane_state->base.color_encoding == DRM_COLOR_YCBCR_BT709)
			plane_ctl |= PLANE_CTL_YUV_TO_RGB_CSC_FORMAT_BT709;

		if (plane_state->base.color_range == DRM_COLOR_YCBCR_FULL_RANGE)
			plane_ctl |= PLANE_CTL_YUV_RANGE_CORRECTION_DISABLE;
	}

	plane_ctl |= skl_plane_ctl_format(fb->format->format);
	plane_ctl |= skl_plane_ctl_tiling(fb->modifier);
	plane_ctl |= skl_plane_ctl_rotate(rotation & DRM_MODE_ROTATE_MASK);

	if (INTEL_GEN(dev_priv) >= 10)
		plane_ctl |= cnl_plane_ctl_flip(rotation &
						DRM_MODE_REFLECT_MASK);

	if (key->flags & I915_SET_COLORKEY_DESTINATION)
		plane_ctl |= PLANE_CTL_KEY_ENABLE_DESTINATION;
	else if (key->flags & I915_SET_COLORKEY_SOURCE)
		plane_ctl |= PLANE_CTL_KEY_ENABLE_SOURCE;

	return plane_ctl;
}

u32 glk_plane_color_ctl(const struct intel_crtc_state *crtc_state,
			const struct intel_plane_state *plane_state)
{
	struct drm_i915_private *dev_priv =
		to_i915(plane_state->base.plane->dev);
	const struct drm_framebuffer *fb = plane_state->base.fb;
	u32 plane_color_ctl = 0;

	if (INTEL_GEN(dev_priv) < 11) {
		plane_color_ctl |= PLANE_COLOR_PIPE_GAMMA_ENABLE;
		plane_color_ctl |= PLANE_COLOR_PIPE_CSC_ENABLE;
	}
	plane_color_ctl |= PLANE_COLOR_PLANE_GAMMA_DISABLE;
	plane_color_ctl |= glk_plane_color_ctl_alpha(plane_state);

	if (fb->format->is_yuv) {
		if (plane_state->base.color_encoding == DRM_COLOR_YCBCR_BT709)
			plane_color_ctl |= PLANE_COLOR_CSC_MODE_YUV709_TO_RGB709;
		else
			plane_color_ctl |= PLANE_COLOR_CSC_MODE_YUV601_TO_RGB709;

		if (plane_state->base.color_range == DRM_COLOR_YCBCR_FULL_RANGE)
			plane_color_ctl |= PLANE_COLOR_YUV_RANGE_CORRECTION_DISABLE;
	}

	return plane_color_ctl;
}

static int
__intel_display_resume(struct drm_device *dev,
		       struct drm_atomic_state *state,
		       struct drm_modeset_acquire_ctx *ctx)
{
	struct drm_crtc_state *crtc_state;
	struct drm_crtc *crtc;
	int i, ret;

	intel_modeset_setup_hw_state(dev, ctx);
	i915_redisable_vga(to_i915(dev));

	if (!state)
		return 0;

	/*
	 * We've duplicated the state, pointers to the old state are invalid.
	 *
	 * Don't attempt to use the old state until we commit the duplicated state.
	 */
	for_each_new_crtc_in_state(state, crtc, crtc_state, i) {
		/*
		 * Force recalculation even if we restore
		 * current state. With fast modeset this may not result
		 * in a modeset when the state is compatible.
		 */
		crtc_state->mode_changed = true;
	}

	/* ignore any reset values/BIOS leftovers in the WM registers */
	if (!HAS_GMCH_DISPLAY(to_i915(dev)))
		to_intel_atomic_state(state)->skip_intermediate_wm = true;

	ret = drm_atomic_helper_commit_duplicated_state(state, ctx);

	WARN_ON(ret == -EDEADLK);
	return ret;
}

static bool gpu_reset_clobbers_display(struct drm_i915_private *dev_priv)
{
	return intel_has_gpu_reset(dev_priv) &&
		INTEL_GEN(dev_priv) < 5 && !IS_G4X(dev_priv);
}

void intel_prepare_reset(struct drm_i915_private *dev_priv)
{
	struct drm_device *dev = &dev_priv->drm;
	struct drm_modeset_acquire_ctx *ctx = &dev_priv->reset_ctx;
	struct drm_atomic_state *state;
	int ret;

	/* reset doesn't touch the display */
	if (!i915_modparams.force_reset_modeset_test &&
	    !gpu_reset_clobbers_display(dev_priv))
		return;

	/* We have a modeset vs reset deadlock, defensively unbreak it. */
	set_bit(I915_RESET_MODESET, &dev_priv->gpu_error.flags);
	wake_up_all(&dev_priv->gpu_error.wait_queue);

	if (atomic_read(&dev_priv->gpu_error.pending_fb_pin)) {
		DRM_DEBUG_KMS("Modeset potentially stuck, unbreaking through wedging\n");
		i915_gem_set_wedged(dev_priv);
	}

	/*
	 * Need mode_config.mutex so that we don't
	 * trample ongoing ->detect() and whatnot.
	 */
	mutex_lock(&dev->mode_config.mutex);
	drm_modeset_acquire_init(ctx, 0);
	while (1) {
		ret = drm_modeset_lock_all_ctx(dev, ctx);
		if (ret != -EDEADLK)
			break;

		drm_modeset_backoff(ctx);
	}
	/*
	 * Disabling the crtcs gracefully seems nicer. Also the
	 * g33 docs say we should at least disable all the planes.
	 */
	state = drm_atomic_helper_duplicate_state(dev, ctx);
	if (IS_ERR(state)) {
		ret = PTR_ERR(state);
		DRM_ERROR("Duplicating state failed with %i\n", ret);
		return;
	}

	ret = drm_atomic_helper_disable_all(dev, ctx);
	if (ret) {
		DRM_ERROR("Suspending crtc's failed with %i\n", ret);
		drm_atomic_state_put(state);
		return;
	}

	dev_priv->modeset_restore_state = state;
	state->acquire_ctx = ctx;
}

void intel_finish_reset(struct drm_i915_private *dev_priv)
{
	struct drm_device *dev = &dev_priv->drm;
	struct drm_modeset_acquire_ctx *ctx = &dev_priv->reset_ctx;
	struct drm_atomic_state *state;
	int ret;

	/* reset doesn't touch the display */
	if (!test_bit(I915_RESET_MODESET, &dev_priv->gpu_error.flags))
		return;

	state = fetch_and_zero(&dev_priv->modeset_restore_state);
	if (!state)
		goto unlock;

	/* reset doesn't touch the display */
	if (!gpu_reset_clobbers_display(dev_priv)) {
		/* for testing only restore the display */
		ret = __intel_display_resume(dev, state, ctx);
		if (ret)
			DRM_ERROR("Restoring old state failed with %i\n", ret);
	} else {
		/*
		 * The display has been reset as well,
		 * so need a full re-initialization.
		 */
		intel_runtime_pm_disable_interrupts(dev_priv);
		intel_runtime_pm_enable_interrupts(dev_priv);

		intel_pps_unlock_regs_wa(dev_priv);
		intel_modeset_init_hw(dev);
		intel_init_clock_gating(dev_priv);

		spin_lock_irq(&dev_priv->irq_lock);
		if (dev_priv->display.hpd_irq_setup)
			dev_priv->display.hpd_irq_setup(dev_priv);
		spin_unlock_irq(&dev_priv->irq_lock);

		ret = __intel_display_resume(dev, state, ctx);
		if (ret)
			DRM_ERROR("Restoring old state failed with %i\n", ret);

		intel_hpd_init(dev_priv);
	}

	drm_atomic_state_put(state);
unlock:
	drm_modeset_drop_locks(ctx);
	drm_modeset_acquire_fini(ctx);
	mutex_unlock(&dev->mode_config.mutex);

	clear_bit(I915_RESET_MODESET, &dev_priv->gpu_error.flags);
}

static void intel_update_pipe_config(const struct intel_crtc_state *old_crtc_state,
				     const struct intel_crtc_state *new_crtc_state)
{
	struct intel_crtc *crtc = to_intel_crtc(new_crtc_state->base.crtc);
	struct drm_i915_private *dev_priv = to_i915(crtc->base.dev);

	/* drm_atomic_helper_update_legacy_modeset_state might not be called. */
	crtc->base.mode = new_crtc_state->base.mode;

	/*
	 * Update pipe size and adjust fitter if needed: the reason for this is
	 * that in compute_mode_changes we check the native mode (not the pfit
	 * mode) to see if we can flip rather than do a full mode set. In the
	 * fastboot case, we'll flip, but if we don't update the pipesrc and
	 * pfit state, we'll end up with a big fb scanned out into the wrong
	 * sized surface.
	 */

	I915_WRITE(PIPESRC(crtc->pipe),
		   ((new_crtc_state->pipe_src_w - 1) << 16) |
		   (new_crtc_state->pipe_src_h - 1));

	/* on skylake this is done by detaching scalers */
	if (INTEL_GEN(dev_priv) >= 9) {
		skl_detach_scalers(new_crtc_state);

		if (new_crtc_state->pch_pfit.enabled)
			skylake_pfit_enable(new_crtc_state);
	} else if (HAS_PCH_SPLIT(dev_priv)) {
		if (new_crtc_state->pch_pfit.enabled)
			ironlake_pfit_enable(new_crtc_state);
		else if (old_crtc_state->pch_pfit.enabled)
			ironlake_pfit_disable(old_crtc_state);
	}
}

static void intel_fdi_normal_train(struct intel_crtc *crtc)
{
	struct drm_device *dev = crtc->base.dev;
	struct drm_i915_private *dev_priv = to_i915(dev);
	int pipe = crtc->pipe;
	i915_reg_t reg;
	u32 temp;

	/* enable normal train */
	reg = FDI_TX_CTL(pipe);
	temp = I915_READ(reg);
	if (IS_IVYBRIDGE(dev_priv)) {
		temp &= ~FDI_LINK_TRAIN_NONE_IVB;
		temp |= FDI_LINK_TRAIN_NONE_IVB | FDI_TX_ENHANCE_FRAME_ENABLE;
	} else {
		temp &= ~FDI_LINK_TRAIN_NONE;
		temp |= FDI_LINK_TRAIN_NONE | FDI_TX_ENHANCE_FRAME_ENABLE;
	}
	I915_WRITE(reg, temp);

	reg = FDI_RX_CTL(pipe);
	temp = I915_READ(reg);
	if (HAS_PCH_CPT(dev_priv)) {
		temp &= ~FDI_LINK_TRAIN_PATTERN_MASK_CPT;
		temp |= FDI_LINK_TRAIN_NORMAL_CPT;
	} else {
		temp &= ~FDI_LINK_TRAIN_NONE;
		temp |= FDI_LINK_TRAIN_NONE;
	}
	I915_WRITE(reg, temp | FDI_RX_ENHANCE_FRAME_ENABLE);

	/* wait one idle pattern time */
	POSTING_READ(reg);
	udelay(1000);

	/* IVB wants error correction enabled */
	if (IS_IVYBRIDGE(dev_priv))
		I915_WRITE(reg, I915_READ(reg) | FDI_FS_ERRC_ENABLE |
			   FDI_FE_ERRC_ENABLE);
}

/* The FDI link training functions for ILK/Ibexpeak. */
static void ironlake_fdi_link_train(struct intel_crtc *crtc,
				    const struct intel_crtc_state *crtc_state)
{
	struct drm_device *dev = crtc->base.dev;
	struct drm_i915_private *dev_priv = to_i915(dev);
	int pipe = crtc->pipe;
	i915_reg_t reg;
	u32 temp, tries;

	/* FDI needs bits from pipe first */
	assert_pipe_enabled(dev_priv, pipe);

	/* Train 1: umask FDI RX Interrupt symbol_lock and bit_lock bit
	   for train result */
	reg = FDI_RX_IMR(pipe);
	temp = I915_READ(reg);
	temp &= ~FDI_RX_SYMBOL_LOCK;
	temp &= ~FDI_RX_BIT_LOCK;
	I915_WRITE(reg, temp);
	I915_READ(reg);
	udelay(150);

	/* enable CPU FDI TX and PCH FDI RX */
	reg = FDI_TX_CTL(pipe);
	temp = I915_READ(reg);
	temp &= ~FDI_DP_PORT_WIDTH_MASK;
	temp |= FDI_DP_PORT_WIDTH(crtc_state->fdi_lanes);
	temp &= ~FDI_LINK_TRAIN_NONE;
	temp |= FDI_LINK_TRAIN_PATTERN_1;
	I915_WRITE(reg, temp | FDI_TX_ENABLE);

	reg = FDI_RX_CTL(pipe);
	temp = I915_READ(reg);
	temp &= ~FDI_LINK_TRAIN_NONE;
	temp |= FDI_LINK_TRAIN_PATTERN_1;
	I915_WRITE(reg, temp | FDI_RX_ENABLE);

	POSTING_READ(reg);
	udelay(150);

	/* Ironlake workaround, enable clock pointer after FDI enable*/
	I915_WRITE(FDI_RX_CHICKEN(pipe), FDI_RX_PHASE_SYNC_POINTER_OVR);
	I915_WRITE(FDI_RX_CHICKEN(pipe), FDI_RX_PHASE_SYNC_POINTER_OVR |
		   FDI_RX_PHASE_SYNC_POINTER_EN);

	reg = FDI_RX_IIR(pipe);
	for (tries = 0; tries < 5; tries++) {
		temp = I915_READ(reg);
		DRM_DEBUG_KMS("FDI_RX_IIR 0x%x\n", temp);

		if ((temp & FDI_RX_BIT_LOCK)) {
			DRM_DEBUG_KMS("FDI train 1 done.\n");
			I915_WRITE(reg, temp | FDI_RX_BIT_LOCK);
			break;
		}
	}
	if (tries == 5)
		DRM_ERROR("FDI train 1 fail!\n");

	/* Train 2 */
	reg = FDI_TX_CTL(pipe);
	temp = I915_READ(reg);
	temp &= ~FDI_LINK_TRAIN_NONE;
	temp |= FDI_LINK_TRAIN_PATTERN_2;
	I915_WRITE(reg, temp);

	reg = FDI_RX_CTL(pipe);
	temp = I915_READ(reg);
	temp &= ~FDI_LINK_TRAIN_NONE;
	temp |= FDI_LINK_TRAIN_PATTERN_2;
	I915_WRITE(reg, temp);

	POSTING_READ(reg);
	udelay(150);

	reg = FDI_RX_IIR(pipe);
	for (tries = 0; tries < 5; tries++) {
		temp = I915_READ(reg);
		DRM_DEBUG_KMS("FDI_RX_IIR 0x%x\n", temp);

		if (temp & FDI_RX_SYMBOL_LOCK) {
			I915_WRITE(reg, temp | FDI_RX_SYMBOL_LOCK);
			DRM_DEBUG_KMS("FDI train 2 done.\n");
			break;
		}
	}
	if (tries == 5)
		DRM_ERROR("FDI train 2 fail!\n");

	DRM_DEBUG_KMS("FDI train done\n");

}

static const int snb_b_fdi_train_param[] = {
	FDI_LINK_TRAIN_400MV_0DB_SNB_B,
	FDI_LINK_TRAIN_400MV_6DB_SNB_B,
	FDI_LINK_TRAIN_600MV_3_5DB_SNB_B,
	FDI_LINK_TRAIN_800MV_0DB_SNB_B,
};

/* The FDI link training functions for SNB/Cougarpoint. */
static void gen6_fdi_link_train(struct intel_crtc *crtc,
				const struct intel_crtc_state *crtc_state)
{
	struct drm_device *dev = crtc->base.dev;
	struct drm_i915_private *dev_priv = to_i915(dev);
	int pipe = crtc->pipe;
	i915_reg_t reg;
	u32 temp, i, retry;

	/* Train 1: umask FDI RX Interrupt symbol_lock and bit_lock bit
	   for train result */
	reg = FDI_RX_IMR(pipe);
	temp = I915_READ(reg);
	temp &= ~FDI_RX_SYMBOL_LOCK;
	temp &= ~FDI_RX_BIT_LOCK;
	I915_WRITE(reg, temp);

	POSTING_READ(reg);
	udelay(150);

	/* enable CPU FDI TX and PCH FDI RX */
	reg = FDI_TX_CTL(pipe);
	temp = I915_READ(reg);
	temp &= ~FDI_DP_PORT_WIDTH_MASK;
	temp |= FDI_DP_PORT_WIDTH(crtc_state->fdi_lanes);
	temp &= ~FDI_LINK_TRAIN_NONE;
	temp |= FDI_LINK_TRAIN_PATTERN_1;
	temp &= ~FDI_LINK_TRAIN_VOL_EMP_MASK;
	/* SNB-B */
	temp |= FDI_LINK_TRAIN_400MV_0DB_SNB_B;
	I915_WRITE(reg, temp | FDI_TX_ENABLE);

	I915_WRITE(FDI_RX_MISC(pipe),
		   FDI_RX_TP1_TO_TP2_48 | FDI_RX_FDI_DELAY_90);

	reg = FDI_RX_CTL(pipe);
	temp = I915_READ(reg);
	if (HAS_PCH_CPT(dev_priv)) {
		temp &= ~FDI_LINK_TRAIN_PATTERN_MASK_CPT;
		temp |= FDI_LINK_TRAIN_PATTERN_1_CPT;
	} else {
		temp &= ~FDI_LINK_TRAIN_NONE;
		temp |= FDI_LINK_TRAIN_PATTERN_1;
	}
	I915_WRITE(reg, temp | FDI_RX_ENABLE);

	POSTING_READ(reg);
	udelay(150);

	for (i = 0; i < 4; i++) {
		reg = FDI_TX_CTL(pipe);
		temp = I915_READ(reg);
		temp &= ~FDI_LINK_TRAIN_VOL_EMP_MASK;
		temp |= snb_b_fdi_train_param[i];
		I915_WRITE(reg, temp);

		POSTING_READ(reg);
		udelay(500);

		for (retry = 0; retry < 5; retry++) {
			reg = FDI_RX_IIR(pipe);
			temp = I915_READ(reg);
			DRM_DEBUG_KMS("FDI_RX_IIR 0x%x\n", temp);
			if (temp & FDI_RX_BIT_LOCK) {
				I915_WRITE(reg, temp | FDI_RX_BIT_LOCK);
				DRM_DEBUG_KMS("FDI train 1 done.\n");
				break;
			}
			udelay(50);
		}
		if (retry < 5)
			break;
	}
	if (i == 4)
		DRM_ERROR("FDI train 1 fail!\n");

	/* Train 2 */
	reg = FDI_TX_CTL(pipe);
	temp = I915_READ(reg);
	temp &= ~FDI_LINK_TRAIN_NONE;
	temp |= FDI_LINK_TRAIN_PATTERN_2;
	if (IS_GEN6(dev_priv)) {
		temp &= ~FDI_LINK_TRAIN_VOL_EMP_MASK;
		/* SNB-B */
		temp |= FDI_LINK_TRAIN_400MV_0DB_SNB_B;
	}
	I915_WRITE(reg, temp);

	reg = FDI_RX_CTL(pipe);
	temp = I915_READ(reg);
	if (HAS_PCH_CPT(dev_priv)) {
		temp &= ~FDI_LINK_TRAIN_PATTERN_MASK_CPT;
		temp |= FDI_LINK_TRAIN_PATTERN_2_CPT;
	} else {
		temp &= ~FDI_LINK_TRAIN_NONE;
		temp |= FDI_LINK_TRAIN_PATTERN_2;
	}
	I915_WRITE(reg, temp);

	POSTING_READ(reg);
	udelay(150);

	for (i = 0; i < 4; i++) {
		reg = FDI_TX_CTL(pipe);
		temp = I915_READ(reg);
		temp &= ~FDI_LINK_TRAIN_VOL_EMP_MASK;
		temp |= snb_b_fdi_train_param[i];
		I915_WRITE(reg, temp);

		POSTING_READ(reg);
		udelay(500);

		for (retry = 0; retry < 5; retry++) {
			reg = FDI_RX_IIR(pipe);
			temp = I915_READ(reg);
			DRM_DEBUG_KMS("FDI_RX_IIR 0x%x\n", temp);
			if (temp & FDI_RX_SYMBOL_LOCK) {
				I915_WRITE(reg, temp | FDI_RX_SYMBOL_LOCK);
				DRM_DEBUG_KMS("FDI train 2 done.\n");
				break;
			}
			udelay(50);
		}
		if (retry < 5)
			break;
	}
	if (i == 4)
		DRM_ERROR("FDI train 2 fail!\n");

	DRM_DEBUG_KMS("FDI train done.\n");
}

/* Manual link training for Ivy Bridge A0 parts */
static void ivb_manual_fdi_link_train(struct intel_crtc *crtc,
				      const struct intel_crtc_state *crtc_state)
{
	struct drm_device *dev = crtc->base.dev;
	struct drm_i915_private *dev_priv = to_i915(dev);
	int pipe = crtc->pipe;
	i915_reg_t reg;
	u32 temp, i, j;

	/* Train 1: umask FDI RX Interrupt symbol_lock and bit_lock bit
	   for train result */
	reg = FDI_RX_IMR(pipe);
	temp = I915_READ(reg);
	temp &= ~FDI_RX_SYMBOL_LOCK;
	temp &= ~FDI_RX_BIT_LOCK;
	I915_WRITE(reg, temp);

	POSTING_READ(reg);
	udelay(150);

	DRM_DEBUG_KMS("FDI_RX_IIR before link train 0x%x\n",
		      I915_READ(FDI_RX_IIR(pipe)));

	/* Try each vswing and preemphasis setting twice before moving on */
	for (j = 0; j < ARRAY_SIZE(snb_b_fdi_train_param) * 2; j++) {
		/* disable first in case we need to retry */
		reg = FDI_TX_CTL(pipe);
		temp = I915_READ(reg);
		temp &= ~(FDI_LINK_TRAIN_AUTO | FDI_LINK_TRAIN_NONE_IVB);
		temp &= ~FDI_TX_ENABLE;
		I915_WRITE(reg, temp);

		reg = FDI_RX_CTL(pipe);
		temp = I915_READ(reg);
		temp &= ~FDI_LINK_TRAIN_AUTO;
		temp &= ~FDI_LINK_TRAIN_PATTERN_MASK_CPT;
		temp &= ~FDI_RX_ENABLE;
		I915_WRITE(reg, temp);

		/* enable CPU FDI TX and PCH FDI RX */
		reg = FDI_TX_CTL(pipe);
		temp = I915_READ(reg);
		temp &= ~FDI_DP_PORT_WIDTH_MASK;
		temp |= FDI_DP_PORT_WIDTH(crtc_state->fdi_lanes);
		temp |= FDI_LINK_TRAIN_PATTERN_1_IVB;
		temp &= ~FDI_LINK_TRAIN_VOL_EMP_MASK;
		temp |= snb_b_fdi_train_param[j/2];
		temp |= FDI_COMPOSITE_SYNC;
		I915_WRITE(reg, temp | FDI_TX_ENABLE);

		I915_WRITE(FDI_RX_MISC(pipe),
			   FDI_RX_TP1_TO_TP2_48 | FDI_RX_FDI_DELAY_90);

		reg = FDI_RX_CTL(pipe);
		temp = I915_READ(reg);
		temp |= FDI_LINK_TRAIN_PATTERN_1_CPT;
		temp |= FDI_COMPOSITE_SYNC;
		I915_WRITE(reg, temp | FDI_RX_ENABLE);

		POSTING_READ(reg);
		udelay(1); /* should be 0.5us */

		for (i = 0; i < 4; i++) {
			reg = FDI_RX_IIR(pipe);
			temp = I915_READ(reg);
			DRM_DEBUG_KMS("FDI_RX_IIR 0x%x\n", temp);

			if (temp & FDI_RX_BIT_LOCK ||
			    (I915_READ(reg) & FDI_RX_BIT_LOCK)) {
				I915_WRITE(reg, temp | FDI_RX_BIT_LOCK);
				DRM_DEBUG_KMS("FDI train 1 done, level %i.\n",
					      i);
				break;
			}
			udelay(1); /* should be 0.5us */
		}
		if (i == 4) {
			DRM_DEBUG_KMS("FDI train 1 fail on vswing %d\n", j / 2);
			continue;
		}

		/* Train 2 */
		reg = FDI_TX_CTL(pipe);
		temp = I915_READ(reg);
		temp &= ~FDI_LINK_TRAIN_NONE_IVB;
		temp |= FDI_LINK_TRAIN_PATTERN_2_IVB;
		I915_WRITE(reg, temp);

		reg = FDI_RX_CTL(pipe);
		temp = I915_READ(reg);
		temp &= ~FDI_LINK_TRAIN_PATTERN_MASK_CPT;
		temp |= FDI_LINK_TRAIN_PATTERN_2_CPT;
		I915_WRITE(reg, temp);

		POSTING_READ(reg);
		udelay(2); /* should be 1.5us */

		for (i = 0; i < 4; i++) {
			reg = FDI_RX_IIR(pipe);
			temp = I915_READ(reg);
			DRM_DEBUG_KMS("FDI_RX_IIR 0x%x\n", temp);

			if (temp & FDI_RX_SYMBOL_LOCK ||
			    (I915_READ(reg) & FDI_RX_SYMBOL_LOCK)) {
				I915_WRITE(reg, temp | FDI_RX_SYMBOL_LOCK);
				DRM_DEBUG_KMS("FDI train 2 done, level %i.\n",
					      i);
				goto train_done;
			}
			udelay(2); /* should be 1.5us */
		}
		if (i == 4)
			DRM_DEBUG_KMS("FDI train 2 fail on vswing %d\n", j / 2);
	}

train_done:
	DRM_DEBUG_KMS("FDI train done.\n");
}

static void ironlake_fdi_pll_enable(const struct intel_crtc_state *crtc_state)
{
	struct intel_crtc *intel_crtc = to_intel_crtc(crtc_state->base.crtc);
	struct drm_i915_private *dev_priv = to_i915(intel_crtc->base.dev);
	int pipe = intel_crtc->pipe;
	i915_reg_t reg;
	u32 temp;

	/* enable PCH FDI RX PLL, wait warmup plus DMI latency */
	reg = FDI_RX_CTL(pipe);
	temp = I915_READ(reg);
	temp &= ~(FDI_DP_PORT_WIDTH_MASK | (0x7 << 16));
	temp |= FDI_DP_PORT_WIDTH(crtc_state->fdi_lanes);
	temp |= (I915_READ(PIPECONF(pipe)) & PIPECONF_BPC_MASK) << 11;
	I915_WRITE(reg, temp | FDI_RX_PLL_ENABLE);

	POSTING_READ(reg);
	udelay(200);

	/* Switch from Rawclk to PCDclk */
	temp = I915_READ(reg);
	I915_WRITE(reg, temp | FDI_PCDCLK);

	POSTING_READ(reg);
	udelay(200);

	/* Enable CPU FDI TX PLL, always on for Ironlake */
	reg = FDI_TX_CTL(pipe);
	temp = I915_READ(reg);
	if ((temp & FDI_TX_PLL_ENABLE) == 0) {
		I915_WRITE(reg, temp | FDI_TX_PLL_ENABLE);

		POSTING_READ(reg);
		udelay(100);
	}
}

static void ironlake_fdi_pll_disable(struct intel_crtc *intel_crtc)
{
	struct drm_device *dev = intel_crtc->base.dev;
	struct drm_i915_private *dev_priv = to_i915(dev);
	int pipe = intel_crtc->pipe;
	i915_reg_t reg;
	u32 temp;

	/* Switch from PCDclk to Rawclk */
	reg = FDI_RX_CTL(pipe);
	temp = I915_READ(reg);
	I915_WRITE(reg, temp & ~FDI_PCDCLK);

	/* Disable CPU FDI TX PLL */
	reg = FDI_TX_CTL(pipe);
	temp = I915_READ(reg);
	I915_WRITE(reg, temp & ~FDI_TX_PLL_ENABLE);

	POSTING_READ(reg);
	udelay(100);

	reg = FDI_RX_CTL(pipe);
	temp = I915_READ(reg);
	I915_WRITE(reg, temp & ~FDI_RX_PLL_ENABLE);

	/* Wait for the clocks to turn off. */
	POSTING_READ(reg);
	udelay(100);
}

static void ironlake_fdi_disable(struct drm_crtc *crtc)
{
	struct drm_device *dev = crtc->dev;
	struct drm_i915_private *dev_priv = to_i915(dev);
	struct intel_crtc *intel_crtc = to_intel_crtc(crtc);
	int pipe = intel_crtc->pipe;
	i915_reg_t reg;
	u32 temp;

	/* disable CPU FDI tx and PCH FDI rx */
	reg = FDI_TX_CTL(pipe);
	temp = I915_READ(reg);
	I915_WRITE(reg, temp & ~FDI_TX_ENABLE);
	POSTING_READ(reg);

	reg = FDI_RX_CTL(pipe);
	temp = I915_READ(reg);
	temp &= ~(0x7 << 16);
	temp |= (I915_READ(PIPECONF(pipe)) & PIPECONF_BPC_MASK) << 11;
	I915_WRITE(reg, temp & ~FDI_RX_ENABLE);

	POSTING_READ(reg);
	udelay(100);

	/* Ironlake workaround, disable clock pointer after downing FDI */
	if (HAS_PCH_IBX(dev_priv))
		I915_WRITE(FDI_RX_CHICKEN(pipe), FDI_RX_PHASE_SYNC_POINTER_OVR);

	/* still set train pattern 1 */
	reg = FDI_TX_CTL(pipe);
	temp = I915_READ(reg);
	temp &= ~FDI_LINK_TRAIN_NONE;
	temp |= FDI_LINK_TRAIN_PATTERN_1;
	I915_WRITE(reg, temp);

	reg = FDI_RX_CTL(pipe);
	temp = I915_READ(reg);
	if (HAS_PCH_CPT(dev_priv)) {
		temp &= ~FDI_LINK_TRAIN_PATTERN_MASK_CPT;
		temp |= FDI_LINK_TRAIN_PATTERN_1_CPT;
	} else {
		temp &= ~FDI_LINK_TRAIN_NONE;
		temp |= FDI_LINK_TRAIN_PATTERN_1;
	}
	/* BPC in FDI rx is consistent with that in PIPECONF */
	temp &= ~(0x07 << 16);
	temp |= (I915_READ(PIPECONF(pipe)) & PIPECONF_BPC_MASK) << 11;
	I915_WRITE(reg, temp);

	POSTING_READ(reg);
	udelay(100);
}

bool intel_has_pending_fb_unpin(struct drm_i915_private *dev_priv)
{
	struct drm_crtc *crtc;
	bool cleanup_done;

	drm_for_each_crtc(crtc, &dev_priv->drm) {
		struct drm_crtc_commit *commit;
		spin_lock(&crtc->commit_lock);
		commit = list_first_entry_or_null(&crtc->commit_list,
						  struct drm_crtc_commit, commit_entry);
		cleanup_done = commit ?
			try_wait_for_completion(&commit->cleanup_done) : true;
		spin_unlock(&crtc->commit_lock);

		if (cleanup_done)
			continue;

		drm_crtc_wait_one_vblank(crtc);

		return true;
	}

	return false;
}

void lpt_disable_iclkip(struct drm_i915_private *dev_priv)
{
	u32 temp;

	I915_WRITE(PIXCLK_GATE, PIXCLK_GATE_GATE);

	mutex_lock(&dev_priv->sb_lock);

	temp = intel_sbi_read(dev_priv, SBI_SSCCTL6, SBI_ICLK);
	temp |= SBI_SSCCTL_DISABLE;
	intel_sbi_write(dev_priv, SBI_SSCCTL6, temp, SBI_ICLK);

	mutex_unlock(&dev_priv->sb_lock);
}

/* Program iCLKIP clock to the desired frequency */
static void lpt_program_iclkip(const struct intel_crtc_state *crtc_state)
{
	struct intel_crtc *crtc = to_intel_crtc(crtc_state->base.crtc);
	struct drm_i915_private *dev_priv = to_i915(crtc->base.dev);
	int clock = crtc_state->base.adjusted_mode.crtc_clock;
	u32 divsel, phaseinc, auxdiv, phasedir = 0;
	u32 temp;

	lpt_disable_iclkip(dev_priv);

	/* The iCLK virtual clock root frequency is in MHz,
	 * but the adjusted_mode->crtc_clock in in KHz. To get the
	 * divisors, it is necessary to divide one by another, so we
	 * convert the virtual clock precision to KHz here for higher
	 * precision.
	 */
	for (auxdiv = 0; auxdiv < 2; auxdiv++) {
		u32 iclk_virtual_root_freq = 172800 * 1000;
		u32 iclk_pi_range = 64;
		u32 desired_divisor;

		desired_divisor = DIV_ROUND_CLOSEST(iclk_virtual_root_freq,
						    clock << auxdiv);
		divsel = (desired_divisor / iclk_pi_range) - 2;
		phaseinc = desired_divisor % iclk_pi_range;

		/*
		 * Near 20MHz is a corner case which is
		 * out of range for the 7-bit divisor
		 */
		if (divsel <= 0x7f)
			break;
	}

	/* This should not happen with any sane values */
	WARN_ON(SBI_SSCDIVINTPHASE_DIVSEL(divsel) &
		~SBI_SSCDIVINTPHASE_DIVSEL_MASK);
	WARN_ON(SBI_SSCDIVINTPHASE_DIR(phasedir) &
		~SBI_SSCDIVINTPHASE_INCVAL_MASK);

	DRM_DEBUG_KMS("iCLKIP clock: found settings for %dKHz refresh rate: auxdiv=%x, divsel=%x, phasedir=%x, phaseinc=%x\n",
			clock,
			auxdiv,
			divsel,
			phasedir,
			phaseinc);

	mutex_lock(&dev_priv->sb_lock);

	/* Program SSCDIVINTPHASE6 */
	temp = intel_sbi_read(dev_priv, SBI_SSCDIVINTPHASE6, SBI_ICLK);
	temp &= ~SBI_SSCDIVINTPHASE_DIVSEL_MASK;
	temp |= SBI_SSCDIVINTPHASE_DIVSEL(divsel);
	temp &= ~SBI_SSCDIVINTPHASE_INCVAL_MASK;
	temp |= SBI_SSCDIVINTPHASE_INCVAL(phaseinc);
	temp |= SBI_SSCDIVINTPHASE_DIR(phasedir);
	temp |= SBI_SSCDIVINTPHASE_PROPAGATE;
	intel_sbi_write(dev_priv, SBI_SSCDIVINTPHASE6, temp, SBI_ICLK);

	/* Program SSCAUXDIV */
	temp = intel_sbi_read(dev_priv, SBI_SSCAUXDIV6, SBI_ICLK);
	temp &= ~SBI_SSCAUXDIV_FINALDIV2SEL(1);
	temp |= SBI_SSCAUXDIV_FINALDIV2SEL(auxdiv);
	intel_sbi_write(dev_priv, SBI_SSCAUXDIV6, temp, SBI_ICLK);

	/* Enable modulator and associated divider */
	temp = intel_sbi_read(dev_priv, SBI_SSCCTL6, SBI_ICLK);
	temp &= ~SBI_SSCCTL_DISABLE;
	intel_sbi_write(dev_priv, SBI_SSCCTL6, temp, SBI_ICLK);

	mutex_unlock(&dev_priv->sb_lock);

	/* Wait for initialization time */
	udelay(24);

	I915_WRITE(PIXCLK_GATE, PIXCLK_GATE_UNGATE);
}

int lpt_get_iclkip(struct drm_i915_private *dev_priv)
{
	u32 divsel, phaseinc, auxdiv;
	u32 iclk_virtual_root_freq = 172800 * 1000;
	u32 iclk_pi_range = 64;
	u32 desired_divisor;
	u32 temp;

	if ((I915_READ(PIXCLK_GATE) & PIXCLK_GATE_UNGATE) == 0)
		return 0;

	mutex_lock(&dev_priv->sb_lock);

	temp = intel_sbi_read(dev_priv, SBI_SSCCTL6, SBI_ICLK);
	if (temp & SBI_SSCCTL_DISABLE) {
		mutex_unlock(&dev_priv->sb_lock);
		return 0;
	}

	temp = intel_sbi_read(dev_priv, SBI_SSCDIVINTPHASE6, SBI_ICLK);
	divsel = (temp & SBI_SSCDIVINTPHASE_DIVSEL_MASK) >>
		SBI_SSCDIVINTPHASE_DIVSEL_SHIFT;
	phaseinc = (temp & SBI_SSCDIVINTPHASE_INCVAL_MASK) >>
		SBI_SSCDIVINTPHASE_INCVAL_SHIFT;

	temp = intel_sbi_read(dev_priv, SBI_SSCAUXDIV6, SBI_ICLK);
	auxdiv = (temp & SBI_SSCAUXDIV_FINALDIV2SEL_MASK) >>
		SBI_SSCAUXDIV_FINALDIV2SEL_SHIFT;

	mutex_unlock(&dev_priv->sb_lock);

	desired_divisor = (divsel + 2) * iclk_pi_range + phaseinc;

	return DIV_ROUND_CLOSEST(iclk_virtual_root_freq,
				 desired_divisor << auxdiv);
}

static void ironlake_pch_transcoder_set_timings(const struct intel_crtc_state *crtc_state,
						enum pipe pch_transcoder)
{
	struct intel_crtc *crtc = to_intel_crtc(crtc_state->base.crtc);
	struct drm_i915_private *dev_priv = to_i915(crtc->base.dev);
	enum transcoder cpu_transcoder = crtc_state->cpu_transcoder;

	I915_WRITE(PCH_TRANS_HTOTAL(pch_transcoder),
		   I915_READ(HTOTAL(cpu_transcoder)));
	I915_WRITE(PCH_TRANS_HBLANK(pch_transcoder),
		   I915_READ(HBLANK(cpu_transcoder)));
	I915_WRITE(PCH_TRANS_HSYNC(pch_transcoder),
		   I915_READ(HSYNC(cpu_transcoder)));

	I915_WRITE(PCH_TRANS_VTOTAL(pch_transcoder),
		   I915_READ(VTOTAL(cpu_transcoder)));
	I915_WRITE(PCH_TRANS_VBLANK(pch_transcoder),
		   I915_READ(VBLANK(cpu_transcoder)));
	I915_WRITE(PCH_TRANS_VSYNC(pch_transcoder),
		   I915_READ(VSYNC(cpu_transcoder)));
	I915_WRITE(PCH_TRANS_VSYNCSHIFT(pch_transcoder),
		   I915_READ(VSYNCSHIFT(cpu_transcoder)));
}

static void cpt_set_fdi_bc_bifurcation(struct drm_i915_private *dev_priv, bool enable)
{
	uint32_t temp;

	temp = I915_READ(SOUTH_CHICKEN1);
	if (!!(temp & FDI_BC_BIFURCATION_SELECT) == enable)
		return;

	WARN_ON(I915_READ(FDI_RX_CTL(PIPE_B)) & FDI_RX_ENABLE);
	WARN_ON(I915_READ(FDI_RX_CTL(PIPE_C)) & FDI_RX_ENABLE);

	temp &= ~FDI_BC_BIFURCATION_SELECT;
	if (enable)
		temp |= FDI_BC_BIFURCATION_SELECT;

	DRM_DEBUG_KMS("%sabling fdi C rx\n", enable ? "en" : "dis");
	I915_WRITE(SOUTH_CHICKEN1, temp);
	POSTING_READ(SOUTH_CHICKEN1);
}

static void ivybridge_update_fdi_bc_bifurcation(const struct intel_crtc_state *crtc_state)
{
	struct intel_crtc *crtc = to_intel_crtc(crtc_state->base.crtc);
	struct drm_i915_private *dev_priv = to_i915(crtc->base.dev);

	switch (crtc->pipe) {
	case PIPE_A:
		break;
	case PIPE_B:
		if (crtc_state->fdi_lanes > 2)
			cpt_set_fdi_bc_bifurcation(dev_priv, false);
		else
			cpt_set_fdi_bc_bifurcation(dev_priv, true);

		break;
	case PIPE_C:
		cpt_set_fdi_bc_bifurcation(dev_priv, true);

		break;
	default:
		BUG();
	}
}

/*
 * Finds the encoder associated with the given CRTC. This can only be
 * used when we know that the CRTC isn't feeding multiple encoders!
 */
static struct intel_encoder *
intel_get_crtc_new_encoder(const struct intel_atomic_state *state,
			   const struct intel_crtc_state *crtc_state)
{
	struct intel_crtc *crtc = to_intel_crtc(crtc_state->base.crtc);
	const struct drm_connector_state *connector_state;
	const struct drm_connector *connector;
	struct intel_encoder *encoder = NULL;
	int num_encoders = 0;
	int i;

	for_each_new_connector_in_state(&state->base, connector, connector_state, i) {
		if (connector_state->crtc != &crtc->base)
			continue;

		encoder = to_intel_encoder(connector_state->best_encoder);
		num_encoders++;
	}

	WARN(num_encoders != 1, "%d encoders for pipe %c\n",
	     num_encoders, pipe_name(crtc->pipe));

	return encoder;
}

/*
 * Enable PCH resources required for PCH ports:
 *   - PCH PLLs
 *   - FDI training & RX/TX
 *   - update transcoder timings
 *   - DP transcoding bits
 *   - transcoder
 */
static void ironlake_pch_enable(const struct intel_atomic_state *state,
				const struct intel_crtc_state *crtc_state)
{
	struct intel_crtc *crtc = to_intel_crtc(crtc_state->base.crtc);
	struct drm_device *dev = crtc->base.dev;
	struct drm_i915_private *dev_priv = to_i915(dev);
	int pipe = crtc->pipe;
	u32 temp;

	assert_pch_transcoder_disabled(dev_priv, pipe);

	if (IS_IVYBRIDGE(dev_priv))
		ivybridge_update_fdi_bc_bifurcation(crtc_state);

	/* Write the TU size bits before fdi link training, so that error
	 * detection works. */
	I915_WRITE(FDI_RX_TUSIZE1(pipe),
		   I915_READ(PIPE_DATA_M1(pipe)) & TU_SIZE_MASK);

	/* For PCH output, training FDI link */
	dev_priv->display.fdi_link_train(crtc, crtc_state);

	/* We need to program the right clock selection before writing the pixel
	 * mutliplier into the DPLL. */
	if (HAS_PCH_CPT(dev_priv)) {
		u32 sel;

		temp = I915_READ(PCH_DPLL_SEL);
		temp |= TRANS_DPLL_ENABLE(pipe);
		sel = TRANS_DPLLB_SEL(pipe);
		if (crtc_state->shared_dpll ==
		    intel_get_shared_dpll_by_id(dev_priv, DPLL_ID_PCH_PLL_B))
			temp |= sel;
		else
			temp &= ~sel;
		I915_WRITE(PCH_DPLL_SEL, temp);
	}

	/* XXX: pch pll's can be enabled any time before we enable the PCH
	 * transcoder, and we actually should do this to not upset any PCH
	 * transcoder that already use the clock when we share it.
	 *
	 * Note that enable_shared_dpll tries to do the right thing, but
	 * get_shared_dpll unconditionally resets the pll - we need that to have
	 * the right LVDS enable sequence. */
	intel_enable_shared_dpll(crtc_state);

	/* set transcoder timing, panel must allow it */
	assert_panel_unlocked(dev_priv, pipe);
	ironlake_pch_transcoder_set_timings(crtc_state, pipe);

	intel_fdi_normal_train(crtc);

	/* For PCH DP, enable TRANS_DP_CTL */
	if (HAS_PCH_CPT(dev_priv) &&
	    intel_crtc_has_dp_encoder(crtc_state)) {
		const struct drm_display_mode *adjusted_mode =
			&crtc_state->base.adjusted_mode;
		u32 bpc = (I915_READ(PIPECONF(pipe)) & PIPECONF_BPC_MASK) >> 5;
		i915_reg_t reg = TRANS_DP_CTL(pipe);
		enum port port;

		temp = I915_READ(reg);
		temp &= ~(TRANS_DP_PORT_SEL_MASK |
			  TRANS_DP_SYNC_MASK |
			  TRANS_DP_BPC_MASK);
		temp |= TRANS_DP_OUTPUT_ENABLE;
		temp |= bpc << 9; /* same format but at 11:9 */

		if (adjusted_mode->flags & DRM_MODE_FLAG_PHSYNC)
			temp |= TRANS_DP_HSYNC_ACTIVE_HIGH;
		if (adjusted_mode->flags & DRM_MODE_FLAG_PVSYNC)
			temp |= TRANS_DP_VSYNC_ACTIVE_HIGH;

		port = intel_get_crtc_new_encoder(state, crtc_state)->port;
		WARN_ON(port < PORT_B || port > PORT_D);
		temp |= TRANS_DP_PORT_SEL(port);

		I915_WRITE(reg, temp);
	}

	ironlake_enable_pch_transcoder(crtc_state);
}

static void lpt_pch_enable(const struct intel_atomic_state *state,
			   const struct intel_crtc_state *crtc_state)
{
	struct intel_crtc *crtc = to_intel_crtc(crtc_state->base.crtc);
	struct drm_i915_private *dev_priv = to_i915(crtc->base.dev);
	enum transcoder cpu_transcoder = crtc_state->cpu_transcoder;

	assert_pch_transcoder_disabled(dev_priv, PIPE_A);

	lpt_program_iclkip(crtc_state);

	/* Set transcoder timing. */
	ironlake_pch_transcoder_set_timings(crtc_state, PIPE_A);

	lpt_enable_pch_transcoder(dev_priv, cpu_transcoder);
}

static void cpt_verify_modeset(struct drm_device *dev, int pipe)
{
	struct drm_i915_private *dev_priv = to_i915(dev);
	i915_reg_t dslreg = PIPEDSL(pipe);
	u32 temp;

	temp = I915_READ(dslreg);
	udelay(500);
	if (wait_for(I915_READ(dslreg) != temp, 5)) {
		if (wait_for(I915_READ(dslreg) != temp, 5))
			DRM_ERROR("mode set failed: pipe %c stuck\n", pipe_name(pipe));
	}
}

/*
 * The hardware phase 0.0 refers to the center of the pixel.
 * We want to start from the top/left edge which is phase
 * -0.5. That matches how the hardware calculates the scaling
 * factors (from top-left of the first pixel to bottom-right
 * of the last pixel, as opposed to the pixel centers).
 *
 * For 4:2:0 subsampled chroma planes we obviously have to
 * adjust that so that the chroma sample position lands in
 * the right spot.
 *
 * Note that for packed YCbCr 4:2:2 formats there is no way to
 * control chroma siting. The hardware simply replicates the
 * chroma samples for both of the luma samples, and thus we don't
 * actually get the expected MPEG2 chroma siting convention :(
 * The same behaviour is observed on pre-SKL platforms as well.
 */
u16 skl_scaler_calc_phase(int sub, bool chroma_cosited)
{
	int phase = -0x8000;
	u16 trip = 0;

	if (chroma_cosited)
		phase += (sub - 1) * 0x8000 / sub;

	if (phase < 0)
		phase = 0x10000 + phase;
	else
		trip = PS_PHASE_TRIP;

	return ((phase >> 2) & PS_PHASE_MASK) | trip;
}

static int
skl_update_scaler(struct intel_crtc_state *crtc_state, bool force_detach,
		  unsigned int scaler_user, int *scaler_id,
		  int src_w, int src_h, int dst_w, int dst_h,
		  const struct drm_format_info *format, bool need_scaler)
{
	struct intel_crtc_scaler_state *scaler_state =
		&crtc_state->scaler_state;
	struct intel_crtc *intel_crtc =
		to_intel_crtc(crtc_state->base.crtc);
	struct drm_i915_private *dev_priv = to_i915(intel_crtc->base.dev);
	const struct drm_display_mode *adjusted_mode =
		&crtc_state->base.adjusted_mode;

	/*
	 * Src coordinates are already rotated by 270 degrees for
	 * the 90/270 degree plane rotation cases (to match the
	 * GTT mapping), hence no need to account for rotation here.
	 */
	if (src_w != dst_w || src_h != dst_h)
		need_scaler = true;

	/*
	 * Scaling/fitting not supported in IF-ID mode in GEN9+
	 * TODO: Interlace fetch mode doesn't support YUV420 planar formats.
	 * Once NV12 is enabled, handle it here while allocating scaler
	 * for NV12.
	 */
	if (INTEL_GEN(dev_priv) >= 9 && crtc_state->base.enable &&
	    need_scaler && adjusted_mode->flags & DRM_MODE_FLAG_INTERLACE) {
		DRM_DEBUG_KMS("Pipe/Plane scaling not supported with IF-ID mode\n");
		return -EINVAL;
	}

	/*
	 * if plane is being disabled or scaler is no more required or force detach
	 *  - free scaler binded to this plane/crtc
	 *  - in order to do this, update crtc->scaler_usage
	 *
	 * Here scaler state in crtc_state is set free so that
	 * scaler can be assigned to other user. Actual register
	 * update to free the scaler is done in plane/panel-fit programming.
	 * For this purpose crtc/plane_state->scaler_id isn't reset here.
	 */
	if (force_detach || !need_scaler) {
		if (*scaler_id >= 0) {
			scaler_state->scaler_users &= ~(1 << scaler_user);
			scaler_state->scalers[*scaler_id].in_use = 0;

			DRM_DEBUG_KMS("scaler_user index %u.%u: "
				"Staged freeing scaler id %d scaler_users = 0x%x\n",
				intel_crtc->pipe, scaler_user, *scaler_id,
				scaler_state->scaler_users);
			*scaler_id = -1;
		}
		return 0;
	}

	if (format && format->format == DRM_FORMAT_NV12 &&
	    (src_h < SKL_MIN_YUV_420_SRC_H || src_w < SKL_MIN_YUV_420_SRC_W)) {
		DRM_DEBUG_KMS("NV12: src dimensions not met\n");
		return -EINVAL;
	}

	/* range checks */
	if (src_w < SKL_MIN_SRC_W || src_h < SKL_MIN_SRC_H ||
	    dst_w < SKL_MIN_DST_W || dst_h < SKL_MIN_DST_H ||
	    (IS_GEN11(dev_priv) &&
	     (src_w > ICL_MAX_SRC_W || src_h > ICL_MAX_SRC_H ||
	      dst_w > ICL_MAX_DST_W || dst_h > ICL_MAX_DST_H)) ||
	    (!IS_GEN11(dev_priv) &&
	     (src_w > SKL_MAX_SRC_W || src_h > SKL_MAX_SRC_H ||
	      dst_w > SKL_MAX_DST_W || dst_h > SKL_MAX_DST_H)))	{
		DRM_DEBUG_KMS("scaler_user index %u.%u: src %ux%u dst %ux%u "
			"size is out of scaler range\n",
			intel_crtc->pipe, scaler_user, src_w, src_h, dst_w, dst_h);
		return -EINVAL;
	}

	/* mark this plane as a scaler user in crtc_state */
	scaler_state->scaler_users |= (1 << scaler_user);
	DRM_DEBUG_KMS("scaler_user index %u.%u: "
		"staged scaling request for %ux%u->%ux%u scaler_users = 0x%x\n",
		intel_crtc->pipe, scaler_user, src_w, src_h, dst_w, dst_h,
		scaler_state->scaler_users);

	return 0;
}

/**
 * skl_update_scaler_crtc - Stages update to scaler state for a given crtc.
 *
 * @state: crtc's scaler state
 *
 * Return
 *     0 - scaler_usage updated successfully
 *    error - requested scaling cannot be supported or other error condition
 */
int skl_update_scaler_crtc(struct intel_crtc_state *state)
{
	const struct drm_display_mode *adjusted_mode = &state->base.adjusted_mode;
	bool need_scaler = false;

	if (state->output_format == INTEL_OUTPUT_FORMAT_YCBCR420)
		need_scaler = true;

	return skl_update_scaler(state, !state->base.active, SKL_CRTC_INDEX,
				 &state->scaler_state.scaler_id,
				 state->pipe_src_w, state->pipe_src_h,
				 adjusted_mode->crtc_hdisplay,
				 adjusted_mode->crtc_vdisplay, NULL, need_scaler);
}

/**
 * skl_update_scaler_plane - Stages update to scaler state for a given plane.
 * @crtc_state: crtc's scaler state
 * @plane_state: atomic plane state to update
 *
 * Return
 *     0 - scaler_usage updated successfully
 *    error - requested scaling cannot be supported or other error condition
 */
static int skl_update_scaler_plane(struct intel_crtc_state *crtc_state,
				   struct intel_plane_state *plane_state)
{
	struct intel_plane *intel_plane =
		to_intel_plane(plane_state->base.plane);
	struct drm_framebuffer *fb = plane_state->base.fb;
	int ret;
	bool force_detach = !fb || !plane_state->base.visible;
	bool need_scaler = false;

	/* Pre-gen11 and SDR planes always need a scaler for planar formats. */
	if (!icl_is_hdr_plane(intel_plane) &&
	    fb && fb->format->format == DRM_FORMAT_NV12)
		need_scaler = true;

	ret = skl_update_scaler(crtc_state, force_detach,
				drm_plane_index(&intel_plane->base),
				&plane_state->scaler_id,
				drm_rect_width(&plane_state->base.src) >> 16,
				drm_rect_height(&plane_state->base.src) >> 16,
				drm_rect_width(&plane_state->base.dst),
				drm_rect_height(&plane_state->base.dst),
				fb ? fb->format : NULL, need_scaler);

	if (ret || plane_state->scaler_id < 0)
		return ret;

	/* check colorkey */
	if (plane_state->ckey.flags) {
		DRM_DEBUG_KMS("[PLANE:%d:%s] scaling with color key not allowed",
			      intel_plane->base.base.id,
			      intel_plane->base.name);
		return -EINVAL;
	}

	/* Check src format */
	switch (fb->format->format) {
	case DRM_FORMAT_RGB565:
	case DRM_FORMAT_XBGR8888:
	case DRM_FORMAT_XRGB8888:
	case DRM_FORMAT_ABGR8888:
	case DRM_FORMAT_ARGB8888:
	case DRM_FORMAT_XRGB2101010:
	case DRM_FORMAT_XBGR2101010:
	case DRM_FORMAT_YUYV:
	case DRM_FORMAT_YVYU:
	case DRM_FORMAT_UYVY:
	case DRM_FORMAT_VYUY:
	case DRM_FORMAT_NV12:
		break;
	default:
		DRM_DEBUG_KMS("[PLANE:%d:%s] FB:%d unsupported scaling format 0x%x\n",
			      intel_plane->base.base.id, intel_plane->base.name,
			      fb->base.id, fb->format->format);
		return -EINVAL;
	}

	return 0;
}

static void skylake_scaler_disable(struct intel_crtc *crtc)
{
	int i;

	for (i = 0; i < crtc->num_scalers; i++)
		skl_detach_scaler(crtc, i);
}

static void skylake_pfit_enable(const struct intel_crtc_state *crtc_state)
{
	struct intel_crtc *crtc = to_intel_crtc(crtc_state->base.crtc);
	struct drm_i915_private *dev_priv = to_i915(crtc->base.dev);
	enum pipe pipe = crtc->pipe;
	const struct intel_crtc_scaler_state *scaler_state =
		&crtc_state->scaler_state;

	if (crtc_state->pch_pfit.enabled) {
		u16 uv_rgb_hphase, uv_rgb_vphase;
		int id;

		if (WARN_ON(crtc_state->scaler_state.scaler_id < 0))
			return;

		uv_rgb_hphase = skl_scaler_calc_phase(1, false);
		uv_rgb_vphase = skl_scaler_calc_phase(1, false);

		id = scaler_state->scaler_id;
		I915_WRITE(SKL_PS_CTRL(pipe, id), PS_SCALER_EN |
			PS_FILTER_MEDIUM | scaler_state->scalers[id].mode);
		I915_WRITE_FW(SKL_PS_VPHASE(pipe, id),
			      PS_Y_PHASE(0) | PS_UV_RGB_PHASE(uv_rgb_vphase));
		I915_WRITE_FW(SKL_PS_HPHASE(pipe, id),
			      PS_Y_PHASE(0) | PS_UV_RGB_PHASE(uv_rgb_hphase));
		I915_WRITE(SKL_PS_WIN_POS(pipe, id), crtc_state->pch_pfit.pos);
		I915_WRITE(SKL_PS_WIN_SZ(pipe, id), crtc_state->pch_pfit.size);
	}
}

static void ironlake_pfit_enable(const struct intel_crtc_state *crtc_state)
{
	struct intel_crtc *crtc = to_intel_crtc(crtc_state->base.crtc);
	struct drm_i915_private *dev_priv = to_i915(crtc->base.dev);
	int pipe = crtc->pipe;

	if (crtc_state->pch_pfit.enabled) {
		/* Force use of hard-coded filter coefficients
		 * as some pre-programmed values are broken,
		 * e.g. x201.
		 */
		if (IS_IVYBRIDGE(dev_priv) || IS_HASWELL(dev_priv))
			I915_WRITE(PF_CTL(pipe), PF_ENABLE | PF_FILTER_MED_3x3 |
						 PF_PIPE_SEL_IVB(pipe));
		else
			I915_WRITE(PF_CTL(pipe), PF_ENABLE | PF_FILTER_MED_3x3);
		I915_WRITE(PF_WIN_POS(pipe), crtc_state->pch_pfit.pos);
		I915_WRITE(PF_WIN_SZ(pipe), crtc_state->pch_pfit.size);
	}
}

void hsw_enable_ips(const struct intel_crtc_state *crtc_state)
{
	struct intel_crtc *crtc = to_intel_crtc(crtc_state->base.crtc);
	struct drm_device *dev = crtc->base.dev;
	struct drm_i915_private *dev_priv = to_i915(dev);

	if (!crtc_state->ips_enabled)
		return;

	/*
	 * We can only enable IPS after we enable a plane and wait for a vblank
	 * This function is called from post_plane_update, which is run after
	 * a vblank wait.
	 */
	WARN_ON(!(crtc_state->active_planes & ~BIT(PLANE_CURSOR)));

	if (IS_BROADWELL(dev_priv)) {
		mutex_lock(&dev_priv->pcu_lock);
		WARN_ON(sandybridge_pcode_write(dev_priv, DISPLAY_IPS_CONTROL,
						IPS_ENABLE | IPS_PCODE_CONTROL));
		mutex_unlock(&dev_priv->pcu_lock);
		/* Quoting Art Runyan: "its not safe to expect any particular
		 * value in IPS_CTL bit 31 after enabling IPS through the
		 * mailbox." Moreover, the mailbox may return a bogus state,
		 * so we need to just enable it and continue on.
		 */
	} else {
		I915_WRITE(IPS_CTL, IPS_ENABLE);
		/* The bit only becomes 1 in the next vblank, so this wait here
		 * is essentially intel_wait_for_vblank. If we don't have this
		 * and don't wait for vblanks until the end of crtc_enable, then
		 * the HW state readout code will complain that the expected
		 * IPS_CTL value is not the one we read. */
		if (intel_wait_for_register(dev_priv,
					    IPS_CTL, IPS_ENABLE, IPS_ENABLE,
					    50))
			DRM_ERROR("Timed out waiting for IPS enable\n");
	}
}

void hsw_disable_ips(const struct intel_crtc_state *crtc_state)
{
	struct intel_crtc *crtc = to_intel_crtc(crtc_state->base.crtc);
	struct drm_device *dev = crtc->base.dev;
	struct drm_i915_private *dev_priv = to_i915(dev);

	if (!crtc_state->ips_enabled)
		return;

	if (IS_BROADWELL(dev_priv)) {
		mutex_lock(&dev_priv->pcu_lock);
		WARN_ON(sandybridge_pcode_write(dev_priv, DISPLAY_IPS_CONTROL, 0));
		mutex_unlock(&dev_priv->pcu_lock);
		/*
		 * Wait for PCODE to finish disabling IPS. The BSpec specified
		 * 42ms timeout value leads to occasional timeouts so use 100ms
		 * instead.
		 */
		if (intel_wait_for_register(dev_priv,
					    IPS_CTL, IPS_ENABLE, 0,
					    100))
			DRM_ERROR("Timed out waiting for IPS disable\n");
	} else {
		I915_WRITE(IPS_CTL, 0);
		POSTING_READ(IPS_CTL);
	}

	/* We need to wait for a vblank before we can disable the plane. */
	intel_wait_for_vblank(dev_priv, crtc->pipe);
}

static void intel_crtc_dpms_overlay_disable(struct intel_crtc *intel_crtc)
{
	if (intel_crtc->overlay) {
		struct drm_device *dev = intel_crtc->base.dev;

		mutex_lock(&dev->struct_mutex);
		(void) intel_overlay_switch_off(intel_crtc->overlay);
		mutex_unlock(&dev->struct_mutex);
	}

	/* Let userspace switch the overlay on again. In most cases userspace
	 * has to recompute where to put it anyway.
	 */
}

/**
 * intel_post_enable_primary - Perform operations after enabling primary plane
 * @crtc: the CRTC whose primary plane was just enabled
 * @new_crtc_state: the enabling state
 *
 * Performs potentially sleeping operations that must be done after the primary
 * plane is enabled, such as updating FBC and IPS.  Note that this may be
 * called due to an explicit primary plane update, or due to an implicit
 * re-enable that is caused when a sprite plane is updated to no longer
 * completely hide the primary plane.
 */
static void
intel_post_enable_primary(struct drm_crtc *crtc,
			  const struct intel_crtc_state *new_crtc_state)
{
	struct drm_device *dev = crtc->dev;
	struct drm_i915_private *dev_priv = to_i915(dev);
	struct intel_crtc *intel_crtc = to_intel_crtc(crtc);
	int pipe = intel_crtc->pipe;

	/*
	 * Gen2 reports pipe underruns whenever all planes are disabled.
	 * So don't enable underrun reporting before at least some planes
	 * are enabled.
	 * FIXME: Need to fix the logic to work when we turn off all planes
	 * but leave the pipe running.
	 */
	if (IS_GEN2(dev_priv))
		intel_set_cpu_fifo_underrun_reporting(dev_priv, pipe, true);

	/* Underruns don't always raise interrupts, so check manually. */
	intel_check_cpu_fifo_underruns(dev_priv);
	intel_check_pch_fifo_underruns(dev_priv);
}

/* FIXME get rid of this and use pre_plane_update */
static void
intel_pre_disable_primary_noatomic(struct drm_crtc *crtc)
{
	struct drm_device *dev = crtc->dev;
	struct drm_i915_private *dev_priv = to_i915(dev);
	struct intel_crtc *intel_crtc = to_intel_crtc(crtc);
	int pipe = intel_crtc->pipe;

	/*
	 * Gen2 reports pipe underruns whenever all planes are disabled.
	 * So disable underrun reporting before all the planes get disabled.
	 */
	if (IS_GEN2(dev_priv))
		intel_set_cpu_fifo_underrun_reporting(dev_priv, pipe, false);

	hsw_disable_ips(to_intel_crtc_state(crtc->state));

	/*
	 * Vblank time updates from the shadow to live plane control register
	 * are blocked if the memory self-refresh mode is active at that
	 * moment. So to make sure the plane gets truly disabled, disable
	 * first the self-refresh mode. The self-refresh enable bit in turn
	 * will be checked/applied by the HW only at the next frame start
	 * event which is after the vblank start event, so we need to have a
	 * wait-for-vblank between disabling the plane and the pipe.
	 */
	if (HAS_GMCH_DISPLAY(dev_priv) &&
	    intel_set_memory_cxsr(dev_priv, false))
		intel_wait_for_vblank(dev_priv, pipe);
}

static bool hsw_pre_update_disable_ips(const struct intel_crtc_state *old_crtc_state,
				       const struct intel_crtc_state *new_crtc_state)
{
	if (!old_crtc_state->ips_enabled)
		return false;

	if (needs_modeset(&new_crtc_state->base))
		return true;

	return !new_crtc_state->ips_enabled;
}

static bool hsw_post_update_enable_ips(const struct intel_crtc_state *old_crtc_state,
				       const struct intel_crtc_state *new_crtc_state)
{
	if (!new_crtc_state->ips_enabled)
		return false;

	if (needs_modeset(&new_crtc_state->base))
		return true;

	/*
	 * We can't read out IPS on broadwell, assume the worst and
	 * forcibly enable IPS on the first fastset.
	 */
	if (new_crtc_state->update_pipe &&
	    old_crtc_state->base.adjusted_mode.private_flags & I915_MODE_FLAG_INHERITED)
		return true;

	return !old_crtc_state->ips_enabled;
}

static bool needs_nv12_wa(struct drm_i915_private *dev_priv,
			  const struct intel_crtc_state *crtc_state)
{
	if (!crtc_state->nv12_planes)
		return false;

	if (IS_SKYLAKE(dev_priv) || IS_BROXTON(dev_priv))
		return false;

	if ((IS_GEN9(dev_priv) && !IS_GEMINILAKE(dev_priv)) ||
	    IS_CANNONLAKE(dev_priv))
		return true;

	return false;
}

static void intel_post_plane_update(struct intel_crtc_state *old_crtc_state)
{
	struct intel_crtc *crtc = to_intel_crtc(old_crtc_state->base.crtc);
	struct drm_device *dev = crtc->base.dev;
	struct drm_i915_private *dev_priv = to_i915(dev);
	struct drm_atomic_state *old_state = old_crtc_state->base.state;
	struct intel_crtc_state *pipe_config =
		intel_atomic_get_new_crtc_state(to_intel_atomic_state(old_state),
						crtc);
	struct drm_plane *primary = crtc->base.primary;
	struct drm_plane_state *old_primary_state =
		drm_atomic_get_old_plane_state(old_state, primary);

	intel_frontbuffer_flip(to_i915(crtc->base.dev), pipe_config->fb_bits);

	if (pipe_config->update_wm_post && pipe_config->base.active)
		intel_update_watermarks(crtc);

	if (hsw_post_update_enable_ips(old_crtc_state, pipe_config))
		hsw_enable_ips(pipe_config);

	if (old_primary_state) {
		struct drm_plane_state *new_primary_state =
			drm_atomic_get_new_plane_state(old_state, primary);

		intel_fbc_post_update(crtc);

		if (new_primary_state->visible &&
		    (needs_modeset(&pipe_config->base) ||
		     !old_primary_state->visible))
			intel_post_enable_primary(&crtc->base, pipe_config);
	}

	/* Display WA 827 */
	if (needs_nv12_wa(dev_priv, old_crtc_state) &&
	    !needs_nv12_wa(dev_priv, pipe_config)) {
		skl_wa_clkgate(dev_priv, crtc->pipe, false);
		skl_wa_528(dev_priv, crtc->pipe, false);
	}
}

static void intel_pre_plane_update(struct intel_crtc_state *old_crtc_state,
				   struct intel_crtc_state *pipe_config)
{
	struct intel_crtc *crtc = to_intel_crtc(old_crtc_state->base.crtc);
	struct drm_device *dev = crtc->base.dev;
	struct drm_i915_private *dev_priv = to_i915(dev);
	struct drm_atomic_state *old_state = old_crtc_state->base.state;
	struct drm_plane *primary = crtc->base.primary;
	struct drm_plane_state *old_primary_state =
		drm_atomic_get_old_plane_state(old_state, primary);
	bool modeset = needs_modeset(&pipe_config->base);
	struct intel_atomic_state *old_intel_state =
		to_intel_atomic_state(old_state);

	if (hsw_pre_update_disable_ips(old_crtc_state, pipe_config))
		hsw_disable_ips(old_crtc_state);

	if (old_primary_state) {
		struct intel_plane_state *new_primary_state =
			intel_atomic_get_new_plane_state(old_intel_state,
							 to_intel_plane(primary));

		intel_fbc_pre_update(crtc, pipe_config, new_primary_state);
		/*
		 * Gen2 reports pipe underruns whenever all planes are disabled.
		 * So disable underrun reporting before all the planes get disabled.
		 */
		if (IS_GEN2(dev_priv) && old_primary_state->visible &&
		    (modeset || !new_primary_state->base.visible))
			intel_set_cpu_fifo_underrun_reporting(dev_priv, crtc->pipe, false);
	}

	/* Display WA 827 */
	if (!needs_nv12_wa(dev_priv, old_crtc_state) &&
	    needs_nv12_wa(dev_priv, pipe_config)) {
		skl_wa_clkgate(dev_priv, crtc->pipe, true);
		skl_wa_528(dev_priv, crtc->pipe, true);
	}

	/*
	 * Vblank time updates from the shadow to live plane control register
	 * are blocked if the memory self-refresh mode is active at that
	 * moment. So to make sure the plane gets truly disabled, disable
	 * first the self-refresh mode. The self-refresh enable bit in turn
	 * will be checked/applied by the HW only at the next frame start
	 * event which is after the vblank start event, so we need to have a
	 * wait-for-vblank between disabling the plane and the pipe.
	 */
	if (HAS_GMCH_DISPLAY(dev_priv) && old_crtc_state->base.active &&
	    pipe_config->disable_cxsr && intel_set_memory_cxsr(dev_priv, false))
		intel_wait_for_vblank(dev_priv, crtc->pipe);

	/*
	 * IVB workaround: must disable low power watermarks for at least
	 * one frame before enabling scaling.  LP watermarks can be re-enabled
	 * when scaling is disabled.
	 *
	 * WaCxSRDisabledForSpriteScaling:ivb
	 */
	if (pipe_config->disable_lp_wm && ilk_disable_lp_wm(dev) &&
	    old_crtc_state->base.active)
		intel_wait_for_vblank(dev_priv, crtc->pipe);

	/*
	 * If we're doing a modeset, we're done.  No need to do any pre-vblank
	 * watermark programming here.
	 */
	if (needs_modeset(&pipe_config->base))
		return;

	/*
	 * For platforms that support atomic watermarks, program the
	 * 'intermediate' watermarks immediately.  On pre-gen9 platforms, these
	 * will be the intermediate values that are safe for both pre- and
	 * post- vblank; when vblank happens, the 'active' values will be set
	 * to the final 'target' values and we'll do this again to get the
	 * optimal watermarks.  For gen9+ platforms, the values we program here
	 * will be the final target values which will get automatically latched
	 * at vblank time; no further programming will be necessary.
	 *
	 * If a platform hasn't been transitioned to atomic watermarks yet,
	 * we'll continue to update watermarks the old way, if flags tell
	 * us to.
	 */
	if (dev_priv->display.initial_watermarks != NULL)
		dev_priv->display.initial_watermarks(old_intel_state,
						     pipe_config);
	else if (pipe_config->update_wm_pre)
		intel_update_watermarks(crtc);
}

static void intel_crtc_disable_planes(struct intel_crtc *crtc, unsigned plane_mask)
{
	struct drm_device *dev = crtc->base.dev;
	struct intel_plane *plane;
	unsigned fb_bits = 0;

	intel_crtc_dpms_overlay_disable(crtc);

	for_each_intel_plane_on_crtc(dev, crtc, plane) {
		if (plane_mask & BIT(plane->id)) {
			plane->disable_plane(plane, crtc);

			fb_bits |= plane->frontbuffer_bit;
		}
	}

	intel_frontbuffer_flip(to_i915(dev), fb_bits);
}

static void intel_encoders_pre_pll_enable(struct drm_crtc *crtc,
					  struct intel_crtc_state *crtc_state,
					  struct drm_atomic_state *old_state)
{
	struct drm_connector_state *conn_state;
	struct drm_connector *conn;
	int i;

	for_each_new_connector_in_state(old_state, conn, conn_state, i) {
		struct intel_encoder *encoder =
			to_intel_encoder(conn_state->best_encoder);

		if (conn_state->crtc != crtc)
			continue;

		if (encoder->pre_pll_enable)
			encoder->pre_pll_enable(encoder, crtc_state, conn_state);
	}
}

static void intel_encoders_pre_enable(struct drm_crtc *crtc,
				      struct intel_crtc_state *crtc_state,
				      struct drm_atomic_state *old_state)
{
	struct drm_connector_state *conn_state;
	struct drm_connector *conn;
	int i;

	for_each_new_connector_in_state(old_state, conn, conn_state, i) {
		struct intel_encoder *encoder =
			to_intel_encoder(conn_state->best_encoder);

		if (conn_state->crtc != crtc)
			continue;

		if (encoder->pre_enable)
			encoder->pre_enable(encoder, crtc_state, conn_state);
	}
}

static void intel_encoders_enable(struct drm_crtc *crtc,
				  struct intel_crtc_state *crtc_state,
				  struct drm_atomic_state *old_state)
{
	struct drm_connector_state *conn_state;
	struct drm_connector *conn;
	int i;

	for_each_new_connector_in_state(old_state, conn, conn_state, i) {
		struct intel_encoder *encoder =
			to_intel_encoder(conn_state->best_encoder);

		if (conn_state->crtc != crtc)
			continue;

		if (encoder->enable)
			encoder->enable(encoder, crtc_state, conn_state);
		intel_opregion_notify_encoder(encoder, true);
	}
}

static void intel_encoders_disable(struct drm_crtc *crtc,
				   struct intel_crtc_state *old_crtc_state,
				   struct drm_atomic_state *old_state)
{
	struct drm_connector_state *old_conn_state;
	struct drm_connector *conn;
	int i;

	for_each_old_connector_in_state(old_state, conn, old_conn_state, i) {
		struct intel_encoder *encoder =
			to_intel_encoder(old_conn_state->best_encoder);

		if (old_conn_state->crtc != crtc)
			continue;

		intel_opregion_notify_encoder(encoder, false);
		if (encoder->disable)
			encoder->disable(encoder, old_crtc_state, old_conn_state);
	}
}

static void intel_encoders_post_disable(struct drm_crtc *crtc,
					struct intel_crtc_state *old_crtc_state,
					struct drm_atomic_state *old_state)
{
	struct drm_connector_state *old_conn_state;
	struct drm_connector *conn;
	int i;

	for_each_old_connector_in_state(old_state, conn, old_conn_state, i) {
		struct intel_encoder *encoder =
			to_intel_encoder(old_conn_state->best_encoder);

		if (old_conn_state->crtc != crtc)
			continue;

		if (encoder->post_disable)
			encoder->post_disable(encoder, old_crtc_state, old_conn_state);
	}
}

static void intel_encoders_post_pll_disable(struct drm_crtc *crtc,
					    struct intel_crtc_state *old_crtc_state,
					    struct drm_atomic_state *old_state)
{
	struct drm_connector_state *old_conn_state;
	struct drm_connector *conn;
	int i;

	for_each_old_connector_in_state(old_state, conn, old_conn_state, i) {
		struct intel_encoder *encoder =
			to_intel_encoder(old_conn_state->best_encoder);

		if (old_conn_state->crtc != crtc)
			continue;

		if (encoder->post_pll_disable)
			encoder->post_pll_disable(encoder, old_crtc_state, old_conn_state);
	}
}

static void ironlake_crtc_enable(struct intel_crtc_state *pipe_config,
				 struct drm_atomic_state *old_state)
{
	struct drm_crtc *crtc = pipe_config->base.crtc;
	struct drm_device *dev = crtc->dev;
	struct drm_i915_private *dev_priv = to_i915(dev);
	struct intel_crtc *intel_crtc = to_intel_crtc(crtc);
	int pipe = intel_crtc->pipe;
	struct intel_atomic_state *old_intel_state =
		to_intel_atomic_state(old_state);

	if (WARN_ON(intel_crtc->active))
		return;

	/*
	 * Sometimes spurious CPU pipe underruns happen during FDI
	 * training, at least with VGA+HDMI cloning. Suppress them.
	 *
	 * On ILK we get an occasional spurious CPU pipe underruns
	 * between eDP port A enable and vdd enable. Also PCH port
	 * enable seems to result in the occasional CPU pipe underrun.
	 *
	 * Spurious PCH underruns also occur during PCH enabling.
	 */
	intel_set_cpu_fifo_underrun_reporting(dev_priv, pipe, false);
	intel_set_pch_fifo_underrun_reporting(dev_priv, pipe, false);

	if (pipe_config->has_pch_encoder)
		intel_prepare_shared_dpll(pipe_config);

	if (intel_crtc_has_dp_encoder(pipe_config))
		intel_dp_set_m_n(pipe_config, M1_N1);

	intel_set_pipe_timings(pipe_config);
	intel_set_pipe_src_size(pipe_config);

	if (pipe_config->has_pch_encoder) {
		intel_cpu_transcoder_set_m_n(pipe_config,
					     &pipe_config->fdi_m_n, NULL);
	}

	ironlake_set_pipeconf(pipe_config);

	intel_crtc->active = true;

	intel_encoders_pre_enable(crtc, pipe_config, old_state);

	if (pipe_config->has_pch_encoder) {
		/* Note: FDI PLL enabling _must_ be done before we enable the
		 * cpu pipes, hence this is separate from all the other fdi/pch
		 * enabling. */
		ironlake_fdi_pll_enable(pipe_config);
	} else {
		assert_fdi_tx_disabled(dev_priv, pipe);
		assert_fdi_rx_disabled(dev_priv, pipe);
	}

	ironlake_pfit_enable(pipe_config);

	/*
	 * On ILK+ LUT must be loaded before the pipe is running but with
	 * clocks enabled
	 */
	intel_color_load_luts(&pipe_config->base);

	if (dev_priv->display.initial_watermarks != NULL)
		dev_priv->display.initial_watermarks(old_intel_state, pipe_config);
	intel_enable_pipe(pipe_config);

	if (pipe_config->has_pch_encoder)
		ironlake_pch_enable(old_intel_state, pipe_config);

	assert_vblank_disabled(crtc);
	drm_crtc_vblank_on(crtc);

	intel_encoders_enable(crtc, pipe_config, old_state);

	if (HAS_PCH_CPT(dev_priv))
		cpt_verify_modeset(dev, intel_crtc->pipe);

	/*
	 * Must wait for vblank to avoid spurious PCH FIFO underruns.
	 * And a second vblank wait is needed at least on ILK with
	 * some interlaced HDMI modes. Let's do the double wait always
	 * in case there are more corner cases we don't know about.
	 */
	if (pipe_config->has_pch_encoder) {
		intel_wait_for_vblank(dev_priv, pipe);
		intel_wait_for_vblank(dev_priv, pipe);
	}
	intel_set_cpu_fifo_underrun_reporting(dev_priv, pipe, true);
	intel_set_pch_fifo_underrun_reporting(dev_priv, pipe, true);
}

/* IPS only exists on ULT machines and is tied to pipe A. */
static bool hsw_crtc_supports_ips(struct intel_crtc *crtc)
{
	return HAS_IPS(to_i915(crtc->base.dev)) && crtc->pipe == PIPE_A;
}

static void glk_pipe_scaler_clock_gating_wa(struct drm_i915_private *dev_priv,
					    enum pipe pipe, bool apply)
{
	u32 val = I915_READ(CLKGATE_DIS_PSL(pipe));
	u32 mask = DPF_GATING_DIS | DPF_RAM_GATING_DIS | DPFR_GATING_DIS;

	if (apply)
		val |= mask;
	else
		val &= ~mask;

	I915_WRITE(CLKGATE_DIS_PSL(pipe), val);
}

static void icl_pipe_mbus_enable(struct intel_crtc *crtc)
{
	struct drm_i915_private *dev_priv = to_i915(crtc->base.dev);
	enum pipe pipe = crtc->pipe;
	uint32_t val;

	val = MBUS_DBOX_A_CREDIT(2);
	val |= MBUS_DBOX_BW_CREDIT(1);
	val |= MBUS_DBOX_B_CREDIT(8);

	I915_WRITE(PIPE_MBUS_DBOX_CTL(pipe), val);
}

static void haswell_crtc_enable(struct intel_crtc_state *pipe_config,
				struct drm_atomic_state *old_state)
{
	struct drm_crtc *crtc = pipe_config->base.crtc;
	struct drm_i915_private *dev_priv = to_i915(crtc->dev);
	struct intel_crtc *intel_crtc = to_intel_crtc(crtc);
	int pipe = intel_crtc->pipe, hsw_workaround_pipe;
	enum transcoder cpu_transcoder = pipe_config->cpu_transcoder;
	struct intel_atomic_state *old_intel_state =
		to_intel_atomic_state(old_state);
	bool psl_clkgate_wa;
	u32 pipe_chicken;

	if (WARN_ON(intel_crtc->active))
		return;

	intel_encoders_pre_pll_enable(crtc, pipe_config, old_state);

	if (pipe_config->shared_dpll)
		intel_enable_shared_dpll(pipe_config);

	if (INTEL_GEN(dev_priv) >= 11)
		icl_map_plls_to_ports(crtc, pipe_config, old_state);

	intel_encoders_pre_enable(crtc, pipe_config, old_state);

	if (intel_crtc_has_dp_encoder(pipe_config))
		intel_dp_set_m_n(pipe_config, M1_N1);

	if (!transcoder_is_dsi(cpu_transcoder))
		intel_set_pipe_timings(pipe_config);

	intel_set_pipe_src_size(pipe_config);

	if (cpu_transcoder != TRANSCODER_EDP &&
	    !transcoder_is_dsi(cpu_transcoder)) {
		I915_WRITE(PIPE_MULT(cpu_transcoder),
			   pipe_config->pixel_multiplier - 1);
	}

	if (pipe_config->has_pch_encoder) {
		intel_cpu_transcoder_set_m_n(pipe_config,
					     &pipe_config->fdi_m_n, NULL);
	}

	if (!transcoder_is_dsi(cpu_transcoder))
		haswell_set_pipeconf(pipe_config);

	haswell_set_pipemisc(pipe_config);

	intel_color_set_csc(&pipe_config->base);

	intel_crtc->active = true;

	/* Display WA #1180: WaDisableScalarClockGating: glk, cnl */
	psl_clkgate_wa = (IS_GEMINILAKE(dev_priv) || IS_CANNONLAKE(dev_priv)) &&
			 pipe_config->pch_pfit.enabled;
	if (psl_clkgate_wa)
		glk_pipe_scaler_clock_gating_wa(dev_priv, pipe, true);

	if (INTEL_GEN(dev_priv) >= 9)
		skylake_pfit_enable(pipe_config);
	else
		ironlake_pfit_enable(pipe_config);

	/*
	 * On ILK+ LUT must be loaded before the pipe is running but with
	 * clocks enabled
	 */
	intel_color_load_luts(&pipe_config->base);

	/*
	 * Display WA #1153: enable hardware to bypass the alpha math
	 * and rounding for per-pixel values 00 and 0xff
	 */
	if (INTEL_GEN(dev_priv) >= 11) {
		pipe_chicken = I915_READ(PIPE_CHICKEN(pipe));
		if (!(pipe_chicken & PER_PIXEL_ALPHA_BYPASS_EN))
			I915_WRITE_FW(PIPE_CHICKEN(pipe),
				      pipe_chicken | PER_PIXEL_ALPHA_BYPASS_EN);
	}

	intel_ddi_set_pipe_settings(pipe_config);
	if (!transcoder_is_dsi(cpu_transcoder))
		intel_ddi_enable_transcoder_func(pipe_config);

	if (dev_priv->display.initial_watermarks != NULL)
		dev_priv->display.initial_watermarks(old_intel_state, pipe_config);

	if (INTEL_GEN(dev_priv) >= 11)
		icl_pipe_mbus_enable(intel_crtc);

	/* XXX: Do the pipe assertions at the right place for BXT DSI. */
	if (!transcoder_is_dsi(cpu_transcoder))
		intel_enable_pipe(pipe_config);

	if (pipe_config->has_pch_encoder)
		lpt_pch_enable(old_intel_state, pipe_config);

	if (intel_crtc_has_type(pipe_config, INTEL_OUTPUT_DP_MST))
		intel_ddi_set_vc_payload_alloc(pipe_config, true);

	assert_vblank_disabled(crtc);
	drm_crtc_vblank_on(crtc);

	intel_encoders_enable(crtc, pipe_config, old_state);

	if (psl_clkgate_wa) {
		intel_wait_for_vblank(dev_priv, pipe);
		glk_pipe_scaler_clock_gating_wa(dev_priv, pipe, false);
	}

	/* If we change the relative order between pipe/planes enabling, we need
	 * to change the workaround. */
	hsw_workaround_pipe = pipe_config->hsw_workaround_pipe;
	if (IS_HASWELL(dev_priv) && hsw_workaround_pipe != INVALID_PIPE) {
		intel_wait_for_vblank(dev_priv, hsw_workaround_pipe);
		intel_wait_for_vblank(dev_priv, hsw_workaround_pipe);
	}
}

static void ironlake_pfit_disable(const struct intel_crtc_state *old_crtc_state)
{
	struct intel_crtc *crtc = to_intel_crtc(old_crtc_state->base.crtc);
	struct drm_i915_private *dev_priv = to_i915(crtc->base.dev);
	enum pipe pipe = crtc->pipe;

	/* To avoid upsetting the power well on haswell only disable the pfit if
	 * it's in use. The hw state code will make sure we get this right. */
	if (old_crtc_state->pch_pfit.enabled) {
		I915_WRITE(PF_CTL(pipe), 0);
		I915_WRITE(PF_WIN_POS(pipe), 0);
		I915_WRITE(PF_WIN_SZ(pipe), 0);
	}
}

static void ironlake_crtc_disable(struct intel_crtc_state *old_crtc_state,
				  struct drm_atomic_state *old_state)
{
	struct drm_crtc *crtc = old_crtc_state->base.crtc;
	struct drm_device *dev = crtc->dev;
	struct drm_i915_private *dev_priv = to_i915(dev);
	struct intel_crtc *intel_crtc = to_intel_crtc(crtc);
	int pipe = intel_crtc->pipe;

	/*
	 * Sometimes spurious CPU pipe underruns happen when the
	 * pipe is already disabled, but FDI RX/TX is still enabled.
	 * Happens at least with VGA+HDMI cloning. Suppress them.
	 */
	intel_set_cpu_fifo_underrun_reporting(dev_priv, pipe, false);
	intel_set_pch_fifo_underrun_reporting(dev_priv, pipe, false);

	intel_encoders_disable(crtc, old_crtc_state, old_state);

	drm_crtc_vblank_off(crtc);
	assert_vblank_disabled(crtc);

	intel_disable_pipe(old_crtc_state);

	ironlake_pfit_disable(old_crtc_state);

	if (old_crtc_state->has_pch_encoder)
		ironlake_fdi_disable(crtc);

	intel_encoders_post_disable(crtc, old_crtc_state, old_state);

	if (old_crtc_state->has_pch_encoder) {
		ironlake_disable_pch_transcoder(dev_priv, pipe);

		if (HAS_PCH_CPT(dev_priv)) {
			i915_reg_t reg;
			u32 temp;

			/* disable TRANS_DP_CTL */
			reg = TRANS_DP_CTL(pipe);
			temp = I915_READ(reg);
			temp &= ~(TRANS_DP_OUTPUT_ENABLE |
				  TRANS_DP_PORT_SEL_MASK);
			temp |= TRANS_DP_PORT_SEL_NONE;
			I915_WRITE(reg, temp);

			/* disable DPLL_SEL */
			temp = I915_READ(PCH_DPLL_SEL);
			temp &= ~(TRANS_DPLL_ENABLE(pipe) | TRANS_DPLLB_SEL(pipe));
			I915_WRITE(PCH_DPLL_SEL, temp);
		}

		ironlake_fdi_pll_disable(intel_crtc);
	}

	intel_set_cpu_fifo_underrun_reporting(dev_priv, pipe, true);
	intel_set_pch_fifo_underrun_reporting(dev_priv, pipe, true);
}

static void haswell_crtc_disable(struct intel_crtc_state *old_crtc_state,
				 struct drm_atomic_state *old_state)
{
	struct drm_crtc *crtc = old_crtc_state->base.crtc;
	struct drm_i915_private *dev_priv = to_i915(crtc->dev);
	struct intel_crtc *intel_crtc = to_intel_crtc(crtc);
	enum transcoder cpu_transcoder = old_crtc_state->cpu_transcoder;

	intel_encoders_disable(crtc, old_crtc_state, old_state);

	drm_crtc_vblank_off(crtc);
	assert_vblank_disabled(crtc);

	/* XXX: Do the pipe assertions at the right place for BXT DSI. */
	if (!transcoder_is_dsi(cpu_transcoder))
		intel_disable_pipe(old_crtc_state);

	if (intel_crtc_has_type(old_crtc_state, INTEL_OUTPUT_DP_MST))
		intel_ddi_set_vc_payload_alloc(old_crtc_state, false);

	if (!transcoder_is_dsi(cpu_transcoder))
		intel_ddi_disable_transcoder_func(old_crtc_state);

	if (INTEL_GEN(dev_priv) >= 9)
		skylake_scaler_disable(intel_crtc);
	else
		ironlake_pfit_disable(old_crtc_state);

	intel_encoders_post_disable(crtc, old_crtc_state, old_state);

	if (INTEL_GEN(dev_priv) >= 11)
		icl_unmap_plls_to_ports(crtc, old_crtc_state, old_state);
}

static void i9xx_pfit_enable(const struct intel_crtc_state *crtc_state)
{
	struct intel_crtc *crtc = to_intel_crtc(crtc_state->base.crtc);
	struct drm_i915_private *dev_priv = to_i915(crtc->base.dev);

	if (!crtc_state->gmch_pfit.control)
		return;

	/*
	 * The panel fitter should only be adjusted whilst the pipe is disabled,
	 * according to register description and PRM.
	 */
	WARN_ON(I915_READ(PFIT_CONTROL) & PFIT_ENABLE);
	assert_pipe_disabled(dev_priv, crtc->pipe);

	I915_WRITE(PFIT_PGM_RATIOS, crtc_state->gmch_pfit.pgm_ratios);
	I915_WRITE(PFIT_CONTROL, crtc_state->gmch_pfit.control);

	/* Border color in case we don't scale up to the full screen. Black by
	 * default, change to something else for debugging. */
	I915_WRITE(BCLRPAT(crtc->pipe), 0);
}

bool intel_port_is_combophy(struct drm_i915_private *dev_priv, enum port port)
{
	if (port == PORT_NONE)
		return false;

	if (IS_ICELAKE(dev_priv))
		return port <= PORT_B;

	return false;
}

bool intel_port_is_tc(struct drm_i915_private *dev_priv, enum port port)
{
	if (IS_ICELAKE(dev_priv))
		return port >= PORT_C && port <= PORT_F;

	return false;
}

enum tc_port intel_port_to_tc(struct drm_i915_private *dev_priv, enum port port)
{
	if (!intel_port_is_tc(dev_priv, port))
		return PORT_TC_NONE;

	return port - PORT_C;
}

enum intel_display_power_domain intel_port_to_power_domain(enum port port)
{
	switch (port) {
	case PORT_A:
		return POWER_DOMAIN_PORT_DDI_A_LANES;
	case PORT_B:
		return POWER_DOMAIN_PORT_DDI_B_LANES;
	case PORT_C:
		return POWER_DOMAIN_PORT_DDI_C_LANES;
	case PORT_D:
		return POWER_DOMAIN_PORT_DDI_D_LANES;
	case PORT_E:
		return POWER_DOMAIN_PORT_DDI_E_LANES;
	case PORT_F:
		return POWER_DOMAIN_PORT_DDI_F_LANES;
	default:
		MISSING_CASE(port);
		return POWER_DOMAIN_PORT_OTHER;
	}
}

static u64 get_crtc_power_domains(struct drm_crtc *crtc,
				  struct intel_crtc_state *crtc_state)
{
	struct drm_device *dev = crtc->dev;
	struct drm_i915_private *dev_priv = to_i915(dev);
	struct drm_encoder *encoder;
	struct intel_crtc *intel_crtc = to_intel_crtc(crtc);
	enum pipe pipe = intel_crtc->pipe;
	u64 mask;
	enum transcoder transcoder = crtc_state->cpu_transcoder;

	if (!crtc_state->base.active)
		return 0;

	mask = BIT_ULL(POWER_DOMAIN_PIPE(pipe));
	mask |= BIT_ULL(POWER_DOMAIN_TRANSCODER(transcoder));
	if (crtc_state->pch_pfit.enabled ||
	    crtc_state->pch_pfit.force_thru)
		mask |= BIT_ULL(POWER_DOMAIN_PIPE_PANEL_FITTER(pipe));

	drm_for_each_encoder_mask(encoder, dev, crtc_state->base.encoder_mask) {
		struct intel_encoder *intel_encoder = to_intel_encoder(encoder);

		mask |= BIT_ULL(intel_encoder->power_domain);
	}

	if (HAS_DDI(dev_priv) && crtc_state->has_audio)
		mask |= BIT_ULL(POWER_DOMAIN_AUDIO);

	if (crtc_state->shared_dpll)
		mask |= BIT_ULL(POWER_DOMAIN_PLLS);

	return mask;
}

static u64
modeset_get_crtc_power_domains(struct drm_crtc *crtc,
			       struct intel_crtc_state *crtc_state)
{
	struct drm_i915_private *dev_priv = to_i915(crtc->dev);
	struct intel_crtc *intel_crtc = to_intel_crtc(crtc);
	enum intel_display_power_domain domain;
	u64 domains, new_domains, old_domains;

	old_domains = intel_crtc->enabled_power_domains;
	intel_crtc->enabled_power_domains = new_domains =
		get_crtc_power_domains(crtc, crtc_state);

	domains = new_domains & ~old_domains;

	for_each_power_domain(domain, domains)
		intel_display_power_get(dev_priv, domain);

	return old_domains & ~new_domains;
}

static void modeset_put_power_domains(struct drm_i915_private *dev_priv,
				      u64 domains)
{
	enum intel_display_power_domain domain;

	for_each_power_domain(domain, domains)
		intel_display_power_put(dev_priv, domain);
}

static void valleyview_crtc_enable(struct intel_crtc_state *pipe_config,
				   struct drm_atomic_state *old_state)
{
	struct intel_atomic_state *old_intel_state =
		to_intel_atomic_state(old_state);
	struct drm_crtc *crtc = pipe_config->base.crtc;
	struct drm_device *dev = crtc->dev;
	struct drm_i915_private *dev_priv = to_i915(dev);
	struct intel_crtc *intel_crtc = to_intel_crtc(crtc);
	int pipe = intel_crtc->pipe;

	if (WARN_ON(intel_crtc->active))
		return;

	if (intel_crtc_has_dp_encoder(pipe_config))
		intel_dp_set_m_n(pipe_config, M1_N1);

	intel_set_pipe_timings(pipe_config);
	intel_set_pipe_src_size(pipe_config);

	if (IS_CHERRYVIEW(dev_priv) && pipe == PIPE_B) {
		I915_WRITE(CHV_BLEND(pipe), CHV_BLEND_LEGACY);
		I915_WRITE(CHV_CANVAS(pipe), 0);
	}

	i9xx_set_pipeconf(pipe_config);

	intel_color_set_csc(&pipe_config->base);

	intel_crtc->active = true;

	intel_set_cpu_fifo_underrun_reporting(dev_priv, pipe, true);

	intel_encoders_pre_pll_enable(crtc, pipe_config, old_state);

	if (IS_CHERRYVIEW(dev_priv)) {
		chv_prepare_pll(intel_crtc, pipe_config);
		chv_enable_pll(intel_crtc, pipe_config);
	} else {
		vlv_prepare_pll(intel_crtc, pipe_config);
		vlv_enable_pll(intel_crtc, pipe_config);
	}

	intel_encoders_pre_enable(crtc, pipe_config, old_state);

	i9xx_pfit_enable(pipe_config);

	intel_color_load_luts(&pipe_config->base);

	dev_priv->display.initial_watermarks(old_intel_state,
					     pipe_config);
	intel_enable_pipe(pipe_config);

	assert_vblank_disabled(crtc);
	drm_crtc_vblank_on(crtc);

	intel_encoders_enable(crtc, pipe_config, old_state);
}

static void i9xx_set_pll_dividers(const struct intel_crtc_state *crtc_state)
{
	struct intel_crtc *crtc = to_intel_crtc(crtc_state->base.crtc);
	struct drm_i915_private *dev_priv = to_i915(crtc->base.dev);

	I915_WRITE(FP0(crtc->pipe), crtc_state->dpll_hw_state.fp0);
	I915_WRITE(FP1(crtc->pipe), crtc_state->dpll_hw_state.fp1);
}

static void i9xx_crtc_enable(struct intel_crtc_state *pipe_config,
			     struct drm_atomic_state *old_state)
{
	struct intel_atomic_state *old_intel_state =
		to_intel_atomic_state(old_state);
	struct drm_crtc *crtc = pipe_config->base.crtc;
	struct drm_device *dev = crtc->dev;
	struct drm_i915_private *dev_priv = to_i915(dev);
	struct intel_crtc *intel_crtc = to_intel_crtc(crtc);
	enum pipe pipe = intel_crtc->pipe;

	if (WARN_ON(intel_crtc->active))
		return;

	i9xx_set_pll_dividers(pipe_config);

	if (intel_crtc_has_dp_encoder(pipe_config))
		intel_dp_set_m_n(pipe_config, M1_N1);

	intel_set_pipe_timings(pipe_config);
	intel_set_pipe_src_size(pipe_config);

	i9xx_set_pipeconf(pipe_config);

	intel_crtc->active = true;

	if (!IS_GEN2(dev_priv))
		intel_set_cpu_fifo_underrun_reporting(dev_priv, pipe, true);

	intel_encoders_pre_enable(crtc, pipe_config, old_state);

	i9xx_enable_pll(intel_crtc, pipe_config);

	i9xx_pfit_enable(pipe_config);

	intel_color_load_luts(&pipe_config->base);

	if (dev_priv->display.initial_watermarks != NULL)
		dev_priv->display.initial_watermarks(old_intel_state,
						     pipe_config);
	else
		intel_update_watermarks(intel_crtc);
	intel_enable_pipe(pipe_config);

	assert_vblank_disabled(crtc);
	drm_crtc_vblank_on(crtc);

	intel_encoders_enable(crtc, pipe_config, old_state);
}

static void i9xx_pfit_disable(const struct intel_crtc_state *old_crtc_state)
{
	struct intel_crtc *crtc = to_intel_crtc(old_crtc_state->base.crtc);
	struct drm_i915_private *dev_priv = to_i915(crtc->base.dev);

	if (!old_crtc_state->gmch_pfit.control)
		return;

	assert_pipe_disabled(dev_priv, crtc->pipe);

	DRM_DEBUG_KMS("disabling pfit, current: 0x%08x\n",
		      I915_READ(PFIT_CONTROL));
	I915_WRITE(PFIT_CONTROL, 0);
}

static void i9xx_crtc_disable(struct intel_crtc_state *old_crtc_state,
			      struct drm_atomic_state *old_state)
{
	struct drm_crtc *crtc = old_crtc_state->base.crtc;
	struct drm_device *dev = crtc->dev;
	struct drm_i915_private *dev_priv = to_i915(dev);
	struct intel_crtc *intel_crtc = to_intel_crtc(crtc);
	int pipe = intel_crtc->pipe;

	/*
	 * On gen2 planes are double buffered but the pipe isn't, so we must
	 * wait for planes to fully turn off before disabling the pipe.
	 */
	if (IS_GEN2(dev_priv))
		intel_wait_for_vblank(dev_priv, pipe);

	intel_encoders_disable(crtc, old_crtc_state, old_state);

	drm_crtc_vblank_off(crtc);
	assert_vblank_disabled(crtc);

	intel_disable_pipe(old_crtc_state);

	i9xx_pfit_disable(old_crtc_state);

	intel_encoders_post_disable(crtc, old_crtc_state, old_state);

	if (!intel_crtc_has_type(old_crtc_state, INTEL_OUTPUT_DSI)) {
		if (IS_CHERRYVIEW(dev_priv))
			chv_disable_pll(dev_priv, pipe);
		else if (IS_VALLEYVIEW(dev_priv))
			vlv_disable_pll(dev_priv, pipe);
		else
			i9xx_disable_pll(old_crtc_state);
	}

	intel_encoders_post_pll_disable(crtc, old_crtc_state, old_state);

	if (!IS_GEN2(dev_priv))
		intel_set_cpu_fifo_underrun_reporting(dev_priv, pipe, false);

	if (!dev_priv->display.initial_watermarks)
		intel_update_watermarks(intel_crtc);

	/* clock the pipe down to 640x480@60 to potentially save power */
	if (IS_I830(dev_priv))
		i830_enable_pipe(dev_priv, pipe);
}

static void intel_crtc_disable_noatomic(struct drm_crtc *crtc,
					struct drm_modeset_acquire_ctx *ctx)
{
	struct intel_encoder *encoder;
	struct intel_crtc *intel_crtc = to_intel_crtc(crtc);
	struct drm_i915_private *dev_priv = to_i915(crtc->dev);
	enum intel_display_power_domain domain;
	struct intel_plane *plane;
	u64 domains;
	struct drm_atomic_state *state;
	struct intel_crtc_state *crtc_state;
	int ret;

	if (!intel_crtc->active)
		return;

	for_each_intel_plane_on_crtc(&dev_priv->drm, intel_crtc, plane) {
		const struct intel_plane_state *plane_state =
			to_intel_plane_state(plane->base.state);

		if (plane_state->base.visible)
			intel_plane_disable_noatomic(intel_crtc, plane);
	}

	state = drm_atomic_state_alloc(crtc->dev);
	if (!state) {
		DRM_DEBUG_KMS("failed to disable [CRTC:%d:%s], out of memory",
			      crtc->base.id, crtc->name);
		return;
	}

	state->acquire_ctx = ctx;

	/* Everything's already locked, -EDEADLK can't happen. */
	crtc_state = intel_atomic_get_crtc_state(state, intel_crtc);
	ret = drm_atomic_add_affected_connectors(state, crtc);

	WARN_ON(IS_ERR(crtc_state) || ret);

	dev_priv->display.crtc_disable(crtc_state, state);

	drm_atomic_state_put(state);

	DRM_DEBUG_KMS("[CRTC:%d:%s] hw state adjusted, was enabled, now disabled\n",
		      crtc->base.id, crtc->name);

	WARN_ON(drm_atomic_set_mode_for_crtc(crtc->state, NULL) < 0);
	crtc->state->active = false;
	intel_crtc->active = false;
	crtc->enabled = false;
	crtc->state->connector_mask = 0;
	crtc->state->encoder_mask = 0;

	for_each_encoder_on_crtc(crtc->dev, crtc, encoder)
		encoder->base.crtc = NULL;

	intel_fbc_disable(intel_crtc);
	intel_update_watermarks(intel_crtc);
	intel_disable_shared_dpll(to_intel_crtc_state(crtc->state));

	domains = intel_crtc->enabled_power_domains;
	for_each_power_domain(domain, domains)
		intel_display_power_put(dev_priv, domain);
	intel_crtc->enabled_power_domains = 0;

	dev_priv->active_crtcs &= ~(1 << intel_crtc->pipe);
	dev_priv->min_cdclk[intel_crtc->pipe] = 0;
	dev_priv->min_voltage_level[intel_crtc->pipe] = 0;
}

/*
 * turn all crtc's off, but do not adjust state
 * This has to be paired with a call to intel_modeset_setup_hw_state.
 */
int intel_display_suspend(struct drm_device *dev)
{
	struct drm_i915_private *dev_priv = to_i915(dev);
	struct drm_atomic_state *state;
	int ret;

	state = drm_atomic_helper_suspend(dev);
	ret = PTR_ERR_OR_ZERO(state);
	if (ret)
		DRM_ERROR("Suspending crtc's failed with %i\n", ret);
	else
		dev_priv->modeset_restore_state = state;
	return ret;
}

void intel_encoder_destroy(struct drm_encoder *encoder)
{
	struct intel_encoder *intel_encoder = to_intel_encoder(encoder);

	drm_encoder_cleanup(encoder);
	kfree(intel_encoder);
}

/* Cross check the actual hw state with our own modeset state tracking (and it's
 * internal consistency). */
static void intel_connector_verify_state(struct drm_crtc_state *crtc_state,
					 struct drm_connector_state *conn_state)
{
	struct intel_connector *connector = to_intel_connector(conn_state->connector);

	DRM_DEBUG_KMS("[CONNECTOR:%d:%s]\n",
		      connector->base.base.id,
		      connector->base.name);

	if (connector->get_hw_state(connector)) {
		struct intel_encoder *encoder = connector->encoder;

		I915_STATE_WARN(!crtc_state,
			 "connector enabled without attached crtc\n");

		if (!crtc_state)
			return;

		I915_STATE_WARN(!crtc_state->active,
		      "connector is active, but attached crtc isn't\n");

		if (!encoder || encoder->type == INTEL_OUTPUT_DP_MST)
			return;

		I915_STATE_WARN(conn_state->best_encoder != &encoder->base,
			"atomic encoder doesn't match attached encoder\n");

		I915_STATE_WARN(conn_state->crtc != encoder->base.crtc,
			"attached encoder crtc differs from connector crtc\n");
	} else {
		I915_STATE_WARN(crtc_state && crtc_state->active,
			"attached crtc is active, but connector isn't\n");
		I915_STATE_WARN(!crtc_state && conn_state->best_encoder,
			"best encoder set without crtc!\n");
	}
}

static int pipe_required_fdi_lanes(struct intel_crtc_state *crtc_state)
{
	if (crtc_state->base.enable && crtc_state->has_pch_encoder)
		return crtc_state->fdi_lanes;

	return 0;
}

static int ironlake_check_fdi_lanes(struct drm_device *dev, enum pipe pipe,
				     struct intel_crtc_state *pipe_config)
{
	struct drm_i915_private *dev_priv = to_i915(dev);
	struct drm_atomic_state *state = pipe_config->base.state;
	struct intel_crtc *other_crtc;
	struct intel_crtc_state *other_crtc_state;

	DRM_DEBUG_KMS("checking fdi config on pipe %c, lanes %i\n",
		      pipe_name(pipe), pipe_config->fdi_lanes);
	if (pipe_config->fdi_lanes > 4) {
		DRM_DEBUG_KMS("invalid fdi lane config on pipe %c: %i lanes\n",
			      pipe_name(pipe), pipe_config->fdi_lanes);
		return -EINVAL;
	}

	if (IS_HASWELL(dev_priv) || IS_BROADWELL(dev_priv)) {
		if (pipe_config->fdi_lanes > 2) {
			DRM_DEBUG_KMS("only 2 lanes on haswell, required: %i lanes\n",
				      pipe_config->fdi_lanes);
			return -EINVAL;
		} else {
			return 0;
		}
	}

	if (INTEL_INFO(dev_priv)->num_pipes == 2)
		return 0;

	/* Ivybridge 3 pipe is really complicated */
	switch (pipe) {
	case PIPE_A:
		return 0;
	case PIPE_B:
		if (pipe_config->fdi_lanes <= 2)
			return 0;

		other_crtc = intel_get_crtc_for_pipe(dev_priv, PIPE_C);
		other_crtc_state =
			intel_atomic_get_crtc_state(state, other_crtc);
		if (IS_ERR(other_crtc_state))
			return PTR_ERR(other_crtc_state);

		if (pipe_required_fdi_lanes(other_crtc_state) > 0) {
			DRM_DEBUG_KMS("invalid shared fdi lane config on pipe %c: %i lanes\n",
				      pipe_name(pipe), pipe_config->fdi_lanes);
			return -EINVAL;
		}
		return 0;
	case PIPE_C:
		if (pipe_config->fdi_lanes > 2) {
			DRM_DEBUG_KMS("only 2 lanes on pipe %c: required %i lanes\n",
				      pipe_name(pipe), pipe_config->fdi_lanes);
			return -EINVAL;
		}

		other_crtc = intel_get_crtc_for_pipe(dev_priv, PIPE_B);
		other_crtc_state =
			intel_atomic_get_crtc_state(state, other_crtc);
		if (IS_ERR(other_crtc_state))
			return PTR_ERR(other_crtc_state);

		if (pipe_required_fdi_lanes(other_crtc_state) > 2) {
			DRM_DEBUG_KMS("fdi link B uses too many lanes to enable link C\n");
			return -EINVAL;
		}
		return 0;
	default:
		BUG();
	}
}

#define RETRY 1
static int ironlake_fdi_compute_config(struct intel_crtc *intel_crtc,
				       struct intel_crtc_state *pipe_config)
{
	struct drm_device *dev = intel_crtc->base.dev;
	const struct drm_display_mode *adjusted_mode = &pipe_config->base.adjusted_mode;
	int lane, link_bw, fdi_dotclock, ret;
	bool needs_recompute = false;

retry:
	/* FDI is a binary signal running at ~2.7GHz, encoding
	 * each output octet as 10 bits. The actual frequency
	 * is stored as a divider into a 100MHz clock, and the
	 * mode pixel clock is stored in units of 1KHz.
	 * Hence the bw of each lane in terms of the mode signal
	 * is:
	 */
	link_bw = intel_fdi_link_freq(to_i915(dev), pipe_config);

	fdi_dotclock = adjusted_mode->crtc_clock;

	lane = ironlake_get_lanes_required(fdi_dotclock, link_bw,
					   pipe_config->pipe_bpp);

	pipe_config->fdi_lanes = lane;

	intel_link_compute_m_n(pipe_config->pipe_bpp, lane, fdi_dotclock,
			       link_bw, &pipe_config->fdi_m_n, false);

	ret = ironlake_check_fdi_lanes(dev, intel_crtc->pipe, pipe_config);
	if (ret == -EINVAL && pipe_config->pipe_bpp > 6*3) {
		pipe_config->pipe_bpp -= 2*3;
		DRM_DEBUG_KMS("fdi link bw constraint, reducing pipe bpp to %i\n",
			      pipe_config->pipe_bpp);
		needs_recompute = true;
		pipe_config->bw_constrained = true;

		goto retry;
	}

	if (needs_recompute)
		return RETRY;

	return ret;
}

bool hsw_crtc_state_ips_capable(const struct intel_crtc_state *crtc_state)
{
	struct intel_crtc *crtc = to_intel_crtc(crtc_state->base.crtc);
	struct drm_i915_private *dev_priv = to_i915(crtc->base.dev);

	/* IPS only exists on ULT machines and is tied to pipe A. */
	if (!hsw_crtc_supports_ips(crtc))
		return false;

	if (!i915_modparams.enable_ips)
		return false;

	if (crtc_state->pipe_bpp > 24)
		return false;

	/*
	 * We compare against max which means we must take
	 * the increased cdclk requirement into account when
	 * calculating the new cdclk.
	 *
	 * Should measure whether using a lower cdclk w/o IPS
	 */
	if (IS_BROADWELL(dev_priv) &&
	    crtc_state->pixel_rate > dev_priv->max_cdclk_freq * 95 / 100)
		return false;

	return true;
}

static bool hsw_compute_ips_config(struct intel_crtc_state *crtc_state)
{
	struct drm_i915_private *dev_priv =
		to_i915(crtc_state->base.crtc->dev);
	struct intel_atomic_state *intel_state =
		to_intel_atomic_state(crtc_state->base.state);

	if (!hsw_crtc_state_ips_capable(crtc_state))
		return false;

	if (crtc_state->ips_force_disable)
		return false;

	/* IPS should be fine as long as at least one plane is enabled. */
	if (!(crtc_state->active_planes & ~BIT(PLANE_CURSOR)))
		return false;

	/* pixel rate mustn't exceed 95% of cdclk with IPS on BDW */
	if (IS_BROADWELL(dev_priv) &&
	    crtc_state->pixel_rate > intel_state->cdclk.logical.cdclk * 95 / 100)
		return false;

	return true;
}

static bool intel_crtc_supports_double_wide(const struct intel_crtc *crtc)
{
	const struct drm_i915_private *dev_priv = to_i915(crtc->base.dev);

	/* GDG double wide on either pipe, otherwise pipe A only */
	return INTEL_GEN(dev_priv) < 4 &&
		(crtc->pipe == PIPE_A || IS_I915G(dev_priv));
}

static uint32_t ilk_pipe_pixel_rate(const struct intel_crtc_state *pipe_config)
{
	uint32_t pixel_rate;

	pixel_rate = pipe_config->base.adjusted_mode.crtc_clock;

	/*
	 * We only use IF-ID interlacing. If we ever use
	 * PF-ID we'll need to adjust the pixel_rate here.
	 */

	if (pipe_config->pch_pfit.enabled) {
		uint64_t pipe_w, pipe_h, pfit_w, pfit_h;
		uint32_t pfit_size = pipe_config->pch_pfit.size;

		pipe_w = pipe_config->pipe_src_w;
		pipe_h = pipe_config->pipe_src_h;

		pfit_w = (pfit_size >> 16) & 0xFFFF;
		pfit_h = pfit_size & 0xFFFF;
		if (pipe_w < pfit_w)
			pipe_w = pfit_w;
		if (pipe_h < pfit_h)
			pipe_h = pfit_h;

		if (WARN_ON(!pfit_w || !pfit_h))
			return pixel_rate;

		pixel_rate = div_u64((uint64_t) pixel_rate * pipe_w * pipe_h,
				     pfit_w * pfit_h);
	}

	return pixel_rate;
}

static void intel_crtc_compute_pixel_rate(struct intel_crtc_state *crtc_state)
{
	struct drm_i915_private *dev_priv = to_i915(crtc_state->base.crtc->dev);

	if (HAS_GMCH_DISPLAY(dev_priv))
		/* FIXME calculate proper pipe pixel rate for GMCH pfit */
		crtc_state->pixel_rate =
			crtc_state->base.adjusted_mode.crtc_clock;
	else
		crtc_state->pixel_rate =
			ilk_pipe_pixel_rate(crtc_state);
}

static int intel_crtc_compute_config(struct intel_crtc *crtc,
				     struct intel_crtc_state *pipe_config)
{
	struct drm_device *dev = crtc->base.dev;
	struct drm_i915_private *dev_priv = to_i915(dev);
	const struct drm_display_mode *adjusted_mode = &pipe_config->base.adjusted_mode;
	int clock_limit = dev_priv->max_dotclk_freq;

	if (INTEL_GEN(dev_priv) < 4) {
		clock_limit = dev_priv->max_cdclk_freq * 9 / 10;

		/*
		 * Enable double wide mode when the dot clock
		 * is > 90% of the (display) core speed.
		 */
		if (intel_crtc_supports_double_wide(crtc) &&
		    adjusted_mode->crtc_clock > clock_limit) {
			clock_limit = dev_priv->max_dotclk_freq;
			pipe_config->double_wide = true;
		}
	}

	if (adjusted_mode->crtc_clock > clock_limit) {
		DRM_DEBUG_KMS("requested pixel clock (%d kHz) too high (max: %d kHz, double wide: %s)\n",
			      adjusted_mode->crtc_clock, clock_limit,
			      yesno(pipe_config->double_wide));
		return -EINVAL;
	}

	if ((pipe_config->output_format == INTEL_OUTPUT_FORMAT_YCBCR420 ||
	     pipe_config->output_format == INTEL_OUTPUT_FORMAT_YCBCR444) &&
	     pipe_config->base.ctm) {
		/*
		 * There is only one pipe CSC unit per pipe, and we need that
		 * for output conversion from RGB->YCBCR. So if CTM is already
		 * applied we can't support YCBCR420 output.
		 */
		DRM_DEBUG_KMS("YCBCR420 and CTM together are not possible\n");
		return -EINVAL;
	}

	/*
	 * Pipe horizontal size must be even in:
	 * - DVO ganged mode
	 * - LVDS dual channel mode
	 * - Double wide pipe
	 */
	if (pipe_config->pipe_src_w & 1) {
		if (pipe_config->double_wide) {
			DRM_DEBUG_KMS("Odd pipe source width not supported with double wide pipe\n");
			return -EINVAL;
		}

		if (intel_crtc_has_type(pipe_config, INTEL_OUTPUT_LVDS) &&
		    intel_is_dual_link_lvds(dev)) {
			DRM_DEBUG_KMS("Odd pipe source width not supported with dual link LVDS\n");
			return -EINVAL;
		}
	}

	/* Cantiga+ cannot handle modes with a hsync front porch of 0.
	 * WaPruneModeWithIncorrectHsyncOffset:ctg,elk,ilk,snb,ivb,vlv,hsw.
	 */
	if ((INTEL_GEN(dev_priv) > 4 || IS_G4X(dev_priv)) &&
		adjusted_mode->crtc_hsync_start == adjusted_mode->crtc_hdisplay)
		return -EINVAL;

	intel_crtc_compute_pixel_rate(pipe_config);

	if (pipe_config->has_pch_encoder)
		return ironlake_fdi_compute_config(crtc, pipe_config);

	return 0;
}

static void
intel_reduce_m_n_ratio(uint32_t *num, uint32_t *den)
{
	while (*num > DATA_LINK_M_N_MASK ||
	       *den > DATA_LINK_M_N_MASK) {
		*num >>= 1;
		*den >>= 1;
	}
}

static void compute_m_n(unsigned int m, unsigned int n,
			uint32_t *ret_m, uint32_t *ret_n,
			bool constant_n)
{
	/*
	 * Several DP dongles in particular seem to be fussy about
	 * too large link M/N values. Give N value as 0x8000 that
	 * should be acceptable by specific devices. 0x8000 is the
	 * specified fixed N value for asynchronous clock mode,
	 * which the devices expect also in synchronous clock mode.
	 */
	if (constant_n)
		*ret_n = 0x8000;
	else
		*ret_n = min_t(unsigned int, roundup_pow_of_two(n), DATA_LINK_N_MAX);

	*ret_m = div_u64((uint64_t) m * *ret_n, n);
	intel_reduce_m_n_ratio(ret_m, ret_n);
}

void
intel_link_compute_m_n(int bits_per_pixel, int nlanes,
		       int pixel_clock, int link_clock,
		       struct intel_link_m_n *m_n,
		       bool constant_n)
{
	m_n->tu = 64;

	compute_m_n(bits_per_pixel * pixel_clock,
		    link_clock * nlanes * 8,
		    &m_n->gmch_m, &m_n->gmch_n,
		    constant_n);

	compute_m_n(pixel_clock, link_clock,
		    &m_n->link_m, &m_n->link_n,
		    constant_n);
}

static inline bool intel_panel_use_ssc(struct drm_i915_private *dev_priv)
{
	if (i915_modparams.panel_use_ssc >= 0)
		return i915_modparams.panel_use_ssc != 0;
	return dev_priv->vbt.lvds_use_ssc
		&& !(dev_priv->quirks & QUIRK_LVDS_SSC_DISABLE);
}

static uint32_t pnv_dpll_compute_fp(struct dpll *dpll)
{
	return (1 << dpll->n) << 16 | dpll->m2;
}

static uint32_t i9xx_dpll_compute_fp(struct dpll *dpll)
{
	return dpll->n << 16 | dpll->m1 << 8 | dpll->m2;
}

static void i9xx_update_pll_dividers(struct intel_crtc *crtc,
				     struct intel_crtc_state *crtc_state,
				     struct dpll *reduced_clock)
{
	struct drm_i915_private *dev_priv = to_i915(crtc->base.dev);
	u32 fp, fp2 = 0;

	if (IS_PINEVIEW(dev_priv)) {
		fp = pnv_dpll_compute_fp(&crtc_state->dpll);
		if (reduced_clock)
			fp2 = pnv_dpll_compute_fp(reduced_clock);
	} else {
		fp = i9xx_dpll_compute_fp(&crtc_state->dpll);
		if (reduced_clock)
			fp2 = i9xx_dpll_compute_fp(reduced_clock);
	}

	crtc_state->dpll_hw_state.fp0 = fp;

	if (intel_crtc_has_type(crtc_state, INTEL_OUTPUT_LVDS) &&
	    reduced_clock) {
		crtc_state->dpll_hw_state.fp1 = fp2;
	} else {
		crtc_state->dpll_hw_state.fp1 = fp;
	}
}

static void vlv_pllb_recal_opamp(struct drm_i915_private *dev_priv, enum pipe
		pipe)
{
	u32 reg_val;

	/*
	 * PLLB opamp always calibrates to max value of 0x3f, force enable it
	 * and set it to a reasonable value instead.
	 */
	reg_val = vlv_dpio_read(dev_priv, pipe, VLV_PLL_DW9(1));
	reg_val &= 0xffffff00;
	reg_val |= 0x00000030;
	vlv_dpio_write(dev_priv, pipe, VLV_PLL_DW9(1), reg_val);

	reg_val = vlv_dpio_read(dev_priv, pipe, VLV_REF_DW13);
	reg_val &= 0x00ffffff;
	reg_val |= 0x8c000000;
	vlv_dpio_write(dev_priv, pipe, VLV_REF_DW13, reg_val);

	reg_val = vlv_dpio_read(dev_priv, pipe, VLV_PLL_DW9(1));
	reg_val &= 0xffffff00;
	vlv_dpio_write(dev_priv, pipe, VLV_PLL_DW9(1), reg_val);

	reg_val = vlv_dpio_read(dev_priv, pipe, VLV_REF_DW13);
	reg_val &= 0x00ffffff;
	reg_val |= 0xb0000000;
	vlv_dpio_write(dev_priv, pipe, VLV_REF_DW13, reg_val);
}

static void intel_pch_transcoder_set_m_n(const struct intel_crtc_state *crtc_state,
					 const struct intel_link_m_n *m_n)
{
	struct intel_crtc *crtc = to_intel_crtc(crtc_state->base.crtc);
	struct drm_i915_private *dev_priv = to_i915(crtc->base.dev);
	enum pipe pipe = crtc->pipe;

	I915_WRITE(PCH_TRANS_DATA_M1(pipe), TU_SIZE(m_n->tu) | m_n->gmch_m);
	I915_WRITE(PCH_TRANS_DATA_N1(pipe), m_n->gmch_n);
	I915_WRITE(PCH_TRANS_LINK_M1(pipe), m_n->link_m);
	I915_WRITE(PCH_TRANS_LINK_N1(pipe), m_n->link_n);
}

static bool transcoder_has_m2_n2(struct drm_i915_private *dev_priv,
				 enum transcoder transcoder)
{
	if (IS_HASWELL(dev_priv))
		return transcoder == TRANSCODER_EDP;

	/*
	 * Strictly speaking some registers are available before
	 * gen7, but we only support DRRS on gen7+
	 */
	return IS_GEN7(dev_priv) || IS_CHERRYVIEW(dev_priv);
}

static void intel_cpu_transcoder_set_m_n(const struct intel_crtc_state *crtc_state,
					 const struct intel_link_m_n *m_n,
					 const struct intel_link_m_n *m2_n2)
{
	struct intel_crtc *crtc = to_intel_crtc(crtc_state->base.crtc);
	struct drm_i915_private *dev_priv = to_i915(crtc->base.dev);
	enum pipe pipe = crtc->pipe;
	enum transcoder transcoder = crtc_state->cpu_transcoder;

	if (INTEL_GEN(dev_priv) >= 5) {
		I915_WRITE(PIPE_DATA_M1(transcoder), TU_SIZE(m_n->tu) | m_n->gmch_m);
		I915_WRITE(PIPE_DATA_N1(transcoder), m_n->gmch_n);
		I915_WRITE(PIPE_LINK_M1(transcoder), m_n->link_m);
		I915_WRITE(PIPE_LINK_N1(transcoder), m_n->link_n);
		/*
		 *  M2_N2 registers are set only if DRRS is supported
		 * (to make sure the registers are not unnecessarily accessed).
		 */
		if (m2_n2 && crtc_state->has_drrs &&
		    transcoder_has_m2_n2(dev_priv, transcoder)) {
			I915_WRITE(PIPE_DATA_M2(transcoder),
					TU_SIZE(m2_n2->tu) | m2_n2->gmch_m);
			I915_WRITE(PIPE_DATA_N2(transcoder), m2_n2->gmch_n);
			I915_WRITE(PIPE_LINK_M2(transcoder), m2_n2->link_m);
			I915_WRITE(PIPE_LINK_N2(transcoder), m2_n2->link_n);
		}
	} else {
		I915_WRITE(PIPE_DATA_M_G4X(pipe), TU_SIZE(m_n->tu) | m_n->gmch_m);
		I915_WRITE(PIPE_DATA_N_G4X(pipe), m_n->gmch_n);
		I915_WRITE(PIPE_LINK_M_G4X(pipe), m_n->link_m);
		I915_WRITE(PIPE_LINK_N_G4X(pipe), m_n->link_n);
	}
}

void intel_dp_set_m_n(const struct intel_crtc_state *crtc_state, enum link_m_n_set m_n)
{
	const struct intel_link_m_n *dp_m_n, *dp_m2_n2 = NULL;

	if (m_n == M1_N1) {
		dp_m_n = &crtc_state->dp_m_n;
		dp_m2_n2 = &crtc_state->dp_m2_n2;
	} else if (m_n == M2_N2) {

		/*
		 * M2_N2 registers are not supported. Hence m2_n2 divider value
		 * needs to be programmed into M1_N1.
		 */
		dp_m_n = &crtc_state->dp_m2_n2;
	} else {
		DRM_ERROR("Unsupported divider value\n");
		return;
	}

	if (crtc_state->has_pch_encoder)
		intel_pch_transcoder_set_m_n(crtc_state, &crtc_state->dp_m_n);
	else
		intel_cpu_transcoder_set_m_n(crtc_state, dp_m_n, dp_m2_n2);
}

static void vlv_compute_dpll(struct intel_crtc *crtc,
			     struct intel_crtc_state *pipe_config)
{
	pipe_config->dpll_hw_state.dpll = DPLL_INTEGRATED_REF_CLK_VLV |
		DPLL_REF_CLK_ENABLE_VLV | DPLL_VGA_MODE_DIS;
	if (crtc->pipe != PIPE_A)
		pipe_config->dpll_hw_state.dpll |= DPLL_INTEGRATED_CRI_CLK_VLV;

	/* DPLL not used with DSI, but still need the rest set up */
	if (!intel_crtc_has_type(pipe_config, INTEL_OUTPUT_DSI))
		pipe_config->dpll_hw_state.dpll |= DPLL_VCO_ENABLE |
			DPLL_EXT_BUFFER_ENABLE_VLV;

	pipe_config->dpll_hw_state.dpll_md =
		(pipe_config->pixel_multiplier - 1) << DPLL_MD_UDI_MULTIPLIER_SHIFT;
}

static void chv_compute_dpll(struct intel_crtc *crtc,
			     struct intel_crtc_state *pipe_config)
{
	pipe_config->dpll_hw_state.dpll = DPLL_SSC_REF_CLK_CHV |
		DPLL_REF_CLK_ENABLE_VLV | DPLL_VGA_MODE_DIS;
	if (crtc->pipe != PIPE_A)
		pipe_config->dpll_hw_state.dpll |= DPLL_INTEGRATED_CRI_CLK_VLV;

	/* DPLL not used with DSI, but still need the rest set up */
	if (!intel_crtc_has_type(pipe_config, INTEL_OUTPUT_DSI))
		pipe_config->dpll_hw_state.dpll |= DPLL_VCO_ENABLE;

	pipe_config->dpll_hw_state.dpll_md =
		(pipe_config->pixel_multiplier - 1) << DPLL_MD_UDI_MULTIPLIER_SHIFT;
}

static void vlv_prepare_pll(struct intel_crtc *crtc,
			    const struct intel_crtc_state *pipe_config)
{
	struct drm_device *dev = crtc->base.dev;
	struct drm_i915_private *dev_priv = to_i915(dev);
	enum pipe pipe = crtc->pipe;
	u32 mdiv;
	u32 bestn, bestm1, bestm2, bestp1, bestp2;
	u32 coreclk, reg_val;

	/* Enable Refclk */
	I915_WRITE(DPLL(pipe),
		   pipe_config->dpll_hw_state.dpll &
		   ~(DPLL_VCO_ENABLE | DPLL_EXT_BUFFER_ENABLE_VLV));

	/* No need to actually set up the DPLL with DSI */
	if ((pipe_config->dpll_hw_state.dpll & DPLL_VCO_ENABLE) == 0)
		return;

	mutex_lock(&dev_priv->sb_lock);

	bestn = pipe_config->dpll.n;
	bestm1 = pipe_config->dpll.m1;
	bestm2 = pipe_config->dpll.m2;
	bestp1 = pipe_config->dpll.p1;
	bestp2 = pipe_config->dpll.p2;

	/* See eDP HDMI DPIO driver vbios notes doc */

	/* PLL B needs special handling */
	if (pipe == PIPE_B)
		vlv_pllb_recal_opamp(dev_priv, pipe);

	/* Set up Tx target for periodic Rcomp update */
	vlv_dpio_write(dev_priv, pipe, VLV_PLL_DW9_BCAST, 0x0100000f);

	/* Disable target IRef on PLL */
	reg_val = vlv_dpio_read(dev_priv, pipe, VLV_PLL_DW8(pipe));
	reg_val &= 0x00ffffff;
	vlv_dpio_write(dev_priv, pipe, VLV_PLL_DW8(pipe), reg_val);

	/* Disable fast lock */
	vlv_dpio_write(dev_priv, pipe, VLV_CMN_DW0, 0x610);

	/* Set idtafcrecal before PLL is enabled */
	mdiv = ((bestm1 << DPIO_M1DIV_SHIFT) | (bestm2 & DPIO_M2DIV_MASK));
	mdiv |= ((bestp1 << DPIO_P1_SHIFT) | (bestp2 << DPIO_P2_SHIFT));
	mdiv |= ((bestn << DPIO_N_SHIFT));
	mdiv |= (1 << DPIO_K_SHIFT);

	/*
	 * Post divider depends on pixel clock rate, DAC vs digital (and LVDS,
	 * but we don't support that).
	 * Note: don't use the DAC post divider as it seems unstable.
	 */
	mdiv |= (DPIO_POST_DIV_HDMIDP << DPIO_POST_DIV_SHIFT);
	vlv_dpio_write(dev_priv, pipe, VLV_PLL_DW3(pipe), mdiv);

	mdiv |= DPIO_ENABLE_CALIBRATION;
	vlv_dpio_write(dev_priv, pipe, VLV_PLL_DW3(pipe), mdiv);

	/* Set HBR and RBR LPF coefficients */
	if (pipe_config->port_clock == 162000 ||
	    intel_crtc_has_type(pipe_config, INTEL_OUTPUT_ANALOG) ||
	    intel_crtc_has_type(pipe_config, INTEL_OUTPUT_HDMI))
		vlv_dpio_write(dev_priv, pipe, VLV_PLL_DW10(pipe),
				 0x009f0003);
	else
		vlv_dpio_write(dev_priv, pipe, VLV_PLL_DW10(pipe),
				 0x00d0000f);

	if (intel_crtc_has_dp_encoder(pipe_config)) {
		/* Use SSC source */
		if (pipe == PIPE_A)
			vlv_dpio_write(dev_priv, pipe, VLV_PLL_DW5(pipe),
					 0x0df40000);
		else
			vlv_dpio_write(dev_priv, pipe, VLV_PLL_DW5(pipe),
					 0x0df70000);
	} else { /* HDMI or VGA */
		/* Use bend source */
		if (pipe == PIPE_A)
			vlv_dpio_write(dev_priv, pipe, VLV_PLL_DW5(pipe),
					 0x0df70000);
		else
			vlv_dpio_write(dev_priv, pipe, VLV_PLL_DW5(pipe),
					 0x0df40000);
	}

	coreclk = vlv_dpio_read(dev_priv, pipe, VLV_PLL_DW7(pipe));
	coreclk = (coreclk & 0x0000ff00) | 0x01c00000;
	if (intel_crtc_has_dp_encoder(pipe_config))
		coreclk |= 0x01000000;
	vlv_dpio_write(dev_priv, pipe, VLV_PLL_DW7(pipe), coreclk);

	vlv_dpio_write(dev_priv, pipe, VLV_PLL_DW11(pipe), 0x87871000);
	mutex_unlock(&dev_priv->sb_lock);
}

static void chv_prepare_pll(struct intel_crtc *crtc,
			    const struct intel_crtc_state *pipe_config)
{
	struct drm_device *dev = crtc->base.dev;
	struct drm_i915_private *dev_priv = to_i915(dev);
	enum pipe pipe = crtc->pipe;
	enum dpio_channel port = vlv_pipe_to_channel(pipe);
	u32 loopfilter, tribuf_calcntr;
	u32 bestn, bestm1, bestm2, bestp1, bestp2, bestm2_frac;
	u32 dpio_val;
	int vco;

	/* Enable Refclk and SSC */
	I915_WRITE(DPLL(pipe),
		   pipe_config->dpll_hw_state.dpll & ~DPLL_VCO_ENABLE);

	/* No need to actually set up the DPLL with DSI */
	if ((pipe_config->dpll_hw_state.dpll & DPLL_VCO_ENABLE) == 0)
		return;

	bestn = pipe_config->dpll.n;
	bestm2_frac = pipe_config->dpll.m2 & 0x3fffff;
	bestm1 = pipe_config->dpll.m1;
	bestm2 = pipe_config->dpll.m2 >> 22;
	bestp1 = pipe_config->dpll.p1;
	bestp2 = pipe_config->dpll.p2;
	vco = pipe_config->dpll.vco;
	dpio_val = 0;
	loopfilter = 0;

	mutex_lock(&dev_priv->sb_lock);

	/* p1 and p2 divider */
	vlv_dpio_write(dev_priv, pipe, CHV_CMN_DW13(port),
			5 << DPIO_CHV_S1_DIV_SHIFT |
			bestp1 << DPIO_CHV_P1_DIV_SHIFT |
			bestp2 << DPIO_CHV_P2_DIV_SHIFT |
			1 << DPIO_CHV_K_DIV_SHIFT);

	/* Feedback post-divider - m2 */
	vlv_dpio_write(dev_priv, pipe, CHV_PLL_DW0(port), bestm2);

	/* Feedback refclk divider - n and m1 */
	vlv_dpio_write(dev_priv, pipe, CHV_PLL_DW1(port),
			DPIO_CHV_M1_DIV_BY_2 |
			1 << DPIO_CHV_N_DIV_SHIFT);

	/* M2 fraction division */
	vlv_dpio_write(dev_priv, pipe, CHV_PLL_DW2(port), bestm2_frac);

	/* M2 fraction division enable */
	dpio_val = vlv_dpio_read(dev_priv, pipe, CHV_PLL_DW3(port));
	dpio_val &= ~(DPIO_CHV_FEEDFWD_GAIN_MASK | DPIO_CHV_FRAC_DIV_EN);
	dpio_val |= (2 << DPIO_CHV_FEEDFWD_GAIN_SHIFT);
	if (bestm2_frac)
		dpio_val |= DPIO_CHV_FRAC_DIV_EN;
	vlv_dpio_write(dev_priv, pipe, CHV_PLL_DW3(port), dpio_val);

	/* Program digital lock detect threshold */
	dpio_val = vlv_dpio_read(dev_priv, pipe, CHV_PLL_DW9(port));
	dpio_val &= ~(DPIO_CHV_INT_LOCK_THRESHOLD_MASK |
					DPIO_CHV_INT_LOCK_THRESHOLD_SEL_COARSE);
	dpio_val |= (0x5 << DPIO_CHV_INT_LOCK_THRESHOLD_SHIFT);
	if (!bestm2_frac)
		dpio_val |= DPIO_CHV_INT_LOCK_THRESHOLD_SEL_COARSE;
	vlv_dpio_write(dev_priv, pipe, CHV_PLL_DW9(port), dpio_val);

	/* Loop filter */
	if (vco == 5400000) {
		loopfilter |= (0x3 << DPIO_CHV_PROP_COEFF_SHIFT);
		loopfilter |= (0x8 << DPIO_CHV_INT_COEFF_SHIFT);
		loopfilter |= (0x1 << DPIO_CHV_GAIN_CTRL_SHIFT);
		tribuf_calcntr = 0x9;
	} else if (vco <= 6200000) {
		loopfilter |= (0x5 << DPIO_CHV_PROP_COEFF_SHIFT);
		loopfilter |= (0xB << DPIO_CHV_INT_COEFF_SHIFT);
		loopfilter |= (0x3 << DPIO_CHV_GAIN_CTRL_SHIFT);
		tribuf_calcntr = 0x9;
	} else if (vco <= 6480000) {
		loopfilter |= (0x4 << DPIO_CHV_PROP_COEFF_SHIFT);
		loopfilter |= (0x9 << DPIO_CHV_INT_COEFF_SHIFT);
		loopfilter |= (0x3 << DPIO_CHV_GAIN_CTRL_SHIFT);
		tribuf_calcntr = 0x8;
	} else {
		/* Not supported. Apply the same limits as in the max case */
		loopfilter |= (0x4 << DPIO_CHV_PROP_COEFF_SHIFT);
		loopfilter |= (0x9 << DPIO_CHV_INT_COEFF_SHIFT);
		loopfilter |= (0x3 << DPIO_CHV_GAIN_CTRL_SHIFT);
		tribuf_calcntr = 0;
	}
	vlv_dpio_write(dev_priv, pipe, CHV_PLL_DW6(port), loopfilter);

	dpio_val = vlv_dpio_read(dev_priv, pipe, CHV_PLL_DW8(port));
	dpio_val &= ~DPIO_CHV_TDC_TARGET_CNT_MASK;
	dpio_val |= (tribuf_calcntr << DPIO_CHV_TDC_TARGET_CNT_SHIFT);
	vlv_dpio_write(dev_priv, pipe, CHV_PLL_DW8(port), dpio_val);

	/* AFC Recal */
	vlv_dpio_write(dev_priv, pipe, CHV_CMN_DW14(port),
			vlv_dpio_read(dev_priv, pipe, CHV_CMN_DW14(port)) |
			DPIO_AFC_RECAL);

	mutex_unlock(&dev_priv->sb_lock);
}

/**
 * vlv_force_pll_on - forcibly enable just the PLL
 * @dev_priv: i915 private structure
 * @pipe: pipe PLL to enable
 * @dpll: PLL configuration
 *
 * Enable the PLL for @pipe using the supplied @dpll config. To be used
 * in cases where we need the PLL enabled even when @pipe is not going to
 * be enabled.
 */
int vlv_force_pll_on(struct drm_i915_private *dev_priv, enum pipe pipe,
		     const struct dpll *dpll)
{
	struct intel_crtc *crtc = intel_get_crtc_for_pipe(dev_priv, pipe);
	struct intel_crtc_state *pipe_config;

	pipe_config = kzalloc(sizeof(*pipe_config), GFP_KERNEL);
	if (!pipe_config)
		return -ENOMEM;

	pipe_config->base.crtc = &crtc->base;
	pipe_config->pixel_multiplier = 1;
	pipe_config->dpll = *dpll;

	if (IS_CHERRYVIEW(dev_priv)) {
		chv_compute_dpll(crtc, pipe_config);
		chv_prepare_pll(crtc, pipe_config);
		chv_enable_pll(crtc, pipe_config);
	} else {
		vlv_compute_dpll(crtc, pipe_config);
		vlv_prepare_pll(crtc, pipe_config);
		vlv_enable_pll(crtc, pipe_config);
	}

	kfree(pipe_config);

	return 0;
}

/**
 * vlv_force_pll_off - forcibly disable just the PLL
 * @dev_priv: i915 private structure
 * @pipe: pipe PLL to disable
 *
 * Disable the PLL for @pipe. To be used in cases where we need
 * the PLL enabled even when @pipe is not going to be enabled.
 */
void vlv_force_pll_off(struct drm_i915_private *dev_priv, enum pipe pipe)
{
	if (IS_CHERRYVIEW(dev_priv))
		chv_disable_pll(dev_priv, pipe);
	else
		vlv_disable_pll(dev_priv, pipe);
}

static void i9xx_compute_dpll(struct intel_crtc *crtc,
			      struct intel_crtc_state *crtc_state,
			      struct dpll *reduced_clock)
{
	struct drm_i915_private *dev_priv = to_i915(crtc->base.dev);
	u32 dpll;
	struct dpll *clock = &crtc_state->dpll;

	i9xx_update_pll_dividers(crtc, crtc_state, reduced_clock);

	dpll = DPLL_VGA_MODE_DIS;

	if (intel_crtc_has_type(crtc_state, INTEL_OUTPUT_LVDS))
		dpll |= DPLLB_MODE_LVDS;
	else
		dpll |= DPLLB_MODE_DAC_SERIAL;

	if (IS_I945G(dev_priv) || IS_I945GM(dev_priv) ||
	    IS_G33(dev_priv) || IS_PINEVIEW(dev_priv)) {
		dpll |= (crtc_state->pixel_multiplier - 1)
			<< SDVO_MULTIPLIER_SHIFT_HIRES;
	}

	if (intel_crtc_has_type(crtc_state, INTEL_OUTPUT_SDVO) ||
	    intel_crtc_has_type(crtc_state, INTEL_OUTPUT_HDMI))
		dpll |= DPLL_SDVO_HIGH_SPEED;

	if (intel_crtc_has_dp_encoder(crtc_state))
		dpll |= DPLL_SDVO_HIGH_SPEED;

	/* compute bitmask from p1 value */
	if (IS_PINEVIEW(dev_priv))
		dpll |= (1 << (clock->p1 - 1)) << DPLL_FPA01_P1_POST_DIV_SHIFT_PINEVIEW;
	else {
		dpll |= (1 << (clock->p1 - 1)) << DPLL_FPA01_P1_POST_DIV_SHIFT;
		if (IS_G4X(dev_priv) && reduced_clock)
			dpll |= (1 << (reduced_clock->p1 - 1)) << DPLL_FPA1_P1_POST_DIV_SHIFT;
	}
	switch (clock->p2) {
	case 5:
		dpll |= DPLL_DAC_SERIAL_P2_CLOCK_DIV_5;
		break;
	case 7:
		dpll |= DPLLB_LVDS_P2_CLOCK_DIV_7;
		break;
	case 10:
		dpll |= DPLL_DAC_SERIAL_P2_CLOCK_DIV_10;
		break;
	case 14:
		dpll |= DPLLB_LVDS_P2_CLOCK_DIV_14;
		break;
	}
	if (INTEL_GEN(dev_priv) >= 4)
		dpll |= (6 << PLL_LOAD_PULSE_PHASE_SHIFT);

	if (crtc_state->sdvo_tv_clock)
		dpll |= PLL_REF_INPUT_TVCLKINBC;
	else if (intel_crtc_has_type(crtc_state, INTEL_OUTPUT_LVDS) &&
		 intel_panel_use_ssc(dev_priv))
		dpll |= PLLB_REF_INPUT_SPREADSPECTRUMIN;
	else
		dpll |= PLL_REF_INPUT_DREFCLK;

	dpll |= DPLL_VCO_ENABLE;
	crtc_state->dpll_hw_state.dpll = dpll;

	if (INTEL_GEN(dev_priv) >= 4) {
		u32 dpll_md = (crtc_state->pixel_multiplier - 1)
			<< DPLL_MD_UDI_MULTIPLIER_SHIFT;
		crtc_state->dpll_hw_state.dpll_md = dpll_md;
	}
}

static void i8xx_compute_dpll(struct intel_crtc *crtc,
			      struct intel_crtc_state *crtc_state,
			      struct dpll *reduced_clock)
{
	struct drm_device *dev = crtc->base.dev;
	struct drm_i915_private *dev_priv = to_i915(dev);
	u32 dpll;
	struct dpll *clock = &crtc_state->dpll;

	i9xx_update_pll_dividers(crtc, crtc_state, reduced_clock);

	dpll = DPLL_VGA_MODE_DIS;

	if (intel_crtc_has_type(crtc_state, INTEL_OUTPUT_LVDS)) {
		dpll |= (1 << (clock->p1 - 1)) << DPLL_FPA01_P1_POST_DIV_SHIFT;
	} else {
		if (clock->p1 == 2)
			dpll |= PLL_P1_DIVIDE_BY_TWO;
		else
			dpll |= (clock->p1 - 2) << DPLL_FPA01_P1_POST_DIV_SHIFT;
		if (clock->p2 == 4)
			dpll |= PLL_P2_DIVIDE_BY_4;
	}

	if (!IS_I830(dev_priv) &&
	    intel_crtc_has_type(crtc_state, INTEL_OUTPUT_DVO))
		dpll |= DPLL_DVO_2X_MODE;

	if (intel_crtc_has_type(crtc_state, INTEL_OUTPUT_LVDS) &&
	    intel_panel_use_ssc(dev_priv))
		dpll |= PLLB_REF_INPUT_SPREADSPECTRUMIN;
	else
		dpll |= PLL_REF_INPUT_DREFCLK;

	dpll |= DPLL_VCO_ENABLE;
	crtc_state->dpll_hw_state.dpll = dpll;
}

static void intel_set_pipe_timings(const struct intel_crtc_state *crtc_state)
{
	struct intel_crtc *crtc = to_intel_crtc(crtc_state->base.crtc);
	struct drm_i915_private *dev_priv = to_i915(crtc->base.dev);
	enum pipe pipe = crtc->pipe;
	enum transcoder cpu_transcoder = crtc_state->cpu_transcoder;
	const struct drm_display_mode *adjusted_mode = &crtc_state->base.adjusted_mode;
	uint32_t crtc_vtotal, crtc_vblank_end;
	int vsyncshift = 0;

	/* We need to be careful not to changed the adjusted mode, for otherwise
	 * the hw state checker will get angry at the mismatch. */
	crtc_vtotal = adjusted_mode->crtc_vtotal;
	crtc_vblank_end = adjusted_mode->crtc_vblank_end;

	if (adjusted_mode->flags & DRM_MODE_FLAG_INTERLACE) {
		/* the chip adds 2 halflines automatically */
		crtc_vtotal -= 1;
		crtc_vblank_end -= 1;

		if (intel_crtc_has_type(crtc_state, INTEL_OUTPUT_SDVO))
			vsyncshift = (adjusted_mode->crtc_htotal - 1) / 2;
		else
			vsyncshift = adjusted_mode->crtc_hsync_start -
				adjusted_mode->crtc_htotal / 2;
		if (vsyncshift < 0)
			vsyncshift += adjusted_mode->crtc_htotal;
	}

	if (INTEL_GEN(dev_priv) > 3)
		I915_WRITE(VSYNCSHIFT(cpu_transcoder), vsyncshift);

	I915_WRITE(HTOTAL(cpu_transcoder),
		   (adjusted_mode->crtc_hdisplay - 1) |
		   ((adjusted_mode->crtc_htotal - 1) << 16));
	I915_WRITE(HBLANK(cpu_transcoder),
		   (adjusted_mode->crtc_hblank_start - 1) |
		   ((adjusted_mode->crtc_hblank_end - 1) << 16));
	I915_WRITE(HSYNC(cpu_transcoder),
		   (adjusted_mode->crtc_hsync_start - 1) |
		   ((adjusted_mode->crtc_hsync_end - 1) << 16));

	I915_WRITE(VTOTAL(cpu_transcoder),
		   (adjusted_mode->crtc_vdisplay - 1) |
		   ((crtc_vtotal - 1) << 16));
	I915_WRITE(VBLANK(cpu_transcoder),
		   (adjusted_mode->crtc_vblank_start - 1) |
		   ((crtc_vblank_end - 1) << 16));
	I915_WRITE(VSYNC(cpu_transcoder),
		   (adjusted_mode->crtc_vsync_start - 1) |
		   ((adjusted_mode->crtc_vsync_end - 1) << 16));

	/* Workaround: when the EDP input selection is B, the VTOTAL_B must be
	 * programmed with the VTOTAL_EDP value. Same for VTOTAL_C. This is
	 * documented on the DDI_FUNC_CTL register description, EDP Input Select
	 * bits. */
	if (IS_HASWELL(dev_priv) && cpu_transcoder == TRANSCODER_EDP &&
	    (pipe == PIPE_B || pipe == PIPE_C))
		I915_WRITE(VTOTAL(pipe), I915_READ(VTOTAL(cpu_transcoder)));

}

static void intel_set_pipe_src_size(const struct intel_crtc_state *crtc_state)
{
	struct intel_crtc *crtc = to_intel_crtc(crtc_state->base.crtc);
	struct drm_i915_private *dev_priv = to_i915(crtc->base.dev);
	enum pipe pipe = crtc->pipe;

	/* pipesrc controls the size that is scaled from, which should
	 * always be the user's requested size.
	 */
	I915_WRITE(PIPESRC(pipe),
		   ((crtc_state->pipe_src_w - 1) << 16) |
		   (crtc_state->pipe_src_h - 1));
}

static void intel_get_pipe_timings(struct intel_crtc *crtc,
				   struct intel_crtc_state *pipe_config)
{
	struct drm_device *dev = crtc->base.dev;
	struct drm_i915_private *dev_priv = to_i915(dev);
	enum transcoder cpu_transcoder = pipe_config->cpu_transcoder;
	uint32_t tmp;

	tmp = I915_READ(HTOTAL(cpu_transcoder));
	pipe_config->base.adjusted_mode.crtc_hdisplay = (tmp & 0xffff) + 1;
	pipe_config->base.adjusted_mode.crtc_htotal = ((tmp >> 16) & 0xffff) + 1;
	tmp = I915_READ(HBLANK(cpu_transcoder));
	pipe_config->base.adjusted_mode.crtc_hblank_start = (tmp & 0xffff) + 1;
	pipe_config->base.adjusted_mode.crtc_hblank_end = ((tmp >> 16) & 0xffff) + 1;
	tmp = I915_READ(HSYNC(cpu_transcoder));
	pipe_config->base.adjusted_mode.crtc_hsync_start = (tmp & 0xffff) + 1;
	pipe_config->base.adjusted_mode.crtc_hsync_end = ((tmp >> 16) & 0xffff) + 1;

	tmp = I915_READ(VTOTAL(cpu_transcoder));
	pipe_config->base.adjusted_mode.crtc_vdisplay = (tmp & 0xffff) + 1;
	pipe_config->base.adjusted_mode.crtc_vtotal = ((tmp >> 16) & 0xffff) + 1;
	tmp = I915_READ(VBLANK(cpu_transcoder));
	pipe_config->base.adjusted_mode.crtc_vblank_start = (tmp & 0xffff) + 1;
	pipe_config->base.adjusted_mode.crtc_vblank_end = ((tmp >> 16) & 0xffff) + 1;
	tmp = I915_READ(VSYNC(cpu_transcoder));
	pipe_config->base.adjusted_mode.crtc_vsync_start = (tmp & 0xffff) + 1;
	pipe_config->base.adjusted_mode.crtc_vsync_end = ((tmp >> 16) & 0xffff) + 1;

	if (I915_READ(PIPECONF(cpu_transcoder)) & PIPECONF_INTERLACE_MASK) {
		pipe_config->base.adjusted_mode.flags |= DRM_MODE_FLAG_INTERLACE;
		pipe_config->base.adjusted_mode.crtc_vtotal += 1;
		pipe_config->base.adjusted_mode.crtc_vblank_end += 1;
	}
}

static void intel_get_pipe_src_size(struct intel_crtc *crtc,
				    struct intel_crtc_state *pipe_config)
{
	struct drm_device *dev = crtc->base.dev;
	struct drm_i915_private *dev_priv = to_i915(dev);
	u32 tmp;

	tmp = I915_READ(PIPESRC(crtc->pipe));
	pipe_config->pipe_src_h = (tmp & 0xffff) + 1;
	pipe_config->pipe_src_w = ((tmp >> 16) & 0xffff) + 1;

	pipe_config->base.mode.vdisplay = pipe_config->pipe_src_h;
	pipe_config->base.mode.hdisplay = pipe_config->pipe_src_w;
}

void intel_mode_from_pipe_config(struct drm_display_mode *mode,
				 struct intel_crtc_state *pipe_config)
{
	mode->hdisplay = pipe_config->base.adjusted_mode.crtc_hdisplay;
	mode->htotal = pipe_config->base.adjusted_mode.crtc_htotal;
	mode->hsync_start = pipe_config->base.adjusted_mode.crtc_hsync_start;
	mode->hsync_end = pipe_config->base.adjusted_mode.crtc_hsync_end;

	mode->vdisplay = pipe_config->base.adjusted_mode.crtc_vdisplay;
	mode->vtotal = pipe_config->base.adjusted_mode.crtc_vtotal;
	mode->vsync_start = pipe_config->base.adjusted_mode.crtc_vsync_start;
	mode->vsync_end = pipe_config->base.adjusted_mode.crtc_vsync_end;

	mode->flags = pipe_config->base.adjusted_mode.flags;
	mode->type = DRM_MODE_TYPE_DRIVER;

	mode->clock = pipe_config->base.adjusted_mode.crtc_clock;

	mode->hsync = drm_mode_hsync(mode);
	mode->vrefresh = drm_mode_vrefresh(mode);
	drm_mode_set_name(mode);
}

static void i9xx_set_pipeconf(const struct intel_crtc_state *crtc_state)
{
	struct intel_crtc *crtc = to_intel_crtc(crtc_state->base.crtc);
	struct drm_i915_private *dev_priv = to_i915(crtc->base.dev);
	uint32_t pipeconf;

	pipeconf = 0;

	/* we keep both pipes enabled on 830 */
	if (IS_I830(dev_priv))
		pipeconf |= I915_READ(PIPECONF(crtc->pipe)) & PIPECONF_ENABLE;

	if (crtc_state->double_wide)
		pipeconf |= PIPECONF_DOUBLE_WIDE;

	/* only g4x and later have fancy bpc/dither controls */
	if (IS_G4X(dev_priv) || IS_VALLEYVIEW(dev_priv) ||
	    IS_CHERRYVIEW(dev_priv)) {
		/* Bspec claims that we can't use dithering for 30bpp pipes. */
		if (crtc_state->dither && crtc_state->pipe_bpp != 30)
			pipeconf |= PIPECONF_DITHER_EN |
				    PIPECONF_DITHER_TYPE_SP;

		switch (crtc_state->pipe_bpp) {
		case 18:
			pipeconf |= PIPECONF_6BPC;
			break;
		case 24:
			pipeconf |= PIPECONF_8BPC;
			break;
		case 30:
			pipeconf |= PIPECONF_10BPC;
			break;
		default:
			/* Case prevented by intel_choose_pipe_bpp_dither. */
			BUG();
		}
	}

	if (crtc_state->base.adjusted_mode.flags & DRM_MODE_FLAG_INTERLACE) {
		if (INTEL_GEN(dev_priv) < 4 ||
		    intel_crtc_has_type(crtc_state, INTEL_OUTPUT_SDVO))
			pipeconf |= PIPECONF_INTERLACE_W_FIELD_INDICATION;
		else
			pipeconf |= PIPECONF_INTERLACE_W_SYNC_SHIFT;
	} else
		pipeconf |= PIPECONF_PROGRESSIVE;

	if ((IS_VALLEYVIEW(dev_priv) || IS_CHERRYVIEW(dev_priv)) &&
	     crtc_state->limited_color_range)
		pipeconf |= PIPECONF_COLOR_RANGE_SELECT;

	I915_WRITE(PIPECONF(crtc->pipe), pipeconf);
	POSTING_READ(PIPECONF(crtc->pipe));
}

static int i8xx_crtc_compute_clock(struct intel_crtc *crtc,
				   struct intel_crtc_state *crtc_state)
{
	struct drm_device *dev = crtc->base.dev;
	struct drm_i915_private *dev_priv = to_i915(dev);
	const struct intel_limit *limit;
	int refclk = 48000;

	memset(&crtc_state->dpll_hw_state, 0,
	       sizeof(crtc_state->dpll_hw_state));

	if (intel_crtc_has_type(crtc_state, INTEL_OUTPUT_LVDS)) {
		if (intel_panel_use_ssc(dev_priv)) {
			refclk = dev_priv->vbt.lvds_ssc_freq;
			DRM_DEBUG_KMS("using SSC reference clock of %d kHz\n", refclk);
		}

		limit = &intel_limits_i8xx_lvds;
	} else if (intel_crtc_has_type(crtc_state, INTEL_OUTPUT_DVO)) {
		limit = &intel_limits_i8xx_dvo;
	} else {
		limit = &intel_limits_i8xx_dac;
	}

	if (!crtc_state->clock_set &&
	    !i9xx_find_best_dpll(limit, crtc_state, crtc_state->port_clock,
				 refclk, NULL, &crtc_state->dpll)) {
		DRM_ERROR("Couldn't find PLL settings for mode!\n");
		return -EINVAL;
	}

	i8xx_compute_dpll(crtc, crtc_state, NULL);

	return 0;
}

static int g4x_crtc_compute_clock(struct intel_crtc *crtc,
				  struct intel_crtc_state *crtc_state)
{
	struct drm_device *dev = crtc->base.dev;
	struct drm_i915_private *dev_priv = to_i915(dev);
	const struct intel_limit *limit;
	int refclk = 96000;

	memset(&crtc_state->dpll_hw_state, 0,
	       sizeof(crtc_state->dpll_hw_state));

	if (intel_crtc_has_type(crtc_state, INTEL_OUTPUT_LVDS)) {
		if (intel_panel_use_ssc(dev_priv)) {
			refclk = dev_priv->vbt.lvds_ssc_freq;
			DRM_DEBUG_KMS("using SSC reference clock of %d kHz\n", refclk);
		}

		if (intel_is_dual_link_lvds(dev))
			limit = &intel_limits_g4x_dual_channel_lvds;
		else
			limit = &intel_limits_g4x_single_channel_lvds;
	} else if (intel_crtc_has_type(crtc_state, INTEL_OUTPUT_HDMI) ||
		   intel_crtc_has_type(crtc_state, INTEL_OUTPUT_ANALOG)) {
		limit = &intel_limits_g4x_hdmi;
	} else if (intel_crtc_has_type(crtc_state, INTEL_OUTPUT_SDVO)) {
		limit = &intel_limits_g4x_sdvo;
	} else {
		/* The option is for other outputs */
		limit = &intel_limits_i9xx_sdvo;
	}

	if (!crtc_state->clock_set &&
	    !g4x_find_best_dpll(limit, crtc_state, crtc_state->port_clock,
				refclk, NULL, &crtc_state->dpll)) {
		DRM_ERROR("Couldn't find PLL settings for mode!\n");
		return -EINVAL;
	}

	i9xx_compute_dpll(crtc, crtc_state, NULL);

	return 0;
}

static int pnv_crtc_compute_clock(struct intel_crtc *crtc,
				  struct intel_crtc_state *crtc_state)
{
	struct drm_device *dev = crtc->base.dev;
	struct drm_i915_private *dev_priv = to_i915(dev);
	const struct intel_limit *limit;
	int refclk = 96000;

	memset(&crtc_state->dpll_hw_state, 0,
	       sizeof(crtc_state->dpll_hw_state));

	if (intel_crtc_has_type(crtc_state, INTEL_OUTPUT_LVDS)) {
		if (intel_panel_use_ssc(dev_priv)) {
			refclk = dev_priv->vbt.lvds_ssc_freq;
			DRM_DEBUG_KMS("using SSC reference clock of %d kHz\n", refclk);
		}

		limit = &intel_limits_pineview_lvds;
	} else {
		limit = &intel_limits_pineview_sdvo;
	}

	if (!crtc_state->clock_set &&
	    !pnv_find_best_dpll(limit, crtc_state, crtc_state->port_clock,
				refclk, NULL, &crtc_state->dpll)) {
		DRM_ERROR("Couldn't find PLL settings for mode!\n");
		return -EINVAL;
	}

	i9xx_compute_dpll(crtc, crtc_state, NULL);

	return 0;
}

static int i9xx_crtc_compute_clock(struct intel_crtc *crtc,
				   struct intel_crtc_state *crtc_state)
{
	struct drm_device *dev = crtc->base.dev;
	struct drm_i915_private *dev_priv = to_i915(dev);
	const struct intel_limit *limit;
	int refclk = 96000;

	memset(&crtc_state->dpll_hw_state, 0,
	       sizeof(crtc_state->dpll_hw_state));

	if (intel_crtc_has_type(crtc_state, INTEL_OUTPUT_LVDS)) {
		if (intel_panel_use_ssc(dev_priv)) {
			refclk = dev_priv->vbt.lvds_ssc_freq;
			DRM_DEBUG_KMS("using SSC reference clock of %d kHz\n", refclk);
		}

		limit = &intel_limits_i9xx_lvds;
	} else {
		limit = &intel_limits_i9xx_sdvo;
	}

	if (!crtc_state->clock_set &&
	    !i9xx_find_best_dpll(limit, crtc_state, crtc_state->port_clock,
				 refclk, NULL, &crtc_state->dpll)) {
		DRM_ERROR("Couldn't find PLL settings for mode!\n");
		return -EINVAL;
	}

	i9xx_compute_dpll(crtc, crtc_state, NULL);

	return 0;
}

static int chv_crtc_compute_clock(struct intel_crtc *crtc,
				  struct intel_crtc_state *crtc_state)
{
	int refclk = 100000;
	const struct intel_limit *limit = &intel_limits_chv;

	memset(&crtc_state->dpll_hw_state, 0,
	       sizeof(crtc_state->dpll_hw_state));

	if (!crtc_state->clock_set &&
	    !chv_find_best_dpll(limit, crtc_state, crtc_state->port_clock,
				refclk, NULL, &crtc_state->dpll)) {
		DRM_ERROR("Couldn't find PLL settings for mode!\n");
		return -EINVAL;
	}

	chv_compute_dpll(crtc, crtc_state);

	return 0;
}

static int vlv_crtc_compute_clock(struct intel_crtc *crtc,
				  struct intel_crtc_state *crtc_state)
{
	int refclk = 100000;
	const struct intel_limit *limit = &intel_limits_vlv;

	memset(&crtc_state->dpll_hw_state, 0,
	       sizeof(crtc_state->dpll_hw_state));

	if (!crtc_state->clock_set &&
	    !vlv_find_best_dpll(limit, crtc_state, crtc_state->port_clock,
				refclk, NULL, &crtc_state->dpll)) {
		DRM_ERROR("Couldn't find PLL settings for mode!\n");
		return -EINVAL;
	}

	vlv_compute_dpll(crtc, crtc_state);

	return 0;
}

static void i9xx_get_pfit_config(struct intel_crtc *crtc,
				 struct intel_crtc_state *pipe_config)
{
	struct drm_i915_private *dev_priv = to_i915(crtc->base.dev);
	uint32_t tmp;

	if (INTEL_GEN(dev_priv) <= 3 &&
	    (IS_I830(dev_priv) || !IS_MOBILE(dev_priv)))
		return;

	tmp = I915_READ(PFIT_CONTROL);
	if (!(tmp & PFIT_ENABLE))
		return;

	/* Check whether the pfit is attached to our pipe. */
	if (INTEL_GEN(dev_priv) < 4) {
		if (crtc->pipe != PIPE_B)
			return;
	} else {
		if ((tmp & PFIT_PIPE_MASK) != (crtc->pipe << PFIT_PIPE_SHIFT))
			return;
	}

	pipe_config->gmch_pfit.control = tmp;
	pipe_config->gmch_pfit.pgm_ratios = I915_READ(PFIT_PGM_RATIOS);
}

static void vlv_crtc_clock_get(struct intel_crtc *crtc,
			       struct intel_crtc_state *pipe_config)
{
	struct drm_device *dev = crtc->base.dev;
	struct drm_i915_private *dev_priv = to_i915(dev);
	int pipe = pipe_config->cpu_transcoder;
	struct dpll clock;
	u32 mdiv;
	int refclk = 100000;

	/* In case of DSI, DPLL will not be used */
	if ((pipe_config->dpll_hw_state.dpll & DPLL_VCO_ENABLE) == 0)
		return;

	mutex_lock(&dev_priv->sb_lock);
	mdiv = vlv_dpio_read(dev_priv, pipe, VLV_PLL_DW3(pipe));
	mutex_unlock(&dev_priv->sb_lock);

	clock.m1 = (mdiv >> DPIO_M1DIV_SHIFT) & 7;
	clock.m2 = mdiv & DPIO_M2DIV_MASK;
	clock.n = (mdiv >> DPIO_N_SHIFT) & 0xf;
	clock.p1 = (mdiv >> DPIO_P1_SHIFT) & 7;
	clock.p2 = (mdiv >> DPIO_P2_SHIFT) & 0x1f;

	pipe_config->port_clock = vlv_calc_dpll_params(refclk, &clock);
}

static void
i9xx_get_initial_plane_config(struct intel_crtc *crtc,
			      struct intel_initial_plane_config *plane_config)
{
	struct drm_device *dev = crtc->base.dev;
	struct drm_i915_private *dev_priv = to_i915(dev);
	struct intel_plane *plane = to_intel_plane(crtc->base.primary);
	enum i9xx_plane_id i9xx_plane = plane->i9xx_plane;
	enum pipe pipe;
	u32 val, base, offset;
	int fourcc, pixel_format;
	unsigned int aligned_height;
	struct drm_framebuffer *fb;
	struct intel_framebuffer *intel_fb;

	if (!plane->get_hw_state(plane, &pipe))
		return;

	WARN_ON(pipe != crtc->pipe);

	intel_fb = kzalloc(sizeof(*intel_fb), GFP_KERNEL);
	if (!intel_fb) {
		DRM_DEBUG_KMS("failed to alloc fb\n");
		return;
	}

	fb = &intel_fb->base;

	fb->dev = dev;

	val = I915_READ(DSPCNTR(i9xx_plane));

	if (INTEL_GEN(dev_priv) >= 4) {
		if (val & DISPPLANE_TILED) {
			plane_config->tiling = I915_TILING_X;
			fb->modifier = I915_FORMAT_MOD_X_TILED;
		}
	}

	pixel_format = val & DISPPLANE_PIXFORMAT_MASK;
	fourcc = i9xx_format_to_fourcc(pixel_format);
	fb->format = drm_format_info(fourcc);

	if (IS_HASWELL(dev_priv) || IS_BROADWELL(dev_priv)) {
		offset = I915_READ(DSPOFFSET(i9xx_plane));
		base = I915_READ(DSPSURF(i9xx_plane)) & 0xfffff000;
	} else if (INTEL_GEN(dev_priv) >= 4) {
		if (plane_config->tiling)
			offset = I915_READ(DSPTILEOFF(i9xx_plane));
		else
			offset = I915_READ(DSPLINOFF(i9xx_plane));
		base = I915_READ(DSPSURF(i9xx_plane)) & 0xfffff000;
	} else {
		base = I915_READ(DSPADDR(i9xx_plane));
	}
	plane_config->base = base;

	val = I915_READ(PIPESRC(pipe));
	fb->width = ((val >> 16) & 0xfff) + 1;
	fb->height = ((val >> 0) & 0xfff) + 1;

	val = I915_READ(DSPSTRIDE(i9xx_plane));
	fb->pitches[0] = val & 0xffffffc0;

	aligned_height = intel_fb_align_height(fb, 0, fb->height);

	plane_config->size = fb->pitches[0] * aligned_height;

	DRM_DEBUG_KMS("%s/%s with fb: size=%dx%d@%d, offset=%x, pitch %d, size 0x%x\n",
		      crtc->base.name, plane->base.name, fb->width, fb->height,
		      fb->format->cpp[0] * 8, base, fb->pitches[0],
		      plane_config->size);

	plane_config->fb = intel_fb;
}

static void chv_crtc_clock_get(struct intel_crtc *crtc,
			       struct intel_crtc_state *pipe_config)
{
	struct drm_device *dev = crtc->base.dev;
	struct drm_i915_private *dev_priv = to_i915(dev);
	int pipe = pipe_config->cpu_transcoder;
	enum dpio_channel port = vlv_pipe_to_channel(pipe);
	struct dpll clock;
	u32 cmn_dw13, pll_dw0, pll_dw1, pll_dw2, pll_dw3;
	int refclk = 100000;

	/* In case of DSI, DPLL will not be used */
	if ((pipe_config->dpll_hw_state.dpll & DPLL_VCO_ENABLE) == 0)
		return;

	mutex_lock(&dev_priv->sb_lock);
	cmn_dw13 = vlv_dpio_read(dev_priv, pipe, CHV_CMN_DW13(port));
	pll_dw0 = vlv_dpio_read(dev_priv, pipe, CHV_PLL_DW0(port));
	pll_dw1 = vlv_dpio_read(dev_priv, pipe, CHV_PLL_DW1(port));
	pll_dw2 = vlv_dpio_read(dev_priv, pipe, CHV_PLL_DW2(port));
	pll_dw3 = vlv_dpio_read(dev_priv, pipe, CHV_PLL_DW3(port));
	mutex_unlock(&dev_priv->sb_lock);

	clock.m1 = (pll_dw1 & 0x7) == DPIO_CHV_M1_DIV_BY_2 ? 2 : 0;
	clock.m2 = (pll_dw0 & 0xff) << 22;
	if (pll_dw3 & DPIO_CHV_FRAC_DIV_EN)
		clock.m2 |= pll_dw2 & 0x3fffff;
	clock.n = (pll_dw1 >> DPIO_CHV_N_DIV_SHIFT) & 0xf;
	clock.p1 = (cmn_dw13 >> DPIO_CHV_P1_DIV_SHIFT) & 0x7;
	clock.p2 = (cmn_dw13 >> DPIO_CHV_P2_DIV_SHIFT) & 0x1f;

	pipe_config->port_clock = chv_calc_dpll_params(refclk, &clock);
}

static void intel_get_crtc_ycbcr_config(struct intel_crtc *crtc,
					struct intel_crtc_state *pipe_config)
{
	struct drm_i915_private *dev_priv = to_i915(crtc->base.dev);
	enum intel_output_format output = INTEL_OUTPUT_FORMAT_RGB;

	pipe_config->lspcon_downsampling = false;

	if (IS_BROADWELL(dev_priv) || INTEL_GEN(dev_priv) >= 9) {
		u32 tmp = I915_READ(PIPEMISC(crtc->pipe));

		if (tmp & PIPEMISC_OUTPUT_COLORSPACE_YUV) {
			bool ycbcr420_enabled = tmp & PIPEMISC_YUV420_ENABLE;
			bool blend = tmp & PIPEMISC_YUV420_MODE_FULL_BLEND;

			if (ycbcr420_enabled) {
				/* We support 4:2:0 in full blend mode only */
				if (!blend)
					output = INTEL_OUTPUT_FORMAT_INVALID;
				else if (!(IS_GEMINILAKE(dev_priv) ||
					   INTEL_GEN(dev_priv) >= 10))
					output = INTEL_OUTPUT_FORMAT_INVALID;
				else
					output = INTEL_OUTPUT_FORMAT_YCBCR420;
			} else {
				/*
				 * Currently there is no interface defined to
				 * check user preference between RGB/YCBCR444
				 * or YCBCR420. So the only possible case for
				 * YCBCR444 usage is driving YCBCR420 output
				 * with LSPCON, when pipe is configured for
				 * YCBCR444 output and LSPCON takes care of
				 * downsampling it.
				 */
				pipe_config->lspcon_downsampling = true;
				output = INTEL_OUTPUT_FORMAT_YCBCR444;
			}
		}
	}

	pipe_config->output_format = output;
}

static bool i9xx_get_pipe_config(struct intel_crtc *crtc,
				 struct intel_crtc_state *pipe_config)
{
	struct drm_i915_private *dev_priv = to_i915(crtc->base.dev);
	enum intel_display_power_domain power_domain;
	uint32_t tmp;
	bool ret;

	power_domain = POWER_DOMAIN_PIPE(crtc->pipe);
	if (!intel_display_power_get_if_enabled(dev_priv, power_domain))
		return false;

	pipe_config->output_format = INTEL_OUTPUT_FORMAT_RGB;
	pipe_config->cpu_transcoder = (enum transcoder) crtc->pipe;
	pipe_config->shared_dpll = NULL;

	ret = false;

	tmp = I915_READ(PIPECONF(crtc->pipe));
	if (!(tmp & PIPECONF_ENABLE))
		goto out;

	if (IS_G4X(dev_priv) || IS_VALLEYVIEW(dev_priv) ||
	    IS_CHERRYVIEW(dev_priv)) {
		switch (tmp & PIPECONF_BPC_MASK) {
		case PIPECONF_6BPC:
			pipe_config->pipe_bpp = 18;
			break;
		case PIPECONF_8BPC:
			pipe_config->pipe_bpp = 24;
			break;
		case PIPECONF_10BPC:
			pipe_config->pipe_bpp = 30;
			break;
		default:
			break;
		}
	}

	if ((IS_VALLEYVIEW(dev_priv) || IS_CHERRYVIEW(dev_priv)) &&
	    (tmp & PIPECONF_COLOR_RANGE_SELECT))
		pipe_config->limited_color_range = true;

	if (INTEL_GEN(dev_priv) < 4)
		pipe_config->double_wide = tmp & PIPECONF_DOUBLE_WIDE;

	intel_get_pipe_timings(crtc, pipe_config);
	intel_get_pipe_src_size(crtc, pipe_config);

	i9xx_get_pfit_config(crtc, pipe_config);

	if (INTEL_GEN(dev_priv) >= 4) {
		/* No way to read it out on pipes B and C */
		if (IS_CHERRYVIEW(dev_priv) && crtc->pipe != PIPE_A)
			tmp = dev_priv->chv_dpll_md[crtc->pipe];
		else
			tmp = I915_READ(DPLL_MD(crtc->pipe));
		pipe_config->pixel_multiplier =
			((tmp & DPLL_MD_UDI_MULTIPLIER_MASK)
			 >> DPLL_MD_UDI_MULTIPLIER_SHIFT) + 1;
		pipe_config->dpll_hw_state.dpll_md = tmp;
	} else if (IS_I945G(dev_priv) || IS_I945GM(dev_priv) ||
		   IS_G33(dev_priv) || IS_PINEVIEW(dev_priv)) {
		tmp = I915_READ(DPLL(crtc->pipe));
		pipe_config->pixel_multiplier =
			((tmp & SDVO_MULTIPLIER_MASK)
			 >> SDVO_MULTIPLIER_SHIFT_HIRES) + 1;
	} else {
		/* Note that on i915G/GM the pixel multiplier is in the sdvo
		 * port and will be fixed up in the encoder->get_config
		 * function. */
		pipe_config->pixel_multiplier = 1;
	}
	pipe_config->dpll_hw_state.dpll = I915_READ(DPLL(crtc->pipe));
	if (!IS_VALLEYVIEW(dev_priv) && !IS_CHERRYVIEW(dev_priv)) {
		/*
		 * DPLL_DVO_2X_MODE must be enabled for both DPLLs
		 * on 830. Filter it out here so that we don't
		 * report errors due to that.
		 */
		if (IS_I830(dev_priv))
			pipe_config->dpll_hw_state.dpll &= ~DPLL_DVO_2X_MODE;

		pipe_config->dpll_hw_state.fp0 = I915_READ(FP0(crtc->pipe));
		pipe_config->dpll_hw_state.fp1 = I915_READ(FP1(crtc->pipe));
	} else {
		/* Mask out read-only status bits. */
		pipe_config->dpll_hw_state.dpll &= ~(DPLL_LOCK_VLV |
						     DPLL_PORTC_READY_MASK |
						     DPLL_PORTB_READY_MASK);
	}

	if (IS_CHERRYVIEW(dev_priv))
		chv_crtc_clock_get(crtc, pipe_config);
	else if (IS_VALLEYVIEW(dev_priv))
		vlv_crtc_clock_get(crtc, pipe_config);
	else
		i9xx_crtc_clock_get(crtc, pipe_config);

	/*
	 * Normally the dotclock is filled in by the encoder .get_config()
	 * but in case the pipe is enabled w/o any ports we need a sane
	 * default.
	 */
	pipe_config->base.adjusted_mode.crtc_clock =
		pipe_config->port_clock / pipe_config->pixel_multiplier;

	ret = true;

out:
	intel_display_power_put(dev_priv, power_domain);

	return ret;
}

static void ironlake_init_pch_refclk(struct drm_i915_private *dev_priv)
{
	struct intel_encoder *encoder;
	int i;
	u32 val, final;
	bool has_lvds = false;
	bool has_cpu_edp = false;
	bool has_panel = false;
	bool has_ck505 = false;
	bool can_ssc = false;
	bool using_ssc_source = false;

	/* We need to take the global config into account */
	for_each_intel_encoder(&dev_priv->drm, encoder) {
		switch (encoder->type) {
		case INTEL_OUTPUT_LVDS:
			has_panel = true;
			has_lvds = true;
			break;
		case INTEL_OUTPUT_EDP:
			has_panel = true;
			if (encoder->port == PORT_A)
				has_cpu_edp = true;
			break;
		default:
			break;
		}
	}

	if (HAS_PCH_IBX(dev_priv)) {
		has_ck505 = dev_priv->vbt.display_clock_mode;
		can_ssc = has_ck505;
	} else {
		has_ck505 = false;
		can_ssc = true;
	}

	/* Check if any DPLLs are using the SSC source */
	for (i = 0; i < dev_priv->num_shared_dpll; i++) {
		u32 temp = I915_READ(PCH_DPLL(i));

		if (!(temp & DPLL_VCO_ENABLE))
			continue;

		if ((temp & PLL_REF_INPUT_MASK) ==
		    PLLB_REF_INPUT_SPREADSPECTRUMIN) {
			using_ssc_source = true;
			break;
		}
	}

	DRM_DEBUG_KMS("has_panel %d has_lvds %d has_ck505 %d using_ssc_source %d\n",
		      has_panel, has_lvds, has_ck505, using_ssc_source);

	/* Ironlake: try to setup display ref clock before DPLL
	 * enabling. This is only under driver's control after
	 * PCH B stepping, previous chipset stepping should be
	 * ignoring this setting.
	 */
	val = I915_READ(PCH_DREF_CONTROL);

	/* As we must carefully and slowly disable/enable each source in turn,
	 * compute the final state we want first and check if we need to
	 * make any changes at all.
	 */
	final = val;
	final &= ~DREF_NONSPREAD_SOURCE_MASK;
	if (has_ck505)
		final |= DREF_NONSPREAD_CK505_ENABLE;
	else
		final |= DREF_NONSPREAD_SOURCE_ENABLE;

	final &= ~DREF_SSC_SOURCE_MASK;
	final &= ~DREF_CPU_SOURCE_OUTPUT_MASK;
	final &= ~DREF_SSC1_ENABLE;

	if (has_panel) {
		final |= DREF_SSC_SOURCE_ENABLE;

		if (intel_panel_use_ssc(dev_priv) && can_ssc)
			final |= DREF_SSC1_ENABLE;

		if (has_cpu_edp) {
			if (intel_panel_use_ssc(dev_priv) && can_ssc)
				final |= DREF_CPU_SOURCE_OUTPUT_DOWNSPREAD;
			else
				final |= DREF_CPU_SOURCE_OUTPUT_NONSPREAD;
		} else
			final |= DREF_CPU_SOURCE_OUTPUT_DISABLE;
	} else if (using_ssc_source) {
		final |= DREF_SSC_SOURCE_ENABLE;
		final |= DREF_SSC1_ENABLE;
	}

	if (final == val)
		return;

	/* Always enable nonspread source */
	val &= ~DREF_NONSPREAD_SOURCE_MASK;

	if (has_ck505)
		val |= DREF_NONSPREAD_CK505_ENABLE;
	else
		val |= DREF_NONSPREAD_SOURCE_ENABLE;

	if (has_panel) {
		val &= ~DREF_SSC_SOURCE_MASK;
		val |= DREF_SSC_SOURCE_ENABLE;

		/* SSC must be turned on before enabling the CPU output  */
		if (intel_panel_use_ssc(dev_priv) && can_ssc) {
			DRM_DEBUG_KMS("Using SSC on panel\n");
			val |= DREF_SSC1_ENABLE;
		} else
			val &= ~DREF_SSC1_ENABLE;

		/* Get SSC going before enabling the outputs */
		I915_WRITE(PCH_DREF_CONTROL, val);
		POSTING_READ(PCH_DREF_CONTROL);
		udelay(200);

		val &= ~DREF_CPU_SOURCE_OUTPUT_MASK;

		/* Enable CPU source on CPU attached eDP */
		if (has_cpu_edp) {
			if (intel_panel_use_ssc(dev_priv) && can_ssc) {
				DRM_DEBUG_KMS("Using SSC on eDP\n");
				val |= DREF_CPU_SOURCE_OUTPUT_DOWNSPREAD;
			} else
				val |= DREF_CPU_SOURCE_OUTPUT_NONSPREAD;
		} else
			val |= DREF_CPU_SOURCE_OUTPUT_DISABLE;

		I915_WRITE(PCH_DREF_CONTROL, val);
		POSTING_READ(PCH_DREF_CONTROL);
		udelay(200);
	} else {
		DRM_DEBUG_KMS("Disabling CPU source output\n");

		val &= ~DREF_CPU_SOURCE_OUTPUT_MASK;

		/* Turn off CPU output */
		val |= DREF_CPU_SOURCE_OUTPUT_DISABLE;

		I915_WRITE(PCH_DREF_CONTROL, val);
		POSTING_READ(PCH_DREF_CONTROL);
		udelay(200);

		if (!using_ssc_source) {
			DRM_DEBUG_KMS("Disabling SSC source\n");

			/* Turn off the SSC source */
			val &= ~DREF_SSC_SOURCE_MASK;
			val |= DREF_SSC_SOURCE_DISABLE;

			/* Turn off SSC1 */
			val &= ~DREF_SSC1_ENABLE;

			I915_WRITE(PCH_DREF_CONTROL, val);
			POSTING_READ(PCH_DREF_CONTROL);
			udelay(200);
		}
	}

	BUG_ON(val != final);
}

static void lpt_reset_fdi_mphy(struct drm_i915_private *dev_priv)
{
	uint32_t tmp;

	tmp = I915_READ(SOUTH_CHICKEN2);
	tmp |= FDI_MPHY_IOSFSB_RESET_CTL;
	I915_WRITE(SOUTH_CHICKEN2, tmp);

	if (wait_for_us(I915_READ(SOUTH_CHICKEN2) &
			FDI_MPHY_IOSFSB_RESET_STATUS, 100))
		DRM_ERROR("FDI mPHY reset assert timeout\n");

	tmp = I915_READ(SOUTH_CHICKEN2);
	tmp &= ~FDI_MPHY_IOSFSB_RESET_CTL;
	I915_WRITE(SOUTH_CHICKEN2, tmp);

	if (wait_for_us((I915_READ(SOUTH_CHICKEN2) &
			 FDI_MPHY_IOSFSB_RESET_STATUS) == 0, 100))
		DRM_ERROR("FDI mPHY reset de-assert timeout\n");
}

/* WaMPhyProgramming:hsw */
static void lpt_program_fdi_mphy(struct drm_i915_private *dev_priv)
{
	uint32_t tmp;

	tmp = intel_sbi_read(dev_priv, 0x8008, SBI_MPHY);
	tmp &= ~(0xFF << 24);
	tmp |= (0x12 << 24);
	intel_sbi_write(dev_priv, 0x8008, tmp, SBI_MPHY);

	tmp = intel_sbi_read(dev_priv, 0x2008, SBI_MPHY);
	tmp |= (1 << 11);
	intel_sbi_write(dev_priv, 0x2008, tmp, SBI_MPHY);

	tmp = intel_sbi_read(dev_priv, 0x2108, SBI_MPHY);
	tmp |= (1 << 11);
	intel_sbi_write(dev_priv, 0x2108, tmp, SBI_MPHY);

	tmp = intel_sbi_read(dev_priv, 0x206C, SBI_MPHY);
	tmp |= (1 << 24) | (1 << 21) | (1 << 18);
	intel_sbi_write(dev_priv, 0x206C, tmp, SBI_MPHY);

	tmp = intel_sbi_read(dev_priv, 0x216C, SBI_MPHY);
	tmp |= (1 << 24) | (1 << 21) | (1 << 18);
	intel_sbi_write(dev_priv, 0x216C, tmp, SBI_MPHY);

	tmp = intel_sbi_read(dev_priv, 0x2080, SBI_MPHY);
	tmp &= ~(7 << 13);
	tmp |= (5 << 13);
	intel_sbi_write(dev_priv, 0x2080, tmp, SBI_MPHY);

	tmp = intel_sbi_read(dev_priv, 0x2180, SBI_MPHY);
	tmp &= ~(7 << 13);
	tmp |= (5 << 13);
	intel_sbi_write(dev_priv, 0x2180, tmp, SBI_MPHY);

	tmp = intel_sbi_read(dev_priv, 0x208C, SBI_MPHY);
	tmp &= ~0xFF;
	tmp |= 0x1C;
	intel_sbi_write(dev_priv, 0x208C, tmp, SBI_MPHY);

	tmp = intel_sbi_read(dev_priv, 0x218C, SBI_MPHY);
	tmp &= ~0xFF;
	tmp |= 0x1C;
	intel_sbi_write(dev_priv, 0x218C, tmp, SBI_MPHY);

	tmp = intel_sbi_read(dev_priv, 0x2098, SBI_MPHY);
	tmp &= ~(0xFF << 16);
	tmp |= (0x1C << 16);
	intel_sbi_write(dev_priv, 0x2098, tmp, SBI_MPHY);

	tmp = intel_sbi_read(dev_priv, 0x2198, SBI_MPHY);
	tmp &= ~(0xFF << 16);
	tmp |= (0x1C << 16);
	intel_sbi_write(dev_priv, 0x2198, tmp, SBI_MPHY);

	tmp = intel_sbi_read(dev_priv, 0x20C4, SBI_MPHY);
	tmp |= (1 << 27);
	intel_sbi_write(dev_priv, 0x20C4, tmp, SBI_MPHY);

	tmp = intel_sbi_read(dev_priv, 0x21C4, SBI_MPHY);
	tmp |= (1 << 27);
	intel_sbi_write(dev_priv, 0x21C4, tmp, SBI_MPHY);

	tmp = intel_sbi_read(dev_priv, 0x20EC, SBI_MPHY);
	tmp &= ~(0xF << 28);
	tmp |= (4 << 28);
	intel_sbi_write(dev_priv, 0x20EC, tmp, SBI_MPHY);

	tmp = intel_sbi_read(dev_priv, 0x21EC, SBI_MPHY);
	tmp &= ~(0xF << 28);
	tmp |= (4 << 28);
	intel_sbi_write(dev_priv, 0x21EC, tmp, SBI_MPHY);
}

/* Implements 3 different sequences from BSpec chapter "Display iCLK
 * Programming" based on the parameters passed:
 * - Sequence to enable CLKOUT_DP
 * - Sequence to enable CLKOUT_DP without spread
 * - Sequence to enable CLKOUT_DP for FDI usage and configure PCH FDI I/O
 */
static void lpt_enable_clkout_dp(struct drm_i915_private *dev_priv,
				 bool with_spread, bool with_fdi)
{
	uint32_t reg, tmp;

	if (WARN(with_fdi && !with_spread, "FDI requires downspread\n"))
		with_spread = true;
	if (WARN(HAS_PCH_LPT_LP(dev_priv) &&
	    with_fdi, "LP PCH doesn't have FDI\n"))
		with_fdi = false;

	mutex_lock(&dev_priv->sb_lock);

	tmp = intel_sbi_read(dev_priv, SBI_SSCCTL, SBI_ICLK);
	tmp &= ~SBI_SSCCTL_DISABLE;
	tmp |= SBI_SSCCTL_PATHALT;
	intel_sbi_write(dev_priv, SBI_SSCCTL, tmp, SBI_ICLK);

	udelay(24);

	if (with_spread) {
		tmp = intel_sbi_read(dev_priv, SBI_SSCCTL, SBI_ICLK);
		tmp &= ~SBI_SSCCTL_PATHALT;
		intel_sbi_write(dev_priv, SBI_SSCCTL, tmp, SBI_ICLK);

		if (with_fdi) {
			lpt_reset_fdi_mphy(dev_priv);
			lpt_program_fdi_mphy(dev_priv);
		}
	}

	reg = HAS_PCH_LPT_LP(dev_priv) ? SBI_GEN0 : SBI_DBUFF0;
	tmp = intel_sbi_read(dev_priv, reg, SBI_ICLK);
	tmp |= SBI_GEN0_CFG_BUFFENABLE_DISABLE;
	intel_sbi_write(dev_priv, reg, tmp, SBI_ICLK);

	mutex_unlock(&dev_priv->sb_lock);
}

/* Sequence to disable CLKOUT_DP */
static void lpt_disable_clkout_dp(struct drm_i915_private *dev_priv)
{
	uint32_t reg, tmp;

	mutex_lock(&dev_priv->sb_lock);

	reg = HAS_PCH_LPT_LP(dev_priv) ? SBI_GEN0 : SBI_DBUFF0;
	tmp = intel_sbi_read(dev_priv, reg, SBI_ICLK);
	tmp &= ~SBI_GEN0_CFG_BUFFENABLE_DISABLE;
	intel_sbi_write(dev_priv, reg, tmp, SBI_ICLK);

	tmp = intel_sbi_read(dev_priv, SBI_SSCCTL, SBI_ICLK);
	if (!(tmp & SBI_SSCCTL_DISABLE)) {
		if (!(tmp & SBI_SSCCTL_PATHALT)) {
			tmp |= SBI_SSCCTL_PATHALT;
			intel_sbi_write(dev_priv, SBI_SSCCTL, tmp, SBI_ICLK);
			udelay(32);
		}
		tmp |= SBI_SSCCTL_DISABLE;
		intel_sbi_write(dev_priv, SBI_SSCCTL, tmp, SBI_ICLK);
	}

	mutex_unlock(&dev_priv->sb_lock);
}

#define BEND_IDX(steps) ((50 + (steps)) / 5)

static const uint16_t sscdivintphase[] = {
	[BEND_IDX( 50)] = 0x3B23,
	[BEND_IDX( 45)] = 0x3B23,
	[BEND_IDX( 40)] = 0x3C23,
	[BEND_IDX( 35)] = 0x3C23,
	[BEND_IDX( 30)] = 0x3D23,
	[BEND_IDX( 25)] = 0x3D23,
	[BEND_IDX( 20)] = 0x3E23,
	[BEND_IDX( 15)] = 0x3E23,
	[BEND_IDX( 10)] = 0x3F23,
	[BEND_IDX(  5)] = 0x3F23,
	[BEND_IDX(  0)] = 0x0025,
	[BEND_IDX( -5)] = 0x0025,
	[BEND_IDX(-10)] = 0x0125,
	[BEND_IDX(-15)] = 0x0125,
	[BEND_IDX(-20)] = 0x0225,
	[BEND_IDX(-25)] = 0x0225,
	[BEND_IDX(-30)] = 0x0325,
	[BEND_IDX(-35)] = 0x0325,
	[BEND_IDX(-40)] = 0x0425,
	[BEND_IDX(-45)] = 0x0425,
	[BEND_IDX(-50)] = 0x0525,
};

/*
 * Bend CLKOUT_DP
 * steps -50 to 50 inclusive, in steps of 5
 * < 0 slow down the clock, > 0 speed up the clock, 0 == no bend (135MHz)
 * change in clock period = -(steps / 10) * 5.787 ps
 */
static void lpt_bend_clkout_dp(struct drm_i915_private *dev_priv, int steps)
{
	uint32_t tmp;
	int idx = BEND_IDX(steps);

	if (WARN_ON(steps % 5 != 0))
		return;

	if (WARN_ON(idx >= ARRAY_SIZE(sscdivintphase)))
		return;

	mutex_lock(&dev_priv->sb_lock);

	if (steps % 10 != 0)
		tmp = 0xAAAAAAAB;
	else
		tmp = 0x00000000;
	intel_sbi_write(dev_priv, SBI_SSCDITHPHASE, tmp, SBI_ICLK);

	tmp = intel_sbi_read(dev_priv, SBI_SSCDIVINTPHASE, SBI_ICLK);
	tmp &= 0xffff0000;
	tmp |= sscdivintphase[idx];
	intel_sbi_write(dev_priv, SBI_SSCDIVINTPHASE, tmp, SBI_ICLK);

	mutex_unlock(&dev_priv->sb_lock);
}

#undef BEND_IDX

static void lpt_init_pch_refclk(struct drm_i915_private *dev_priv)
{
	struct intel_encoder *encoder;
	bool has_vga = false;

	for_each_intel_encoder(&dev_priv->drm, encoder) {
		switch (encoder->type) {
		case INTEL_OUTPUT_ANALOG:
			has_vga = true;
			break;
		default:
			break;
		}
	}

	if (has_vga) {
		lpt_bend_clkout_dp(dev_priv, 0);
		lpt_enable_clkout_dp(dev_priv, true, true);
	} else {
		lpt_disable_clkout_dp(dev_priv);
	}
}

/*
 * Initialize reference clocks when the driver loads
 */
void intel_init_pch_refclk(struct drm_i915_private *dev_priv)
{
	if (HAS_PCH_IBX(dev_priv) || HAS_PCH_CPT(dev_priv))
		ironlake_init_pch_refclk(dev_priv);
	else if (HAS_PCH_LPT(dev_priv))
		lpt_init_pch_refclk(dev_priv);
}

static void ironlake_set_pipeconf(const struct intel_crtc_state *crtc_state)
{
	struct intel_crtc *crtc = to_intel_crtc(crtc_state->base.crtc);
	struct drm_i915_private *dev_priv = to_i915(crtc->base.dev);
	enum pipe pipe = crtc->pipe;
	uint32_t val;

	val = 0;

	switch (crtc_state->pipe_bpp) {
	case 18:
		val |= PIPECONF_6BPC;
		break;
	case 24:
		val |= PIPECONF_8BPC;
		break;
	case 30:
		val |= PIPECONF_10BPC;
		break;
	case 36:
		val |= PIPECONF_12BPC;
		break;
	default:
		/* Case prevented by intel_choose_pipe_bpp_dither. */
		BUG();
	}

	if (crtc_state->dither)
		val |= (PIPECONF_DITHER_EN | PIPECONF_DITHER_TYPE_SP);

	if (crtc_state->base.adjusted_mode.flags & DRM_MODE_FLAG_INTERLACE)
		val |= PIPECONF_INTERLACED_ILK;
	else
		val |= PIPECONF_PROGRESSIVE;

	if (crtc_state->limited_color_range)
		val |= PIPECONF_COLOR_RANGE_SELECT;

	I915_WRITE(PIPECONF(pipe), val);
	POSTING_READ(PIPECONF(pipe));
}

static void haswell_set_pipeconf(const struct intel_crtc_state *crtc_state)
{
	struct intel_crtc *crtc = to_intel_crtc(crtc_state->base.crtc);
	struct drm_i915_private *dev_priv = to_i915(crtc->base.dev);
	enum transcoder cpu_transcoder = crtc_state->cpu_transcoder;
	u32 val = 0;

	if (IS_HASWELL(dev_priv) && crtc_state->dither)
		val |= (PIPECONF_DITHER_EN | PIPECONF_DITHER_TYPE_SP);

	if (crtc_state->base.adjusted_mode.flags & DRM_MODE_FLAG_INTERLACE)
		val |= PIPECONF_INTERLACED_ILK;
	else
		val |= PIPECONF_PROGRESSIVE;

	I915_WRITE(PIPECONF(cpu_transcoder), val);
	POSTING_READ(PIPECONF(cpu_transcoder));
}

static void haswell_set_pipemisc(const struct intel_crtc_state *crtc_state)
{
	struct intel_crtc *intel_crtc = to_intel_crtc(crtc_state->base.crtc);
	struct drm_i915_private *dev_priv = to_i915(intel_crtc->base.dev);

	if (IS_BROADWELL(dev_priv) || INTEL_GEN(dev_priv) >= 9) {
		u32 val = 0;

		switch (crtc_state->pipe_bpp) {
		case 18:
			val |= PIPEMISC_DITHER_6_BPC;
			break;
		case 24:
			val |= PIPEMISC_DITHER_8_BPC;
			break;
		case 30:
			val |= PIPEMISC_DITHER_10_BPC;
			break;
		case 36:
			val |= PIPEMISC_DITHER_12_BPC;
			break;
		default:
			/* Case prevented by pipe_config_set_bpp. */
			BUG();
		}

		if (crtc_state->dither)
			val |= PIPEMISC_DITHER_ENABLE | PIPEMISC_DITHER_TYPE_SP;

		if (crtc_state->output_format == INTEL_OUTPUT_FORMAT_YCBCR420 ||
		    crtc_state->output_format == INTEL_OUTPUT_FORMAT_YCBCR444)
			val |= PIPEMISC_OUTPUT_COLORSPACE_YUV;

		if (crtc_state->output_format == INTEL_OUTPUT_FORMAT_YCBCR420)
			val |= PIPEMISC_YUV420_ENABLE |
				PIPEMISC_YUV420_MODE_FULL_BLEND;

		I915_WRITE(PIPEMISC(intel_crtc->pipe), val);
	}
}

int ironlake_get_lanes_required(int target_clock, int link_bw, int bpp)
{
	/*
	 * Account for spread spectrum to avoid
	 * oversubscribing the link. Max center spread
	 * is 2.5%; use 5% for safety's sake.
	 */
	u32 bps = target_clock * bpp * 21 / 20;
	return DIV_ROUND_UP(bps, link_bw * 8);
}

static bool ironlake_needs_fb_cb_tune(struct dpll *dpll, int factor)
{
	return i9xx_dpll_compute_m(dpll) < factor * dpll->n;
}

static void ironlake_compute_dpll(struct intel_crtc *intel_crtc,
				  struct intel_crtc_state *crtc_state,
				  struct dpll *reduced_clock)
{
	struct drm_crtc *crtc = &intel_crtc->base;
	struct drm_device *dev = crtc->dev;
	struct drm_i915_private *dev_priv = to_i915(dev);
	u32 dpll, fp, fp2;
	int factor;

	/* Enable autotuning of the PLL clock (if permissible) */
	factor = 21;
	if (intel_crtc_has_type(crtc_state, INTEL_OUTPUT_LVDS)) {
		if ((intel_panel_use_ssc(dev_priv) &&
		     dev_priv->vbt.lvds_ssc_freq == 100000) ||
		    (HAS_PCH_IBX(dev_priv) && intel_is_dual_link_lvds(dev)))
			factor = 25;
	} else if (crtc_state->sdvo_tv_clock)
		factor = 20;

	fp = i9xx_dpll_compute_fp(&crtc_state->dpll);

	if (ironlake_needs_fb_cb_tune(&crtc_state->dpll, factor))
		fp |= FP_CB_TUNE;

	if (reduced_clock) {
		fp2 = i9xx_dpll_compute_fp(reduced_clock);

		if (reduced_clock->m < factor * reduced_clock->n)
			fp2 |= FP_CB_TUNE;
	} else {
		fp2 = fp;
	}

	dpll = 0;

	if (intel_crtc_has_type(crtc_state, INTEL_OUTPUT_LVDS))
		dpll |= DPLLB_MODE_LVDS;
	else
		dpll |= DPLLB_MODE_DAC_SERIAL;

	dpll |= (crtc_state->pixel_multiplier - 1)
		<< PLL_REF_SDVO_HDMI_MULTIPLIER_SHIFT;

	if (intel_crtc_has_type(crtc_state, INTEL_OUTPUT_SDVO) ||
	    intel_crtc_has_type(crtc_state, INTEL_OUTPUT_HDMI))
		dpll |= DPLL_SDVO_HIGH_SPEED;

	if (intel_crtc_has_dp_encoder(crtc_state))
		dpll |= DPLL_SDVO_HIGH_SPEED;

	/*
	 * The high speed IO clock is only really required for
	 * SDVO/HDMI/DP, but we also enable it for CRT to make it
	 * possible to share the DPLL between CRT and HDMI. Enabling
	 * the clock needlessly does no real harm, except use up a
	 * bit of power potentially.
	 *
	 * We'll limit this to IVB with 3 pipes, since it has only two
	 * DPLLs and so DPLL sharing is the only way to get three pipes
	 * driving PCH ports at the same time. On SNB we could do this,
	 * and potentially avoid enabling the second DPLL, but it's not
	 * clear if it''s a win or loss power wise. No point in doing
	 * this on ILK at all since it has a fixed DPLL<->pipe mapping.
	 */
	if (INTEL_INFO(dev_priv)->num_pipes == 3 &&
	    intel_crtc_has_type(crtc_state, INTEL_OUTPUT_ANALOG))
		dpll |= DPLL_SDVO_HIGH_SPEED;

	/* compute bitmask from p1 value */
	dpll |= (1 << (crtc_state->dpll.p1 - 1)) << DPLL_FPA01_P1_POST_DIV_SHIFT;
	/* also FPA1 */
	dpll |= (1 << (crtc_state->dpll.p1 - 1)) << DPLL_FPA1_P1_POST_DIV_SHIFT;

	switch (crtc_state->dpll.p2) {
	case 5:
		dpll |= DPLL_DAC_SERIAL_P2_CLOCK_DIV_5;
		break;
	case 7:
		dpll |= DPLLB_LVDS_P2_CLOCK_DIV_7;
		break;
	case 10:
		dpll |= DPLL_DAC_SERIAL_P2_CLOCK_DIV_10;
		break;
	case 14:
		dpll |= DPLLB_LVDS_P2_CLOCK_DIV_14;
		break;
	}

	if (intel_crtc_has_type(crtc_state, INTEL_OUTPUT_LVDS) &&
	    intel_panel_use_ssc(dev_priv))
		dpll |= PLLB_REF_INPUT_SPREADSPECTRUMIN;
	else
		dpll |= PLL_REF_INPUT_DREFCLK;

	dpll |= DPLL_VCO_ENABLE;

	crtc_state->dpll_hw_state.dpll = dpll;
	crtc_state->dpll_hw_state.fp0 = fp;
	crtc_state->dpll_hw_state.fp1 = fp2;
}

static int ironlake_crtc_compute_clock(struct intel_crtc *crtc,
				       struct intel_crtc_state *crtc_state)
{
	struct drm_device *dev = crtc->base.dev;
	struct drm_i915_private *dev_priv = to_i915(dev);
	const struct intel_limit *limit;
	int refclk = 120000;

	memset(&crtc_state->dpll_hw_state, 0,
	       sizeof(crtc_state->dpll_hw_state));

	/* CPU eDP is the only output that doesn't need a PCH PLL of its own. */
	if (!crtc_state->has_pch_encoder)
		return 0;

	if (intel_crtc_has_type(crtc_state, INTEL_OUTPUT_LVDS)) {
		if (intel_panel_use_ssc(dev_priv)) {
			DRM_DEBUG_KMS("using SSC reference clock of %d kHz\n",
				      dev_priv->vbt.lvds_ssc_freq);
			refclk = dev_priv->vbt.lvds_ssc_freq;
		}

		if (intel_is_dual_link_lvds(dev)) {
			if (refclk == 100000)
				limit = &intel_limits_ironlake_dual_lvds_100m;
			else
				limit = &intel_limits_ironlake_dual_lvds;
		} else {
			if (refclk == 100000)
				limit = &intel_limits_ironlake_single_lvds_100m;
			else
				limit = &intel_limits_ironlake_single_lvds;
		}
	} else {
		limit = &intel_limits_ironlake_dac;
	}

	if (!crtc_state->clock_set &&
	    !g4x_find_best_dpll(limit, crtc_state, crtc_state->port_clock,
				refclk, NULL, &crtc_state->dpll)) {
		DRM_ERROR("Couldn't find PLL settings for mode!\n");
		return -EINVAL;
	}

	ironlake_compute_dpll(crtc, crtc_state, NULL);

	if (!intel_get_shared_dpll(crtc, crtc_state, NULL)) {
		DRM_DEBUG_KMS("failed to find PLL for pipe %c\n",
			      pipe_name(crtc->pipe));
		return -EINVAL;
	}

	return 0;
}

static void intel_pch_transcoder_get_m_n(struct intel_crtc *crtc,
					 struct intel_link_m_n *m_n)
{
	struct drm_device *dev = crtc->base.dev;
	struct drm_i915_private *dev_priv = to_i915(dev);
	enum pipe pipe = crtc->pipe;

	m_n->link_m = I915_READ(PCH_TRANS_LINK_M1(pipe));
	m_n->link_n = I915_READ(PCH_TRANS_LINK_N1(pipe));
	m_n->gmch_m = I915_READ(PCH_TRANS_DATA_M1(pipe))
		& ~TU_SIZE_MASK;
	m_n->gmch_n = I915_READ(PCH_TRANS_DATA_N1(pipe));
	m_n->tu = ((I915_READ(PCH_TRANS_DATA_M1(pipe))
		    & TU_SIZE_MASK) >> TU_SIZE_SHIFT) + 1;
}

static void intel_cpu_transcoder_get_m_n(struct intel_crtc *crtc,
					 enum transcoder transcoder,
					 struct intel_link_m_n *m_n,
					 struct intel_link_m_n *m2_n2)
{
	struct drm_i915_private *dev_priv = to_i915(crtc->base.dev);
	enum pipe pipe = crtc->pipe;

	if (INTEL_GEN(dev_priv) >= 5) {
		m_n->link_m = I915_READ(PIPE_LINK_M1(transcoder));
		m_n->link_n = I915_READ(PIPE_LINK_N1(transcoder));
		m_n->gmch_m = I915_READ(PIPE_DATA_M1(transcoder))
			& ~TU_SIZE_MASK;
		m_n->gmch_n = I915_READ(PIPE_DATA_N1(transcoder));
		m_n->tu = ((I915_READ(PIPE_DATA_M1(transcoder))
			    & TU_SIZE_MASK) >> TU_SIZE_SHIFT) + 1;

		if (m2_n2 && transcoder_has_m2_n2(dev_priv, transcoder)) {
			m2_n2->link_m = I915_READ(PIPE_LINK_M2(transcoder));
			m2_n2->link_n =	I915_READ(PIPE_LINK_N2(transcoder));
			m2_n2->gmch_m =	I915_READ(PIPE_DATA_M2(transcoder))
					& ~TU_SIZE_MASK;
			m2_n2->gmch_n =	I915_READ(PIPE_DATA_N2(transcoder));
			m2_n2->tu = ((I915_READ(PIPE_DATA_M2(transcoder))
					& TU_SIZE_MASK) >> TU_SIZE_SHIFT) + 1;
		}
	} else {
		m_n->link_m = I915_READ(PIPE_LINK_M_G4X(pipe));
		m_n->link_n = I915_READ(PIPE_LINK_N_G4X(pipe));
		m_n->gmch_m = I915_READ(PIPE_DATA_M_G4X(pipe))
			& ~TU_SIZE_MASK;
		m_n->gmch_n = I915_READ(PIPE_DATA_N_G4X(pipe));
		m_n->tu = ((I915_READ(PIPE_DATA_M_G4X(pipe))
			    & TU_SIZE_MASK) >> TU_SIZE_SHIFT) + 1;
	}
}

void intel_dp_get_m_n(struct intel_crtc *crtc,
		      struct intel_crtc_state *pipe_config)
{
	if (pipe_config->has_pch_encoder)
		intel_pch_transcoder_get_m_n(crtc, &pipe_config->dp_m_n);
	else
		intel_cpu_transcoder_get_m_n(crtc, pipe_config->cpu_transcoder,
					     &pipe_config->dp_m_n,
					     &pipe_config->dp_m2_n2);
}

static void ironlake_get_fdi_m_n_config(struct intel_crtc *crtc,
					struct intel_crtc_state *pipe_config)
{
	intel_cpu_transcoder_get_m_n(crtc, pipe_config->cpu_transcoder,
				     &pipe_config->fdi_m_n, NULL);
}

static void skylake_get_pfit_config(struct intel_crtc *crtc,
				    struct intel_crtc_state *pipe_config)
{
	struct drm_device *dev = crtc->base.dev;
	struct drm_i915_private *dev_priv = to_i915(dev);
	struct intel_crtc_scaler_state *scaler_state = &pipe_config->scaler_state;
	uint32_t ps_ctrl = 0;
	int id = -1;
	int i;

	/* find scaler attached to this pipe */
	for (i = 0; i < crtc->num_scalers; i++) {
		ps_ctrl = I915_READ(SKL_PS_CTRL(crtc->pipe, i));
		if (ps_ctrl & PS_SCALER_EN && !(ps_ctrl & PS_PLANE_SEL_MASK)) {
			id = i;
			pipe_config->pch_pfit.enabled = true;
			pipe_config->pch_pfit.pos = I915_READ(SKL_PS_WIN_POS(crtc->pipe, i));
			pipe_config->pch_pfit.size = I915_READ(SKL_PS_WIN_SZ(crtc->pipe, i));
			break;
		}
	}

	scaler_state->scaler_id = id;
	if (id >= 0) {
		scaler_state->scaler_users |= (1 << SKL_CRTC_INDEX);
	} else {
		scaler_state->scaler_users &= ~(1 << SKL_CRTC_INDEX);
	}
}

static void
skylake_get_initial_plane_config(struct intel_crtc *crtc,
				 struct intel_initial_plane_config *plane_config)
{
	struct drm_device *dev = crtc->base.dev;
	struct drm_i915_private *dev_priv = to_i915(dev);
	struct intel_plane *plane = to_intel_plane(crtc->base.primary);
	enum plane_id plane_id = plane->id;
	enum pipe pipe;
	u32 val, base, offset, stride_mult, tiling, alpha;
	int fourcc, pixel_format;
	unsigned int aligned_height;
	struct drm_framebuffer *fb;
	struct intel_framebuffer *intel_fb;

	if (!plane->get_hw_state(plane, &pipe))
		return;

	WARN_ON(pipe != crtc->pipe);

	intel_fb = kzalloc(sizeof(*intel_fb), GFP_KERNEL);
	if (!intel_fb) {
		DRM_DEBUG_KMS("failed to alloc fb\n");
		return;
	}

	fb = &intel_fb->base;

	fb->dev = dev;

	val = I915_READ(PLANE_CTL(pipe, plane_id));

	if (INTEL_GEN(dev_priv) >= 11)
		pixel_format = val & ICL_PLANE_CTL_FORMAT_MASK;
	else
		pixel_format = val & PLANE_CTL_FORMAT_MASK;

	if (INTEL_GEN(dev_priv) >= 10 || IS_GEMINILAKE(dev_priv)) {
		alpha = I915_READ(PLANE_COLOR_CTL(pipe, plane_id));
		alpha &= PLANE_COLOR_ALPHA_MASK;
	} else {
		alpha = val & PLANE_CTL_ALPHA_MASK;
	}

	fourcc = skl_format_to_fourcc(pixel_format,
				      val & PLANE_CTL_ORDER_RGBX, alpha);
	fb->format = drm_format_info(fourcc);

	tiling = val & PLANE_CTL_TILED_MASK;
	switch (tiling) {
	case PLANE_CTL_TILED_LINEAR:
		fb->modifier = DRM_FORMAT_MOD_LINEAR;
		break;
	case PLANE_CTL_TILED_X:
		plane_config->tiling = I915_TILING_X;
		fb->modifier = I915_FORMAT_MOD_X_TILED;
		break;
	case PLANE_CTL_TILED_Y:
		plane_config->tiling = I915_TILING_Y;
		if (val & PLANE_CTL_RENDER_DECOMPRESSION_ENABLE)
			fb->modifier = I915_FORMAT_MOD_Y_TILED_CCS;
		else
			fb->modifier = I915_FORMAT_MOD_Y_TILED;
		break;
	case PLANE_CTL_TILED_YF:
		if (val & PLANE_CTL_RENDER_DECOMPRESSION_ENABLE)
			fb->modifier = I915_FORMAT_MOD_Yf_TILED_CCS;
		else
			fb->modifier = I915_FORMAT_MOD_Yf_TILED;
		break;
	default:
		MISSING_CASE(tiling);
		goto error;
	}

	base = I915_READ(PLANE_SURF(pipe, plane_id)) & 0xfffff000;
	plane_config->base = base;

	offset = I915_READ(PLANE_OFFSET(pipe, plane_id));

	val = I915_READ(PLANE_SIZE(pipe, plane_id));
	fb->height = ((val >> 16) & 0xfff) + 1;
	fb->width = ((val >> 0) & 0x1fff) + 1;

	val = I915_READ(PLANE_STRIDE(pipe, plane_id));
	stride_mult = intel_fb_stride_alignment(fb, 0);
	fb->pitches[0] = (val & 0x3ff) * stride_mult;

	aligned_height = intel_fb_align_height(fb, 0, fb->height);

	plane_config->size = fb->pitches[0] * aligned_height;

	DRM_DEBUG_KMS("%s/%s with fb: size=%dx%d@%d, offset=%x, pitch %d, size 0x%x\n",
		      crtc->base.name, plane->base.name, fb->width, fb->height,
		      fb->format->cpp[0] * 8, base, fb->pitches[0],
		      plane_config->size);

	plane_config->fb = intel_fb;
	return;

error:
	kfree(intel_fb);
}

static void ironlake_get_pfit_config(struct intel_crtc *crtc,
				     struct intel_crtc_state *pipe_config)
{
	struct drm_device *dev = crtc->base.dev;
	struct drm_i915_private *dev_priv = to_i915(dev);
	uint32_t tmp;

	tmp = I915_READ(PF_CTL(crtc->pipe));

	if (tmp & PF_ENABLE) {
		pipe_config->pch_pfit.enabled = true;
		pipe_config->pch_pfit.pos = I915_READ(PF_WIN_POS(crtc->pipe));
		pipe_config->pch_pfit.size = I915_READ(PF_WIN_SZ(crtc->pipe));

		/* We currently do not free assignements of panel fitters on
		 * ivb/hsw (since we don't use the higher upscaling modes which
		 * differentiates them) so just WARN about this case for now. */
		if (IS_GEN7(dev_priv)) {
			WARN_ON((tmp & PF_PIPE_SEL_MASK_IVB) !=
				PF_PIPE_SEL_IVB(crtc->pipe));
		}
	}
}

static bool ironlake_get_pipe_config(struct intel_crtc *crtc,
				     struct intel_crtc_state *pipe_config)
{
	struct drm_device *dev = crtc->base.dev;
	struct drm_i915_private *dev_priv = to_i915(dev);
	enum intel_display_power_domain power_domain;
	uint32_t tmp;
	bool ret;

	power_domain = POWER_DOMAIN_PIPE(crtc->pipe);
	if (!intel_display_power_get_if_enabled(dev_priv, power_domain))
		return false;

	pipe_config->output_format = INTEL_OUTPUT_FORMAT_RGB;
	pipe_config->cpu_transcoder = (enum transcoder) crtc->pipe;
	pipe_config->shared_dpll = NULL;

	ret = false;
	tmp = I915_READ(PIPECONF(crtc->pipe));
	if (!(tmp & PIPECONF_ENABLE))
		goto out;

	switch (tmp & PIPECONF_BPC_MASK) {
	case PIPECONF_6BPC:
		pipe_config->pipe_bpp = 18;
		break;
	case PIPECONF_8BPC:
		pipe_config->pipe_bpp = 24;
		break;
	case PIPECONF_10BPC:
		pipe_config->pipe_bpp = 30;
		break;
	case PIPECONF_12BPC:
		pipe_config->pipe_bpp = 36;
		break;
	default:
		break;
	}

	if (tmp & PIPECONF_COLOR_RANGE_SELECT)
		pipe_config->limited_color_range = true;

	if (I915_READ(PCH_TRANSCONF(crtc->pipe)) & TRANS_ENABLE) {
		struct intel_shared_dpll *pll;
		enum intel_dpll_id pll_id;

		pipe_config->has_pch_encoder = true;

		tmp = I915_READ(FDI_RX_CTL(crtc->pipe));
		pipe_config->fdi_lanes = ((FDI_DP_PORT_WIDTH_MASK & tmp) >>
					  FDI_DP_PORT_WIDTH_SHIFT) + 1;

		ironlake_get_fdi_m_n_config(crtc, pipe_config);

		if (HAS_PCH_IBX(dev_priv)) {
			/*
			 * The pipe->pch transcoder and pch transcoder->pll
			 * mapping is fixed.
			 */
			pll_id = (enum intel_dpll_id) crtc->pipe;
		} else {
			tmp = I915_READ(PCH_DPLL_SEL);
			if (tmp & TRANS_DPLLB_SEL(crtc->pipe))
				pll_id = DPLL_ID_PCH_PLL_B;
			else
				pll_id= DPLL_ID_PCH_PLL_A;
		}

		pipe_config->shared_dpll =
			intel_get_shared_dpll_by_id(dev_priv, pll_id);
		pll = pipe_config->shared_dpll;

		WARN_ON(!pll->info->funcs->get_hw_state(dev_priv, pll,
						&pipe_config->dpll_hw_state));

		tmp = pipe_config->dpll_hw_state.dpll;
		pipe_config->pixel_multiplier =
			((tmp & PLL_REF_SDVO_HDMI_MULTIPLIER_MASK)
			 >> PLL_REF_SDVO_HDMI_MULTIPLIER_SHIFT) + 1;

		ironlake_pch_clock_get(crtc, pipe_config);
	} else {
		pipe_config->pixel_multiplier = 1;
	}

	intel_get_pipe_timings(crtc, pipe_config);
	intel_get_pipe_src_size(crtc, pipe_config);

	ironlake_get_pfit_config(crtc, pipe_config);

	ret = true;

out:
	intel_display_power_put(dev_priv, power_domain);

	return ret;
}

static void assert_can_disable_lcpll(struct drm_i915_private *dev_priv)
{
	struct drm_device *dev = &dev_priv->drm;
	struct intel_crtc *crtc;

	for_each_intel_crtc(dev, crtc)
		I915_STATE_WARN(crtc->active, "CRTC for pipe %c enabled\n",
		     pipe_name(crtc->pipe));

	I915_STATE_WARN(I915_READ(HSW_PWR_WELL_CTL2),
			"Display power well on\n");
	I915_STATE_WARN(I915_READ(SPLL_CTL) & SPLL_PLL_ENABLE, "SPLL enabled\n");
	I915_STATE_WARN(I915_READ(WRPLL_CTL(0)) & WRPLL_PLL_ENABLE, "WRPLL1 enabled\n");
	I915_STATE_WARN(I915_READ(WRPLL_CTL(1)) & WRPLL_PLL_ENABLE, "WRPLL2 enabled\n");
	I915_STATE_WARN(I915_READ(PP_STATUS(0)) & PP_ON, "Panel power on\n");
	I915_STATE_WARN(I915_READ(BLC_PWM_CPU_CTL2) & BLM_PWM_ENABLE,
	     "CPU PWM1 enabled\n");
	if (IS_HASWELL(dev_priv))
		I915_STATE_WARN(I915_READ(HSW_BLC_PWM2_CTL) & BLM_PWM_ENABLE,
		     "CPU PWM2 enabled\n");
	I915_STATE_WARN(I915_READ(BLC_PWM_PCH_CTL1) & BLM_PCH_PWM_ENABLE,
	     "PCH PWM1 enabled\n");
	I915_STATE_WARN(I915_READ(UTIL_PIN_CTL) & UTIL_PIN_ENABLE,
	     "Utility pin enabled\n");
	I915_STATE_WARN(I915_READ(PCH_GTC_CTL) & PCH_GTC_ENABLE, "PCH GTC enabled\n");

	/*
	 * In theory we can still leave IRQs enabled, as long as only the HPD
	 * interrupts remain enabled. We used to check for that, but since it's
	 * gen-specific and since we only disable LCPLL after we fully disable
	 * the interrupts, the check below should be enough.
	 */
	I915_STATE_WARN(intel_irqs_enabled(dev_priv), "IRQs enabled\n");
}

static uint32_t hsw_read_dcomp(struct drm_i915_private *dev_priv)
{
	if (IS_HASWELL(dev_priv))
		return I915_READ(D_COMP_HSW);
	else
		return I915_READ(D_COMP_BDW);
}

static void hsw_write_dcomp(struct drm_i915_private *dev_priv, uint32_t val)
{
	if (IS_HASWELL(dev_priv)) {
		mutex_lock(&dev_priv->pcu_lock);
		if (sandybridge_pcode_write(dev_priv, GEN6_PCODE_WRITE_D_COMP,
					    val))
			DRM_DEBUG_KMS("Failed to write to D_COMP\n");
		mutex_unlock(&dev_priv->pcu_lock);
	} else {
		I915_WRITE(D_COMP_BDW, val);
		POSTING_READ(D_COMP_BDW);
	}
}

/*
 * This function implements pieces of two sequences from BSpec:
 * - Sequence for display software to disable LCPLL
 * - Sequence for display software to allow package C8+
 * The steps implemented here are just the steps that actually touch the LCPLL
 * register. Callers should take care of disabling all the display engine
 * functions, doing the mode unset, fixing interrupts, etc.
 */
static void hsw_disable_lcpll(struct drm_i915_private *dev_priv,
			      bool switch_to_fclk, bool allow_power_down)
{
	uint32_t val;

	assert_can_disable_lcpll(dev_priv);

	val = I915_READ(LCPLL_CTL);

	if (switch_to_fclk) {
		val |= LCPLL_CD_SOURCE_FCLK;
		I915_WRITE(LCPLL_CTL, val);

		if (wait_for_us(I915_READ(LCPLL_CTL) &
				LCPLL_CD_SOURCE_FCLK_DONE, 1))
			DRM_ERROR("Switching to FCLK failed\n");

		val = I915_READ(LCPLL_CTL);
	}

	val |= LCPLL_PLL_DISABLE;
	I915_WRITE(LCPLL_CTL, val);
	POSTING_READ(LCPLL_CTL);

	if (intel_wait_for_register(dev_priv, LCPLL_CTL, LCPLL_PLL_LOCK, 0, 1))
		DRM_ERROR("LCPLL still locked\n");

	val = hsw_read_dcomp(dev_priv);
	val |= D_COMP_COMP_DISABLE;
	hsw_write_dcomp(dev_priv, val);
	ndelay(100);

	if (wait_for((hsw_read_dcomp(dev_priv) & D_COMP_RCOMP_IN_PROGRESS) == 0,
		     1))
		DRM_ERROR("D_COMP RCOMP still in progress\n");

	if (allow_power_down) {
		val = I915_READ(LCPLL_CTL);
		val |= LCPLL_POWER_DOWN_ALLOW;
		I915_WRITE(LCPLL_CTL, val);
		POSTING_READ(LCPLL_CTL);
	}
}

/*
 * Fully restores LCPLL, disallowing power down and switching back to LCPLL
 * source.
 */
static void hsw_restore_lcpll(struct drm_i915_private *dev_priv)
{
	uint32_t val;

	val = I915_READ(LCPLL_CTL);

	if ((val & (LCPLL_PLL_LOCK | LCPLL_PLL_DISABLE | LCPLL_CD_SOURCE_FCLK |
		    LCPLL_POWER_DOWN_ALLOW)) == LCPLL_PLL_LOCK)
		return;

	/*
	 * Make sure we're not on PC8 state before disabling PC8, otherwise
	 * we'll hang the machine. To prevent PC8 state, just enable force_wake.
	 */
	intel_uncore_forcewake_get(dev_priv, FORCEWAKE_ALL);

	if (val & LCPLL_POWER_DOWN_ALLOW) {
		val &= ~LCPLL_POWER_DOWN_ALLOW;
		I915_WRITE(LCPLL_CTL, val);
		POSTING_READ(LCPLL_CTL);
	}

	val = hsw_read_dcomp(dev_priv);
	val |= D_COMP_COMP_FORCE;
	val &= ~D_COMP_COMP_DISABLE;
	hsw_write_dcomp(dev_priv, val);

	val = I915_READ(LCPLL_CTL);
	val &= ~LCPLL_PLL_DISABLE;
	I915_WRITE(LCPLL_CTL, val);

	if (intel_wait_for_register(dev_priv,
				    LCPLL_CTL, LCPLL_PLL_LOCK, LCPLL_PLL_LOCK,
				    5))
		DRM_ERROR("LCPLL not locked yet\n");

	if (val & LCPLL_CD_SOURCE_FCLK) {
		val = I915_READ(LCPLL_CTL);
		val &= ~LCPLL_CD_SOURCE_FCLK;
		I915_WRITE(LCPLL_CTL, val);

		if (wait_for_us((I915_READ(LCPLL_CTL) &
				 LCPLL_CD_SOURCE_FCLK_DONE) == 0, 1))
			DRM_ERROR("Switching back to LCPLL failed\n");
	}

	intel_uncore_forcewake_put(dev_priv, FORCEWAKE_ALL);

	intel_update_cdclk(dev_priv);
	intel_dump_cdclk_state(&dev_priv->cdclk.hw, "Current CDCLK");
}

/*
 * Package states C8 and deeper are really deep PC states that can only be
 * reached when all the devices on the system allow it, so even if the graphics
 * device allows PC8+, it doesn't mean the system will actually get to these
 * states. Our driver only allows PC8+ when going into runtime PM.
 *
 * The requirements for PC8+ are that all the outputs are disabled, the power
 * well is disabled and most interrupts are disabled, and these are also
 * requirements for runtime PM. When these conditions are met, we manually do
 * the other conditions: disable the interrupts, clocks and switch LCPLL refclk
 * to Fclk. If we're in PC8+ and we get an non-hotplug interrupt, we can hard
 * hang the machine.
 *
 * When we really reach PC8 or deeper states (not just when we allow it) we lose
 * the state of some registers, so when we come back from PC8+ we need to
 * restore this state. We don't get into PC8+ if we're not in RC6, so we don't
 * need to take care of the registers kept by RC6. Notice that this happens even
 * if we don't put the device in PCI D3 state (which is what currently happens
 * because of the runtime PM support).
 *
 * For more, read "Display Sequences for Package C8" on the hardware
 * documentation.
 */
void hsw_enable_pc8(struct drm_i915_private *dev_priv)
{
	uint32_t val;

	DRM_DEBUG_KMS("Enabling package C8+\n");

	if (HAS_PCH_LPT_LP(dev_priv)) {
		val = I915_READ(SOUTH_DSPCLK_GATE_D);
		val &= ~PCH_LP_PARTITION_LEVEL_DISABLE;
		I915_WRITE(SOUTH_DSPCLK_GATE_D, val);
	}

	lpt_disable_clkout_dp(dev_priv);
	hsw_disable_lcpll(dev_priv, true, true);
}

void hsw_disable_pc8(struct drm_i915_private *dev_priv)
{
	uint32_t val;

	DRM_DEBUG_KMS("Disabling package C8+\n");

	hsw_restore_lcpll(dev_priv);
	lpt_init_pch_refclk(dev_priv);

	if (HAS_PCH_LPT_LP(dev_priv)) {
		val = I915_READ(SOUTH_DSPCLK_GATE_D);
		val |= PCH_LP_PARTITION_LEVEL_DISABLE;
		I915_WRITE(SOUTH_DSPCLK_GATE_D, val);
	}
}

static int haswell_crtc_compute_clock(struct intel_crtc *crtc,
				      struct intel_crtc_state *crtc_state)
{
	struct intel_atomic_state *state =
		to_intel_atomic_state(crtc_state->base.state);

	if (!intel_crtc_has_type(crtc_state, INTEL_OUTPUT_DSI)) {
		struct intel_encoder *encoder =
			intel_get_crtc_new_encoder(state, crtc_state);

		if (!intel_get_shared_dpll(crtc, crtc_state, encoder)) {
			DRM_DEBUG_KMS("failed to find PLL for pipe %c\n",
				      pipe_name(crtc->pipe));
			return -EINVAL;
		}
	}

	return 0;
}

static void cannonlake_get_ddi_pll(struct drm_i915_private *dev_priv,
				   enum port port,
				   struct intel_crtc_state *pipe_config)
{
	enum intel_dpll_id id;
	u32 temp;

	temp = I915_READ(DPCLKA_CFGCR0) & DPCLKA_CFGCR0_DDI_CLK_SEL_MASK(port);
	id = temp >> DPCLKA_CFGCR0_DDI_CLK_SEL_SHIFT(port);

	if (WARN_ON(id < SKL_DPLL0 || id > SKL_DPLL2))
		return;

	pipe_config->shared_dpll = intel_get_shared_dpll_by_id(dev_priv, id);
}

static void icelake_get_ddi_pll(struct drm_i915_private *dev_priv,
				enum port port,
				struct intel_crtc_state *pipe_config)
{
	enum intel_dpll_id id;
	u32 temp;

	/* TODO: TBT pll not implemented. */
	if (intel_port_is_combophy(dev_priv, port)) {
		temp = I915_READ(DPCLKA_CFGCR0_ICL) &
		       DPCLKA_CFGCR0_DDI_CLK_SEL_MASK(port);
		id = temp >> DPCLKA_CFGCR0_DDI_CLK_SEL_SHIFT(port);

		if (WARN_ON(!intel_dpll_is_combophy(id)))
			return;
	} else if (intel_port_is_tc(dev_priv, port)) {
		id = icl_port_to_mg_pll_id(port);
	} else {
		WARN(1, "Invalid port %x\n", port);
		return;
	}

	pipe_config->shared_dpll = intel_get_shared_dpll_by_id(dev_priv, id);
}

static void bxt_get_ddi_pll(struct drm_i915_private *dev_priv,
				enum port port,
				struct intel_crtc_state *pipe_config)
{
	enum intel_dpll_id id;

	switch (port) {
	case PORT_A:
		id = DPLL_ID_SKL_DPLL0;
		break;
	case PORT_B:
		id = DPLL_ID_SKL_DPLL1;
		break;
	case PORT_C:
		id = DPLL_ID_SKL_DPLL2;
		break;
	default:
		DRM_ERROR("Incorrect port type\n");
		return;
	}

	pipe_config->shared_dpll = intel_get_shared_dpll_by_id(dev_priv, id);
}

static void skylake_get_ddi_pll(struct drm_i915_private *dev_priv,
				enum port port,
				struct intel_crtc_state *pipe_config)
{
	enum intel_dpll_id id;
	u32 temp;

	temp = I915_READ(DPLL_CTRL2) & DPLL_CTRL2_DDI_CLK_SEL_MASK(port);
	id = temp >> (port * 3 + 1);

	if (WARN_ON(id < SKL_DPLL0 || id > SKL_DPLL3))
		return;

	pipe_config->shared_dpll = intel_get_shared_dpll_by_id(dev_priv, id);
}

static void haswell_get_ddi_pll(struct drm_i915_private *dev_priv,
				enum port port,
				struct intel_crtc_state *pipe_config)
{
	enum intel_dpll_id id;
	uint32_t ddi_pll_sel = I915_READ(PORT_CLK_SEL(port));

	switch (ddi_pll_sel) {
	case PORT_CLK_SEL_WRPLL1:
		id = DPLL_ID_WRPLL1;
		break;
	case PORT_CLK_SEL_WRPLL2:
		id = DPLL_ID_WRPLL2;
		break;
	case PORT_CLK_SEL_SPLL:
		id = DPLL_ID_SPLL;
		break;
	case PORT_CLK_SEL_LCPLL_810:
		id = DPLL_ID_LCPLL_810;
		break;
	case PORT_CLK_SEL_LCPLL_1350:
		id = DPLL_ID_LCPLL_1350;
		break;
	case PORT_CLK_SEL_LCPLL_2700:
		id = DPLL_ID_LCPLL_2700;
		break;
	default:
		MISSING_CASE(ddi_pll_sel);
		/* fall through */
	case PORT_CLK_SEL_NONE:
		return;
	}

	pipe_config->shared_dpll = intel_get_shared_dpll_by_id(dev_priv, id);
}

static bool hsw_get_transcoder_state(struct intel_crtc *crtc,
				     struct intel_crtc_state *pipe_config,
				     u64 *power_domain_mask)
{
	struct drm_device *dev = crtc->base.dev;
	struct drm_i915_private *dev_priv = to_i915(dev);
	enum intel_display_power_domain power_domain;
	u32 tmp;

	/*
	 * The pipe->transcoder mapping is fixed with the exception of the eDP
	 * transcoder handled below.
	 */
	pipe_config->cpu_transcoder = (enum transcoder) crtc->pipe;

	/*
	 * XXX: Do intel_display_power_get_if_enabled before reading this (for
	 * consistency and less surprising code; it's in always on power).
	 */
	tmp = I915_READ(TRANS_DDI_FUNC_CTL(TRANSCODER_EDP));
	if (tmp & TRANS_DDI_FUNC_ENABLE) {
		enum pipe trans_edp_pipe;
		switch (tmp & TRANS_DDI_EDP_INPUT_MASK) {
		default:
			WARN(1, "unknown pipe linked to edp transcoder\n");
			/* fall through */
		case TRANS_DDI_EDP_INPUT_A_ONOFF:
		case TRANS_DDI_EDP_INPUT_A_ON:
			trans_edp_pipe = PIPE_A;
			break;
		case TRANS_DDI_EDP_INPUT_B_ONOFF:
			trans_edp_pipe = PIPE_B;
			break;
		case TRANS_DDI_EDP_INPUT_C_ONOFF:
			trans_edp_pipe = PIPE_C;
			break;
		}

		if (trans_edp_pipe == crtc->pipe)
			pipe_config->cpu_transcoder = TRANSCODER_EDP;
	}

	power_domain = POWER_DOMAIN_TRANSCODER(pipe_config->cpu_transcoder);
	if (!intel_display_power_get_if_enabled(dev_priv, power_domain))
		return false;
	*power_domain_mask |= BIT_ULL(power_domain);

	tmp = I915_READ(PIPECONF(pipe_config->cpu_transcoder));

	return tmp & PIPECONF_ENABLE;
}

static bool bxt_get_dsi_transcoder_state(struct intel_crtc *crtc,
					 struct intel_crtc_state *pipe_config,
					 u64 *power_domain_mask)
{
	struct drm_device *dev = crtc->base.dev;
	struct drm_i915_private *dev_priv = to_i915(dev);
	enum intel_display_power_domain power_domain;
	enum port port;
	enum transcoder cpu_transcoder;
	u32 tmp;

	for_each_port_masked(port, BIT(PORT_A) | BIT(PORT_C)) {
		if (port == PORT_A)
			cpu_transcoder = TRANSCODER_DSI_A;
		else
			cpu_transcoder = TRANSCODER_DSI_C;

		power_domain = POWER_DOMAIN_TRANSCODER(cpu_transcoder);
		if (!intel_display_power_get_if_enabled(dev_priv, power_domain))
			continue;
		*power_domain_mask |= BIT_ULL(power_domain);

		/*
		 * The PLL needs to be enabled with a valid divider
		 * configuration, otherwise accessing DSI registers will hang
		 * the machine. See BSpec North Display Engine
		 * registers/MIPI[BXT]. We can break out here early, since we
		 * need the same DSI PLL to be enabled for both DSI ports.
		 */
		if (!bxt_dsi_pll_is_enabled(dev_priv))
			break;

		/* XXX: this works for video mode only */
		tmp = I915_READ(BXT_MIPI_PORT_CTRL(port));
		if (!(tmp & DPI_ENABLE))
			continue;

		tmp = I915_READ(MIPI_CTRL(port));
		if ((tmp & BXT_PIPE_SELECT_MASK) != BXT_PIPE_SELECT(crtc->pipe))
			continue;

		pipe_config->cpu_transcoder = cpu_transcoder;
		break;
	}

	return transcoder_is_dsi(pipe_config->cpu_transcoder);
}

static void haswell_get_ddi_port_state(struct intel_crtc *crtc,
				       struct intel_crtc_state *pipe_config)
{
	struct drm_i915_private *dev_priv = to_i915(crtc->base.dev);
	struct intel_shared_dpll *pll;
	enum port port;
	uint32_t tmp;

	tmp = I915_READ(TRANS_DDI_FUNC_CTL(pipe_config->cpu_transcoder));

	port = (tmp & TRANS_DDI_PORT_MASK) >> TRANS_DDI_PORT_SHIFT;

	if (IS_ICELAKE(dev_priv))
		icelake_get_ddi_pll(dev_priv, port, pipe_config);
	else if (IS_CANNONLAKE(dev_priv))
		cannonlake_get_ddi_pll(dev_priv, port, pipe_config);
	else if (IS_GEN9_BC(dev_priv))
		skylake_get_ddi_pll(dev_priv, port, pipe_config);
	else if (IS_GEN9_LP(dev_priv))
		bxt_get_ddi_pll(dev_priv, port, pipe_config);
	else
		haswell_get_ddi_pll(dev_priv, port, pipe_config);

	pll = pipe_config->shared_dpll;
	if (pll) {
		WARN_ON(!pll->info->funcs->get_hw_state(dev_priv, pll,
						&pipe_config->dpll_hw_state));
	}

	/*
	 * Haswell has only FDI/PCH transcoder A. It is which is connected to
	 * DDI E. So just check whether this pipe is wired to DDI E and whether
	 * the PCH transcoder is on.
	 */
	if (INTEL_GEN(dev_priv) < 9 &&
	    (port == PORT_E) && I915_READ(LPT_TRANSCONF) & TRANS_ENABLE) {
		pipe_config->has_pch_encoder = true;

		tmp = I915_READ(FDI_RX_CTL(PIPE_A));
		pipe_config->fdi_lanes = ((FDI_DP_PORT_WIDTH_MASK & tmp) >>
					  FDI_DP_PORT_WIDTH_SHIFT) + 1;

		ironlake_get_fdi_m_n_config(crtc, pipe_config);
	}
}

static bool haswell_get_pipe_config(struct intel_crtc *crtc,
				    struct intel_crtc_state *pipe_config)
{
	struct drm_i915_private *dev_priv = to_i915(crtc->base.dev);
	enum intel_display_power_domain power_domain;
	u64 power_domain_mask;
	bool active;

	intel_crtc_init_scalers(crtc, pipe_config);

	power_domain = POWER_DOMAIN_PIPE(crtc->pipe);
	if (!intel_display_power_get_if_enabled(dev_priv, power_domain))
		return false;
	power_domain_mask = BIT_ULL(power_domain);

	pipe_config->shared_dpll = NULL;

	active = hsw_get_transcoder_state(crtc, pipe_config, &power_domain_mask);

	if (IS_GEN9_LP(dev_priv) &&
	    bxt_get_dsi_transcoder_state(crtc, pipe_config, &power_domain_mask)) {
		WARN_ON(active);
		active = true;
	}

	if (!active)
		goto out;

	if (!transcoder_is_dsi(pipe_config->cpu_transcoder)) {
		haswell_get_ddi_port_state(crtc, pipe_config);
		intel_get_pipe_timings(crtc, pipe_config);
	}

	intel_get_pipe_src_size(crtc, pipe_config);
	intel_get_crtc_ycbcr_config(crtc, pipe_config);

	pipe_config->gamma_mode =
		I915_READ(GAMMA_MODE(crtc->pipe)) & GAMMA_MODE_MODE_MASK;

	power_domain = POWER_DOMAIN_PIPE_PANEL_FITTER(crtc->pipe);
	if (intel_display_power_get_if_enabled(dev_priv, power_domain)) {
		power_domain_mask |= BIT_ULL(power_domain);
		if (INTEL_GEN(dev_priv) >= 9)
			skylake_get_pfit_config(crtc, pipe_config);
		else
			ironlake_get_pfit_config(crtc, pipe_config);
	}

	if (hsw_crtc_supports_ips(crtc)) {
		if (IS_HASWELL(dev_priv))
			pipe_config->ips_enabled = I915_READ(IPS_CTL) & IPS_ENABLE;
		else {
			/*
			 * We cannot readout IPS state on broadwell, set to
			 * true so we can set it to a defined state on first
			 * commit.
			 */
			pipe_config->ips_enabled = true;
		}
	}

	if (pipe_config->cpu_transcoder != TRANSCODER_EDP &&
	    !transcoder_is_dsi(pipe_config->cpu_transcoder)) {
		pipe_config->pixel_multiplier =
			I915_READ(PIPE_MULT(pipe_config->cpu_transcoder)) + 1;
	} else {
		pipe_config->pixel_multiplier = 1;
	}

out:
	for_each_power_domain(power_domain, power_domain_mask)
		intel_display_power_put(dev_priv, power_domain);

	return active;
}

static u32 intel_cursor_base(const struct intel_plane_state *plane_state)
{
	struct drm_i915_private *dev_priv =
		to_i915(plane_state->base.plane->dev);
	const struct drm_framebuffer *fb = plane_state->base.fb;
	const struct drm_i915_gem_object *obj = intel_fb_obj(fb);
	u32 base;

	if (INTEL_INFO(dev_priv)->cursor_needs_physical)
		base = obj->phys_handle->busaddr;
	else
		base = intel_plane_ggtt_offset(plane_state);

	base += plane_state->color_plane[0].offset;

	/* ILK+ do this automagically */
	if (HAS_GMCH_DISPLAY(dev_priv) &&
	    plane_state->base.rotation & DRM_MODE_ROTATE_180)
		base += (plane_state->base.crtc_h *
			 plane_state->base.crtc_w - 1) * fb->format->cpp[0];

	return base;
}

static u32 intel_cursor_position(const struct intel_plane_state *plane_state)
{
	int x = plane_state->base.crtc_x;
	int y = plane_state->base.crtc_y;
	u32 pos = 0;

	if (x < 0) {
		pos |= CURSOR_POS_SIGN << CURSOR_X_SHIFT;
		x = -x;
	}
	pos |= x << CURSOR_X_SHIFT;

	if (y < 0) {
		pos |= CURSOR_POS_SIGN << CURSOR_Y_SHIFT;
		y = -y;
	}
	pos |= y << CURSOR_Y_SHIFT;

	return pos;
}

static bool intel_cursor_size_ok(const struct intel_plane_state *plane_state)
{
	const struct drm_mode_config *config =
		&plane_state->base.plane->dev->mode_config;
	int width = plane_state->base.crtc_w;
	int height = plane_state->base.crtc_h;

	return width > 0 && width <= config->cursor_width &&
		height > 0 && height <= config->cursor_height;
}

static int intel_cursor_check_surface(struct intel_plane_state *plane_state)
{
	const struct drm_framebuffer *fb = plane_state->base.fb;
	unsigned int rotation = plane_state->base.rotation;
	int src_x, src_y;
	u32 offset;
	int ret;

	intel_fill_fb_ggtt_view(&plane_state->view, fb, rotation);
	plane_state->color_plane[0].stride = intel_fb_pitch(fb, 0, rotation);

	ret = intel_plane_check_stride(plane_state);
	if (ret)
		return ret;

	src_x = plane_state->base.src_x >> 16;
	src_y = plane_state->base.src_y >> 16;

	intel_add_fb_offsets(&src_x, &src_y, plane_state, 0);
	offset = intel_plane_compute_aligned_offset(&src_x, &src_y,
						    plane_state, 0);

	if (src_x != 0 || src_y != 0) {
		DRM_DEBUG_KMS("Arbitrary cursor panning not supported\n");
		return -EINVAL;
	}

	plane_state->color_plane[0].offset = offset;

	return 0;
}

static int intel_check_cursor(struct intel_crtc_state *crtc_state,
			      struct intel_plane_state *plane_state)
{
	const struct drm_framebuffer *fb = plane_state->base.fb;
	int ret;

	if (fb && fb->modifier != DRM_FORMAT_MOD_LINEAR) {
		DRM_DEBUG_KMS("cursor cannot be tiled\n");
		return -EINVAL;
	}

	ret = drm_atomic_helper_check_plane_state(&plane_state->base,
						  &crtc_state->base,
						  DRM_PLANE_HELPER_NO_SCALING,
						  DRM_PLANE_HELPER_NO_SCALING,
						  true, true);
	if (ret)
		return ret;

	if (!plane_state->base.visible)
		return 0;

	ret = intel_plane_check_src_coordinates(plane_state);
	if (ret)
		return ret;

	ret = intel_cursor_check_surface(plane_state);
	if (ret)
		return ret;

	return 0;
}

static unsigned int
i845_cursor_max_stride(struct intel_plane *plane,
		       u32 pixel_format, u64 modifier,
		       unsigned int rotation)
{
	return 2048;
}

static u32 i845_cursor_ctl(const struct intel_crtc_state *crtc_state,
			   const struct intel_plane_state *plane_state)
{
	return CURSOR_ENABLE |
		CURSOR_GAMMA_ENABLE |
		CURSOR_FORMAT_ARGB |
		CURSOR_STRIDE(plane_state->color_plane[0].stride);
}

static bool i845_cursor_size_ok(const struct intel_plane_state *plane_state)
{
	int width = plane_state->base.crtc_w;

	/*
	 * 845g/865g are only limited by the width of their cursors,
	 * the height is arbitrary up to the precision of the register.
	 */
	return intel_cursor_size_ok(plane_state) && IS_ALIGNED(width, 64);
}

static int i845_check_cursor(struct intel_crtc_state *crtc_state,
			     struct intel_plane_state *plane_state)
{
	const struct drm_framebuffer *fb = plane_state->base.fb;
	int ret;

	ret = intel_check_cursor(crtc_state, plane_state);
	if (ret)
		return ret;

	/* if we want to turn off the cursor ignore width and height */
	if (!fb)
		return 0;

	/* Check for which cursor types we support */
	if (!i845_cursor_size_ok(plane_state)) {
		DRM_DEBUG("Cursor dimension %dx%d not supported\n",
			  plane_state->base.crtc_w,
			  plane_state->base.crtc_h);
		return -EINVAL;
	}

	WARN_ON(plane_state->base.visible &&
		plane_state->color_plane[0].stride != fb->pitches[0]);

	switch (fb->pitches[0]) {
	case 256:
	case 512:
	case 1024:
	case 2048:
		break;
	default:
		DRM_DEBUG_KMS("Invalid cursor stride (%u)\n",
			      fb->pitches[0]);
		return -EINVAL;
	}

	plane_state->ctl = i845_cursor_ctl(crtc_state, plane_state);

	return 0;
}

static void i845_update_cursor(struct intel_plane *plane,
			       const struct intel_crtc_state *crtc_state,
			       const struct intel_plane_state *plane_state)
{
	struct drm_i915_private *dev_priv = to_i915(plane->base.dev);
	u32 cntl = 0, base = 0, pos = 0, size = 0;
	unsigned long irqflags;

	if (plane_state && plane_state->base.visible) {
		unsigned int width = plane_state->base.crtc_w;
		unsigned int height = plane_state->base.crtc_h;

		cntl = plane_state->ctl;
		size = (height << 12) | width;

		base = intel_cursor_base(plane_state);
		pos = intel_cursor_position(plane_state);
	}

	spin_lock_irqsave(&dev_priv->uncore.lock, irqflags);

	/* On these chipsets we can only modify the base/size/stride
	 * whilst the cursor is disabled.
	 */
	if (plane->cursor.base != base ||
	    plane->cursor.size != size ||
	    plane->cursor.cntl != cntl) {
		I915_WRITE_FW(CURCNTR(PIPE_A), 0);
		I915_WRITE_FW(CURBASE(PIPE_A), base);
		I915_WRITE_FW(CURSIZE, size);
		I915_WRITE_FW(CURPOS(PIPE_A), pos);
		I915_WRITE_FW(CURCNTR(PIPE_A), cntl);

		plane->cursor.base = base;
		plane->cursor.size = size;
		plane->cursor.cntl = cntl;
	} else {
		I915_WRITE_FW(CURPOS(PIPE_A), pos);
	}

	POSTING_READ_FW(CURCNTR(PIPE_A));

	spin_unlock_irqrestore(&dev_priv->uncore.lock, irqflags);
}

static void i845_disable_cursor(struct intel_plane *plane,
				struct intel_crtc *crtc)
{
	i845_update_cursor(plane, NULL, NULL);
}

static bool i845_cursor_get_hw_state(struct intel_plane *plane,
				     enum pipe *pipe)
{
	struct drm_i915_private *dev_priv = to_i915(plane->base.dev);
	enum intel_display_power_domain power_domain;
	bool ret;

	power_domain = POWER_DOMAIN_PIPE(PIPE_A);
	if (!intel_display_power_get_if_enabled(dev_priv, power_domain))
		return false;

	ret = I915_READ(CURCNTR(PIPE_A)) & CURSOR_ENABLE;

	*pipe = PIPE_A;

	intel_display_power_put(dev_priv, power_domain);

	return ret;
}

static unsigned int
i9xx_cursor_max_stride(struct intel_plane *plane,
		       u32 pixel_format, u64 modifier,
		       unsigned int rotation)
{
	return plane->base.dev->mode_config.cursor_width * 4;
}

static u32 i9xx_cursor_ctl(const struct intel_crtc_state *crtc_state,
			   const struct intel_plane_state *plane_state)
{
	struct drm_i915_private *dev_priv =
		to_i915(plane_state->base.plane->dev);
	struct intel_crtc *crtc = to_intel_crtc(crtc_state->base.crtc);
	u32 cntl = 0;

	if (IS_GEN6(dev_priv) || IS_IVYBRIDGE(dev_priv))
		cntl |= MCURSOR_TRICKLE_FEED_DISABLE;

	if (INTEL_GEN(dev_priv) <= 10) {
		cntl |= MCURSOR_GAMMA_ENABLE;

		if (HAS_DDI(dev_priv))
			cntl |= MCURSOR_PIPE_CSC_ENABLE;
	}

	if (INTEL_GEN(dev_priv) < 5 && !IS_G4X(dev_priv))
		cntl |= MCURSOR_PIPE_SELECT(crtc->pipe);

	switch (plane_state->base.crtc_w) {
	case 64:
		cntl |= MCURSOR_MODE_64_ARGB_AX;
		break;
	case 128:
		cntl |= MCURSOR_MODE_128_ARGB_AX;
		break;
	case 256:
		cntl |= MCURSOR_MODE_256_ARGB_AX;
		break;
	default:
		MISSING_CASE(plane_state->base.crtc_w);
		return 0;
	}

	if (plane_state->base.rotation & DRM_MODE_ROTATE_180)
		cntl |= MCURSOR_ROTATE_180;

	return cntl;
}

static bool i9xx_cursor_size_ok(const struct intel_plane_state *plane_state)
{
	struct drm_i915_private *dev_priv =
		to_i915(plane_state->base.plane->dev);
	int width = plane_state->base.crtc_w;
	int height = plane_state->base.crtc_h;

	if (!intel_cursor_size_ok(plane_state))
		return false;

	/* Cursor width is limited to a few power-of-two sizes */
	switch (width) {
	case 256:
	case 128:
	case 64:
		break;
	default:
		return false;
	}

	/*
	 * IVB+ have CUR_FBC_CTL which allows an arbitrary cursor
	 * height from 8 lines up to the cursor width, when the
	 * cursor is not rotated. Everything else requires square
	 * cursors.
	 */
	if (HAS_CUR_FBC(dev_priv) &&
	    plane_state->base.rotation & DRM_MODE_ROTATE_0) {
		if (height < 8 || height > width)
			return false;
	} else {
		if (height != width)
			return false;
	}

	return true;
}

static int i9xx_check_cursor(struct intel_crtc_state *crtc_state,
			     struct intel_plane_state *plane_state)
{
	struct intel_plane *plane = to_intel_plane(plane_state->base.plane);
	struct drm_i915_private *dev_priv = to_i915(plane->base.dev);
	const struct drm_framebuffer *fb = plane_state->base.fb;
	enum pipe pipe = plane->pipe;
	int ret;

	ret = intel_check_cursor(crtc_state, plane_state);
	if (ret)
		return ret;

	/* if we want to turn off the cursor ignore width and height */
	if (!fb)
		return 0;

	/* Check for which cursor types we support */
	if (!i9xx_cursor_size_ok(plane_state)) {
		DRM_DEBUG("Cursor dimension %dx%d not supported\n",
			  plane_state->base.crtc_w,
			  plane_state->base.crtc_h);
		return -EINVAL;
	}

	WARN_ON(plane_state->base.visible &&
		plane_state->color_plane[0].stride != fb->pitches[0]);

	if (fb->pitches[0] != plane_state->base.crtc_w * fb->format->cpp[0]) {
		DRM_DEBUG_KMS("Invalid cursor stride (%u) (cursor width %d)\n",
			      fb->pitches[0], plane_state->base.crtc_w);
		return -EINVAL;
	}

	/*
	 * There's something wrong with the cursor on CHV pipe C.
	 * If it straddles the left edge of the screen then
	 * moving it away from the edge or disabling it often
	 * results in a pipe underrun, and often that can lead to
	 * dead pipe (constant underrun reported, and it scans
	 * out just a solid color). To recover from that, the
	 * display power well must be turned off and on again.
	 * Refuse the put the cursor into that compromised position.
	 */
	if (IS_CHERRYVIEW(dev_priv) && pipe == PIPE_C &&
	    plane_state->base.visible && plane_state->base.crtc_x < 0) {
		DRM_DEBUG_KMS("CHV cursor C not allowed to straddle the left screen edge\n");
		return -EINVAL;
	}

	plane_state->ctl = i9xx_cursor_ctl(crtc_state, plane_state);

	return 0;
}

static void i9xx_update_cursor(struct intel_plane *plane,
			       const struct intel_crtc_state *crtc_state,
			       const struct intel_plane_state *plane_state)
{
	struct drm_i915_private *dev_priv = to_i915(plane->base.dev);
	enum pipe pipe = plane->pipe;
	u32 cntl = 0, base = 0, pos = 0, fbc_ctl = 0;
	unsigned long irqflags;

	if (plane_state && plane_state->base.visible) {
		cntl = plane_state->ctl;

		if (plane_state->base.crtc_h != plane_state->base.crtc_w)
			fbc_ctl = CUR_FBC_CTL_EN | (plane_state->base.crtc_h - 1);

		base = intel_cursor_base(plane_state);
		pos = intel_cursor_position(plane_state);
	}

	spin_lock_irqsave(&dev_priv->uncore.lock, irqflags);

	/*
	 * On some platforms writing CURCNTR first will also
	 * cause CURPOS to be armed by the CURBASE write.
	 * Without the CURCNTR write the CURPOS write would
	 * arm itself. Thus we always start the full update
	 * with a CURCNTR write.
	 *
	 * On other platforms CURPOS always requires the
	 * CURBASE write to arm the update. Additonally
	 * a write to any of the cursor register will cancel
	 * an already armed cursor update. Thus leaving out
	 * the CURBASE write after CURPOS could lead to a
	 * cursor that doesn't appear to move, or even change
	 * shape. Thus we always write CURBASE.
	 *
	 * CURCNTR and CUR_FBC_CTL are always
	 * armed by the CURBASE write only.
	 */
	if (plane->cursor.base != base ||
	    plane->cursor.size != fbc_ctl ||
	    plane->cursor.cntl != cntl) {
		I915_WRITE_FW(CURCNTR(pipe), cntl);
		if (HAS_CUR_FBC(dev_priv))
			I915_WRITE_FW(CUR_FBC_CTL(pipe), fbc_ctl);
		I915_WRITE_FW(CURPOS(pipe), pos);
		I915_WRITE_FW(CURBASE(pipe), base);

		plane->cursor.base = base;
		plane->cursor.size = fbc_ctl;
		plane->cursor.cntl = cntl;
	} else {
		I915_WRITE_FW(CURPOS(pipe), pos);
		I915_WRITE_FW(CURBASE(pipe), base);
	}

	POSTING_READ_FW(CURBASE(pipe));

	spin_unlock_irqrestore(&dev_priv->uncore.lock, irqflags);
}

static void i9xx_disable_cursor(struct intel_plane *plane,
				struct intel_crtc *crtc)
{
	i9xx_update_cursor(plane, NULL, NULL);
}

static bool i9xx_cursor_get_hw_state(struct intel_plane *plane,
				     enum pipe *pipe)
{
	struct drm_i915_private *dev_priv = to_i915(plane->base.dev);
	enum intel_display_power_domain power_domain;
	bool ret;
	u32 val;

	/*
	 * Not 100% correct for planes that can move between pipes,
	 * but that's only the case for gen2-3 which don't have any
	 * display power wells.
	 */
	power_domain = POWER_DOMAIN_PIPE(plane->pipe);
	if (!intel_display_power_get_if_enabled(dev_priv, power_domain))
		return false;

	val = I915_READ(CURCNTR(plane->pipe));

	ret = val & MCURSOR_MODE;

	if (INTEL_GEN(dev_priv) >= 5 || IS_G4X(dev_priv))
		*pipe = plane->pipe;
	else
		*pipe = (val & MCURSOR_PIPE_SELECT_MASK) >>
			MCURSOR_PIPE_SELECT_SHIFT;

	intel_display_power_put(dev_priv, power_domain);

	return ret;
}

/* VESA 640x480x72Hz mode to set on the pipe */
static const struct drm_display_mode load_detect_mode = {
	DRM_MODE("640x480", DRM_MODE_TYPE_DEFAULT, 31500, 640, 664,
		 704, 832, 0, 480, 489, 491, 520, 0, DRM_MODE_FLAG_NHSYNC | DRM_MODE_FLAG_NVSYNC),
};

struct drm_framebuffer *
intel_framebuffer_create(struct drm_i915_gem_object *obj,
			 struct drm_mode_fb_cmd2 *mode_cmd)
{
	struct intel_framebuffer *intel_fb;
	int ret;

	intel_fb = kzalloc(sizeof(*intel_fb), GFP_KERNEL);
	if (!intel_fb)
		return ERR_PTR(-ENOMEM);

	ret = intel_framebuffer_init(intel_fb, obj, mode_cmd);
	if (ret)
		goto err;

	return &intel_fb->base;

err:
	kfree(intel_fb);
	return ERR_PTR(ret);
}

static int intel_modeset_disable_planes(struct drm_atomic_state *state,
					struct drm_crtc *crtc)
{
	struct drm_plane *plane;
	struct drm_plane_state *plane_state;
	int ret, i;

	ret = drm_atomic_add_affected_planes(state, crtc);
	if (ret)
		return ret;

	for_each_new_plane_in_state(state, plane, plane_state, i) {
		if (plane_state->crtc != crtc)
			continue;

		ret = drm_atomic_set_crtc_for_plane(plane_state, NULL);
		if (ret)
			return ret;

		drm_atomic_set_fb_for_plane(plane_state, NULL);
	}

	return 0;
}

int intel_get_load_detect_pipe(struct drm_connector *connector,
			       const struct drm_display_mode *mode,
			       struct intel_load_detect_pipe *old,
			       struct drm_modeset_acquire_ctx *ctx)
{
	struct intel_crtc *intel_crtc;
	struct intel_encoder *intel_encoder =
		intel_attached_encoder(connector);
	struct drm_crtc *possible_crtc;
	struct drm_encoder *encoder = &intel_encoder->base;
	struct drm_crtc *crtc = NULL;
	struct drm_device *dev = encoder->dev;
	struct drm_i915_private *dev_priv = to_i915(dev);
	struct drm_mode_config *config = &dev->mode_config;
	struct drm_atomic_state *state = NULL, *restore_state = NULL;
	struct drm_connector_state *connector_state;
	struct intel_crtc_state *crtc_state;
	int ret, i = -1;

	DRM_DEBUG_KMS("[CONNECTOR:%d:%s], [ENCODER:%d:%s]\n",
		      connector->base.id, connector->name,
		      encoder->base.id, encoder->name);

	old->restore_state = NULL;

	WARN_ON(!drm_modeset_is_locked(&config->connection_mutex));

	/*
	 * Algorithm gets a little messy:
	 *
	 *   - if the connector already has an assigned crtc, use it (but make
	 *     sure it's on first)
	 *
	 *   - try to find the first unused crtc that can drive this connector,
	 *     and use that if we find one
	 */

	/* See if we already have a CRTC for this connector */
	if (connector->state->crtc) {
		crtc = connector->state->crtc;

		ret = drm_modeset_lock(&crtc->mutex, ctx);
		if (ret)
			goto fail;

		/* Make sure the crtc and connector are running */
		goto found;
	}

	/* Find an unused one (if possible) */
	for_each_crtc(dev, possible_crtc) {
		i++;
		if (!(encoder->possible_crtcs & (1 << i)))
			continue;

		ret = drm_modeset_lock(&possible_crtc->mutex, ctx);
		if (ret)
			goto fail;

		if (possible_crtc->state->enable) {
			drm_modeset_unlock(&possible_crtc->mutex);
			continue;
		}

		crtc = possible_crtc;
		break;
	}

	/*
	 * If we didn't find an unused CRTC, don't use any.
	 */
	if (!crtc) {
		DRM_DEBUG_KMS("no pipe available for load-detect\n");
		ret = -ENODEV;
		goto fail;
	}

found:
	intel_crtc = to_intel_crtc(crtc);

	state = drm_atomic_state_alloc(dev);
	restore_state = drm_atomic_state_alloc(dev);
	if (!state || !restore_state) {
		ret = -ENOMEM;
		goto fail;
	}

	state->acquire_ctx = ctx;
	restore_state->acquire_ctx = ctx;

	connector_state = drm_atomic_get_connector_state(state, connector);
	if (IS_ERR(connector_state)) {
		ret = PTR_ERR(connector_state);
		goto fail;
	}

	ret = drm_atomic_set_crtc_for_connector(connector_state, crtc);
	if (ret)
		goto fail;

	crtc_state = intel_atomic_get_crtc_state(state, intel_crtc);
	if (IS_ERR(crtc_state)) {
		ret = PTR_ERR(crtc_state);
		goto fail;
	}

	crtc_state->base.active = crtc_state->base.enable = true;

	if (!mode)
		mode = &load_detect_mode;

	ret = drm_atomic_set_mode_for_crtc(&crtc_state->base, mode);
	if (ret)
		goto fail;

	ret = intel_modeset_disable_planes(state, crtc);
	if (ret)
		goto fail;

	ret = PTR_ERR_OR_ZERO(drm_atomic_get_connector_state(restore_state, connector));
	if (!ret)
		ret = PTR_ERR_OR_ZERO(drm_atomic_get_crtc_state(restore_state, crtc));
	if (!ret)
		ret = drm_atomic_add_affected_planes(restore_state, crtc);
	if (ret) {
		DRM_DEBUG_KMS("Failed to create a copy of old state to restore: %i\n", ret);
		goto fail;
	}

	ret = drm_atomic_commit(state);
	if (ret) {
		DRM_DEBUG_KMS("failed to set mode on load-detect pipe\n");
		goto fail;
	}

	old->restore_state = restore_state;
	drm_atomic_state_put(state);

	/* let the connector get through one full cycle before testing */
	intel_wait_for_vblank(dev_priv, intel_crtc->pipe);
	return true;

fail:
	if (state) {
		drm_atomic_state_put(state);
		state = NULL;
	}
	if (restore_state) {
		drm_atomic_state_put(restore_state);
		restore_state = NULL;
	}

	if (ret == -EDEADLK)
		return ret;

	return false;
}

void intel_release_load_detect_pipe(struct drm_connector *connector,
				    struct intel_load_detect_pipe *old,
				    struct drm_modeset_acquire_ctx *ctx)
{
	struct intel_encoder *intel_encoder =
		intel_attached_encoder(connector);
	struct drm_encoder *encoder = &intel_encoder->base;
	struct drm_atomic_state *state = old->restore_state;
	int ret;

	DRM_DEBUG_KMS("[CONNECTOR:%d:%s], [ENCODER:%d:%s]\n",
		      connector->base.id, connector->name,
		      encoder->base.id, encoder->name);

	if (!state)
		return;

	ret = drm_atomic_helper_commit_duplicated_state(state, ctx);
	if (ret)
		DRM_DEBUG_KMS("Couldn't release load detect pipe: %i\n", ret);
	drm_atomic_state_put(state);
}

static int i9xx_pll_refclk(struct drm_device *dev,
			   const struct intel_crtc_state *pipe_config)
{
	struct drm_i915_private *dev_priv = to_i915(dev);
	u32 dpll = pipe_config->dpll_hw_state.dpll;

	if ((dpll & PLL_REF_INPUT_MASK) == PLLB_REF_INPUT_SPREADSPECTRUMIN)
		return dev_priv->vbt.lvds_ssc_freq;
	else if (HAS_PCH_SPLIT(dev_priv))
		return 120000;
	else if (!IS_GEN2(dev_priv))
		return 96000;
	else
		return 48000;
}

/* Returns the clock of the currently programmed mode of the given pipe. */
static void i9xx_crtc_clock_get(struct intel_crtc *crtc,
				struct intel_crtc_state *pipe_config)
{
	struct drm_device *dev = crtc->base.dev;
	struct drm_i915_private *dev_priv = to_i915(dev);
	int pipe = pipe_config->cpu_transcoder;
	u32 dpll = pipe_config->dpll_hw_state.dpll;
	u32 fp;
	struct dpll clock;
	int port_clock;
	int refclk = i9xx_pll_refclk(dev, pipe_config);

	if ((dpll & DISPLAY_RATE_SELECT_FPA1) == 0)
		fp = pipe_config->dpll_hw_state.fp0;
	else
		fp = pipe_config->dpll_hw_state.fp1;

	clock.m1 = (fp & FP_M1_DIV_MASK) >> FP_M1_DIV_SHIFT;
	if (IS_PINEVIEW(dev_priv)) {
		clock.n = ffs((fp & FP_N_PINEVIEW_DIV_MASK) >> FP_N_DIV_SHIFT) - 1;
		clock.m2 = (fp & FP_M2_PINEVIEW_DIV_MASK) >> FP_M2_DIV_SHIFT;
	} else {
		clock.n = (fp & FP_N_DIV_MASK) >> FP_N_DIV_SHIFT;
		clock.m2 = (fp & FP_M2_DIV_MASK) >> FP_M2_DIV_SHIFT;
	}

	if (!IS_GEN2(dev_priv)) {
		if (IS_PINEVIEW(dev_priv))
			clock.p1 = ffs((dpll & DPLL_FPA01_P1_POST_DIV_MASK_PINEVIEW) >>
				DPLL_FPA01_P1_POST_DIV_SHIFT_PINEVIEW);
		else
			clock.p1 = ffs((dpll & DPLL_FPA01_P1_POST_DIV_MASK) >>
			       DPLL_FPA01_P1_POST_DIV_SHIFT);

		switch (dpll & DPLL_MODE_MASK) {
		case DPLLB_MODE_DAC_SERIAL:
			clock.p2 = dpll & DPLL_DAC_SERIAL_P2_CLOCK_DIV_5 ?
				5 : 10;
			break;
		case DPLLB_MODE_LVDS:
			clock.p2 = dpll & DPLLB_LVDS_P2_CLOCK_DIV_7 ?
				7 : 14;
			break;
		default:
			DRM_DEBUG_KMS("Unknown DPLL mode %08x in programmed "
				  "mode\n", (int)(dpll & DPLL_MODE_MASK));
			return;
		}

		if (IS_PINEVIEW(dev_priv))
			port_clock = pnv_calc_dpll_params(refclk, &clock);
		else
			port_clock = i9xx_calc_dpll_params(refclk, &clock);
	} else {
		u32 lvds = IS_I830(dev_priv) ? 0 : I915_READ(LVDS);
		bool is_lvds = (pipe == 1) && (lvds & LVDS_PORT_EN);

		if (is_lvds) {
			clock.p1 = ffs((dpll & DPLL_FPA01_P1_POST_DIV_MASK_I830_LVDS) >>
				       DPLL_FPA01_P1_POST_DIV_SHIFT);

			if (lvds & LVDS_CLKB_POWER_UP)
				clock.p2 = 7;
			else
				clock.p2 = 14;
		} else {
			if (dpll & PLL_P1_DIVIDE_BY_TWO)
				clock.p1 = 2;
			else {
				clock.p1 = ((dpll & DPLL_FPA01_P1_POST_DIV_MASK_I830) >>
					    DPLL_FPA01_P1_POST_DIV_SHIFT) + 2;
			}
			if (dpll & PLL_P2_DIVIDE_BY_4)
				clock.p2 = 4;
			else
				clock.p2 = 2;
		}

		port_clock = i9xx_calc_dpll_params(refclk, &clock);
	}

	/*
	 * This value includes pixel_multiplier. We will use
	 * port_clock to compute adjusted_mode.crtc_clock in the
	 * encoder's get_config() function.
	 */
	pipe_config->port_clock = port_clock;
}

int intel_dotclock_calculate(int link_freq,
			     const struct intel_link_m_n *m_n)
{
	/*
	 * The calculation for the data clock is:
	 * pixel_clock = ((m/n)*(link_clock * nr_lanes))/bpp
	 * But we want to avoid losing precison if possible, so:
	 * pixel_clock = ((m * link_clock * nr_lanes)/(n*bpp))
	 *
	 * and the link clock is simpler:
	 * link_clock = (m * link_clock) / n
	 */

	if (!m_n->link_n)
		return 0;

	return div_u64(mul_u32_u32(m_n->link_m, link_freq), m_n->link_n);
}

static void ironlake_pch_clock_get(struct intel_crtc *crtc,
				   struct intel_crtc_state *pipe_config)
{
	struct drm_i915_private *dev_priv = to_i915(crtc->base.dev);

	/* read out port_clock from the DPLL */
	i9xx_crtc_clock_get(crtc, pipe_config);

	/*
	 * In case there is an active pipe without active ports,
	 * we may need some idea for the dotclock anyway.
	 * Calculate one based on the FDI configuration.
	 */
	pipe_config->base.adjusted_mode.crtc_clock =
		intel_dotclock_calculate(intel_fdi_link_freq(dev_priv, pipe_config),
					 &pipe_config->fdi_m_n);
}

/* Returns the currently programmed mode of the given encoder. */
struct drm_display_mode *
intel_encoder_current_mode(struct intel_encoder *encoder)
{
	struct drm_i915_private *dev_priv = to_i915(encoder->base.dev);
	struct intel_crtc_state *crtc_state;
	struct drm_display_mode *mode;
	struct intel_crtc *crtc;
	enum pipe pipe;

	if (!encoder->get_hw_state(encoder, &pipe))
		return NULL;

	crtc = intel_get_crtc_for_pipe(dev_priv, pipe);

	mode = kzalloc(sizeof(*mode), GFP_KERNEL);
	if (!mode)
		return NULL;

	crtc_state = kzalloc(sizeof(*crtc_state), GFP_KERNEL);
	if (!crtc_state) {
		kfree(mode);
		return NULL;
	}

	crtc_state->base.crtc = &crtc->base;

	if (!dev_priv->display.get_pipe_config(crtc, crtc_state)) {
		kfree(crtc_state);
		kfree(mode);
		return NULL;
	}

	encoder->get_config(encoder, crtc_state);

	intel_mode_from_pipe_config(mode, crtc_state);

	kfree(crtc_state);

	return mode;
}

static void intel_crtc_destroy(struct drm_crtc *crtc)
{
	struct intel_crtc *intel_crtc = to_intel_crtc(crtc);

	drm_crtc_cleanup(crtc);
	kfree(intel_crtc);
}

/**
 * intel_wm_need_update - Check whether watermarks need updating
 * @plane: drm plane
 * @state: new plane state
 *
 * Check current plane state versus the new one to determine whether
 * watermarks need to be recalculated.
 *
 * Returns true or false.
 */
static bool intel_wm_need_update(struct drm_plane *plane,
				 struct drm_plane_state *state)
{
	struct intel_plane_state *new = to_intel_plane_state(state);
	struct intel_plane_state *cur = to_intel_plane_state(plane->state);

	/* Update watermarks on tiling or size changes. */
	if (new->base.visible != cur->base.visible)
		return true;

	if (!cur->base.fb || !new->base.fb)
		return false;

	if (cur->base.fb->modifier != new->base.fb->modifier ||
	    cur->base.rotation != new->base.rotation ||
	    drm_rect_width(&new->base.src) != drm_rect_width(&cur->base.src) ||
	    drm_rect_height(&new->base.src) != drm_rect_height(&cur->base.src) ||
	    drm_rect_width(&new->base.dst) != drm_rect_width(&cur->base.dst) ||
	    drm_rect_height(&new->base.dst) != drm_rect_height(&cur->base.dst))
		return true;

	return false;
}

static bool needs_scaling(const struct intel_plane_state *state)
{
	int src_w = drm_rect_width(&state->base.src) >> 16;
	int src_h = drm_rect_height(&state->base.src) >> 16;
	int dst_w = drm_rect_width(&state->base.dst);
	int dst_h = drm_rect_height(&state->base.dst);

	return (src_w != dst_w || src_h != dst_h);
}

int intel_plane_atomic_calc_changes(const struct intel_crtc_state *old_crtc_state,
				    struct drm_crtc_state *crtc_state,
				    const struct intel_plane_state *old_plane_state,
				    struct drm_plane_state *plane_state)
{
	struct intel_crtc_state *pipe_config = to_intel_crtc_state(crtc_state);
	struct drm_crtc *crtc = crtc_state->crtc;
	struct intel_crtc *intel_crtc = to_intel_crtc(crtc);
	struct intel_plane *plane = to_intel_plane(plane_state->plane);
	struct drm_device *dev = crtc->dev;
	struct drm_i915_private *dev_priv = to_i915(dev);
	bool mode_changed = needs_modeset(crtc_state);
	bool was_crtc_enabled = old_crtc_state->base.active;
	bool is_crtc_enabled = crtc_state->active;
	bool turn_off, turn_on, visible, was_visible;
	struct drm_framebuffer *fb = plane_state->fb;
	int ret;

	if (INTEL_GEN(dev_priv) >= 9 && plane->id != PLANE_CURSOR) {
		ret = skl_update_scaler_plane(
			to_intel_crtc_state(crtc_state),
			to_intel_plane_state(plane_state));
		if (ret)
			return ret;
	}

	was_visible = old_plane_state->base.visible;
	visible = plane_state->visible;

	if (!was_crtc_enabled && WARN_ON(was_visible))
		was_visible = false;

	/*
	 * Visibility is calculated as if the crtc was on, but
	 * after scaler setup everything depends on it being off
	 * when the crtc isn't active.
	 *
	 * FIXME this is wrong for watermarks. Watermarks should also
	 * be computed as if the pipe would be active. Perhaps move
	 * per-plane wm computation to the .check_plane() hook, and
	 * only combine the results from all planes in the current place?
	 */
	if (!is_crtc_enabled) {
		plane_state->visible = visible = false;
		to_intel_crtc_state(crtc_state)->active_planes &= ~BIT(plane->id);
	}

	if (!was_visible && !visible)
		return 0;

	if (fb != old_plane_state->base.fb)
		pipe_config->fb_changed = true;

	turn_off = was_visible && (!visible || mode_changed);
	turn_on = visible && (!was_visible || mode_changed);

	DRM_DEBUG_ATOMIC("[CRTC:%d:%s] has [PLANE:%d:%s] with fb %i\n",
			 intel_crtc->base.base.id, intel_crtc->base.name,
			 plane->base.base.id, plane->base.name,
			 fb ? fb->base.id : -1);

	DRM_DEBUG_ATOMIC("[PLANE:%d:%s] visible %i -> %i, off %i, on %i, ms %i\n",
			 plane->base.base.id, plane->base.name,
			 was_visible, visible,
			 turn_off, turn_on, mode_changed);

	if (turn_on) {
		if (INTEL_GEN(dev_priv) < 5 && !IS_G4X(dev_priv))
			pipe_config->update_wm_pre = true;

		/* must disable cxsr around plane enable/disable */
		if (plane->id != PLANE_CURSOR)
			pipe_config->disable_cxsr = true;
	} else if (turn_off) {
		if (INTEL_GEN(dev_priv) < 5 && !IS_G4X(dev_priv))
			pipe_config->update_wm_post = true;

		/* must disable cxsr around plane enable/disable */
		if (plane->id != PLANE_CURSOR)
			pipe_config->disable_cxsr = true;
	} else if (intel_wm_need_update(&plane->base, plane_state)) {
		if (INTEL_GEN(dev_priv) < 5 && !IS_G4X(dev_priv)) {
			/* FIXME bollocks */
			pipe_config->update_wm_pre = true;
			pipe_config->update_wm_post = true;
		}
	}

	if (visible || was_visible)
		pipe_config->fb_bits |= plane->frontbuffer_bit;

	/*
	 * ILK/SNB DVSACNTR/Sprite Enable
	 * IVB SPR_CTL/Sprite Enable
	 * "When in Self Refresh Big FIFO mode, a write to enable the
	 *  plane will be internally buffered and delayed while Big FIFO
	 *  mode is exiting."
	 *
	 * Which means that enabling the sprite can take an extra frame
	 * when we start in big FIFO mode (LP1+). Thus we need to drop
	 * down to LP0 and wait for vblank in order to make sure the
	 * sprite gets enabled on the next vblank after the register write.
	 * Doing otherwise would risk enabling the sprite one frame after
	 * we've already signalled flip completion. We can resume LP1+
	 * once the sprite has been enabled.
	 *
	 *
	 * WaCxSRDisabledForSpriteScaling:ivb
	 * IVB SPR_SCALE/Scaling Enable
	 * "Low Power watermarks must be disabled for at least one
	 *  frame before enabling sprite scaling, and kept disabled
	 *  until sprite scaling is disabled."
	 *
	 * ILK/SNB DVSASCALE/Scaling Enable
	 * "When in Self Refresh Big FIFO mode, scaling enable will be
	 *  masked off while Big FIFO mode is exiting."
	 *
	 * Despite the w/a only being listed for IVB we assume that
	 * the ILK/SNB note has similar ramifications, hence we apply
	 * the w/a on all three platforms.
	 */
	if (plane->id == PLANE_SPRITE0 &&
	    (IS_GEN5(dev_priv) || IS_GEN6(dev_priv) ||
	     IS_IVYBRIDGE(dev_priv)) &&
	    (turn_on || (!needs_scaling(old_plane_state) &&
			 needs_scaling(to_intel_plane_state(plane_state)))))
		pipe_config->disable_lp_wm = true;

	return 0;
}

static bool encoders_cloneable(const struct intel_encoder *a,
			       const struct intel_encoder *b)
{
	/* masks could be asymmetric, so check both ways */
	return a == b || (a->cloneable & (1 << b->type) &&
			  b->cloneable & (1 << a->type));
}

static bool check_single_encoder_cloning(struct drm_atomic_state *state,
					 struct intel_crtc *crtc,
					 struct intel_encoder *encoder)
{
	struct intel_encoder *source_encoder;
	struct drm_connector *connector;
	struct drm_connector_state *connector_state;
	int i;

	for_each_new_connector_in_state(state, connector, connector_state, i) {
		if (connector_state->crtc != &crtc->base)
			continue;

		source_encoder =
			to_intel_encoder(connector_state->best_encoder);
		if (!encoders_cloneable(encoder, source_encoder))
			return false;
	}

	return true;
}

static int icl_add_linked_planes(struct intel_atomic_state *state)
{
	struct intel_plane *plane, *linked;
	struct intel_plane_state *plane_state, *linked_plane_state;
	int i;

	for_each_new_intel_plane_in_state(state, plane, plane_state, i) {
		linked = plane_state->linked_plane;

		if (!linked)
			continue;

		linked_plane_state = intel_atomic_get_plane_state(state, linked);
		if (IS_ERR(linked_plane_state))
			return PTR_ERR(linked_plane_state);

		WARN_ON(linked_plane_state->linked_plane != plane);
		WARN_ON(linked_plane_state->slave == plane_state->slave);
	}

	return 0;
}

static int icl_check_nv12_planes(struct intel_crtc_state *crtc_state)
{
	struct intel_crtc *crtc = to_intel_crtc(crtc_state->base.crtc);
	struct drm_i915_private *dev_priv = to_i915(crtc->base.dev);
	struct intel_atomic_state *state = to_intel_atomic_state(crtc_state->base.state);
	struct intel_plane *plane, *linked;
	struct intel_plane_state *plane_state;
	int i;

	if (INTEL_GEN(dev_priv) < 11)
		return 0;

	/*
	 * Destroy all old plane links and make the slave plane invisible
	 * in the crtc_state->active_planes mask.
	 */
	for_each_new_intel_plane_in_state(state, plane, plane_state, i) {
		if (plane->pipe != crtc->pipe || !plane_state->linked_plane)
			continue;

		plane_state->linked_plane = NULL;
		if (plane_state->slave && !plane_state->base.visible)
			crtc_state->active_planes &= ~BIT(plane->id);

		plane_state->slave = false;
	}

	if (!crtc_state->nv12_planes)
		return 0;

	for_each_new_intel_plane_in_state(state, plane, plane_state, i) {
		struct intel_plane_state *linked_state = NULL;

		if (plane->pipe != crtc->pipe ||
		    !(crtc_state->nv12_planes & BIT(plane->id)))
			continue;

		for_each_intel_plane_on_crtc(&dev_priv->drm, crtc, linked) {
			if (!icl_is_nv12_y_plane(linked->id))
				continue;

			if (crtc_state->active_planes & BIT(linked->id))
				continue;

			linked_state = intel_atomic_get_plane_state(state, linked);
			if (IS_ERR(linked_state))
				return PTR_ERR(linked_state);

			break;
		}

		if (!linked_state) {
			DRM_DEBUG_KMS("Need %d free Y planes for NV12\n",
				      hweight8(crtc_state->nv12_planes));

			return -EINVAL;
		}

		plane_state->linked_plane = linked;

		linked_state->slave = true;
		linked_state->linked_plane = plane;
		crtc_state->active_planes |= BIT(linked->id);
		DRM_DEBUG_KMS("Using %s as Y plane for %s\n", linked->base.name, plane->base.name);
	}

	return 0;
}

static int intel_crtc_atomic_check(struct drm_crtc *crtc,
				   struct drm_crtc_state *crtc_state)
{
	struct drm_device *dev = crtc->dev;
	struct drm_i915_private *dev_priv = to_i915(dev);
	struct intel_crtc *intel_crtc = to_intel_crtc(crtc);
	struct intel_crtc_state *pipe_config =
		to_intel_crtc_state(crtc_state);
	struct drm_atomic_state *state = crtc_state->state;
	int ret;
	bool mode_changed = needs_modeset(crtc_state);

	if (mode_changed && !crtc_state->active)
		pipe_config->update_wm_post = true;

	if (mode_changed && crtc_state->enable &&
	    dev_priv->display.crtc_compute_clock &&
	    !WARN_ON(pipe_config->shared_dpll)) {
		ret = dev_priv->display.crtc_compute_clock(intel_crtc,
							   pipe_config);
		if (ret)
			return ret;
	}

	if (crtc_state->color_mgmt_changed) {
		ret = intel_color_check(crtc, crtc_state);
		if (ret)
			return ret;

		/*
		 * Changing color management on Intel hardware is
		 * handled as part of planes update.
		 */
		crtc_state->planes_changed = true;
	}

	ret = 0;
	if (dev_priv->display.compute_pipe_wm) {
		ret = dev_priv->display.compute_pipe_wm(pipe_config);
		if (ret) {
			DRM_DEBUG_KMS("Target pipe watermarks are invalid\n");
			return ret;
		}
	}

	if (dev_priv->display.compute_intermediate_wm &&
	    !to_intel_atomic_state(state)->skip_intermediate_wm) {
		if (WARN_ON(!dev_priv->display.compute_pipe_wm))
			return 0;

		/*
		 * Calculate 'intermediate' watermarks that satisfy both the
		 * old state and the new state.  We can program these
		 * immediately.
		 */
		ret = dev_priv->display.compute_intermediate_wm(dev,
								intel_crtc,
								pipe_config);
		if (ret) {
			DRM_DEBUG_KMS("No valid intermediate pipe watermarks are possible\n");
			return ret;
		}
	} else if (dev_priv->display.compute_intermediate_wm) {
		if (HAS_PCH_SPLIT(dev_priv) && INTEL_GEN(dev_priv) < 9)
			pipe_config->wm.ilk.intermediate = pipe_config->wm.ilk.optimal;
	}

	if (INTEL_GEN(dev_priv) >= 9) {
		if (mode_changed)
			ret = skl_update_scaler_crtc(pipe_config);

		if (!ret)
			ret = icl_check_nv12_planes(pipe_config);
		if (!ret)
			ret = skl_check_pipe_max_pixel_rate(intel_crtc,
							    pipe_config);
		if (!ret)
			ret = intel_atomic_setup_scalers(dev_priv, intel_crtc,
							 pipe_config);
	}

	if (HAS_IPS(dev_priv))
		pipe_config->ips_enabled = hsw_compute_ips_config(pipe_config);

	return ret;
}

static const struct drm_crtc_helper_funcs intel_helper_funcs = {
	.atomic_check = intel_crtc_atomic_check,
};

static void intel_modeset_update_connector_atomic_state(struct drm_device *dev)
{
	struct intel_connector *connector;
	struct drm_connector_list_iter conn_iter;

	drm_connector_list_iter_begin(dev, &conn_iter);
	for_each_intel_connector_iter(connector, &conn_iter) {
		if (connector->base.state->crtc)
			drm_connector_put(&connector->base);

		if (connector->base.encoder) {
			connector->base.state->best_encoder =
				connector->base.encoder;
			connector->base.state->crtc =
				connector->base.encoder->crtc;

			drm_connector_get(&connector->base);
		} else {
			connector->base.state->best_encoder = NULL;
			connector->base.state->crtc = NULL;
		}
	}
	drm_connector_list_iter_end(&conn_iter);
}

static void
connected_sink_compute_bpp(struct intel_connector *connector,
			   struct intel_crtc_state *pipe_config)
{
	const struct drm_display_info *info = &connector->base.display_info;
	int bpp = pipe_config->pipe_bpp;

	DRM_DEBUG_KMS("[CONNECTOR:%d:%s] checking for sink bpp constrains\n",
		      connector->base.base.id,
		      connector->base.name);

	/* Don't use an invalid EDID bpc value */
	if (info->bpc != 0 && info->bpc * 3 < bpp) {
		DRM_DEBUG_KMS("clamping display bpp (was %d) to EDID reported max of %d\n",
			      bpp, info->bpc * 3);
		pipe_config->pipe_bpp = info->bpc * 3;
	}

	/* Clamp bpp to 8 on screens without EDID 1.4 */
	if (info->bpc == 0 && bpp > 24) {
		DRM_DEBUG_KMS("clamping display bpp (was %d) to default limit of 24\n",
			      bpp);
		pipe_config->pipe_bpp = 24;
	}
}

static int
compute_baseline_pipe_bpp(struct intel_crtc *crtc,
			  struct intel_crtc_state *pipe_config)
{
	struct drm_i915_private *dev_priv = to_i915(crtc->base.dev);
	struct drm_atomic_state *state;
	struct drm_connector *connector;
	struct drm_connector_state *connector_state;
	int bpp, i;

	if ((IS_G4X(dev_priv) || IS_VALLEYVIEW(dev_priv) ||
	    IS_CHERRYVIEW(dev_priv)))
		bpp = 10*3;
	else if (INTEL_GEN(dev_priv) >= 5)
		bpp = 12*3;
	else
		bpp = 8*3;


	pipe_config->pipe_bpp = bpp;

	state = pipe_config->base.state;

	/* Clamp display bpp to EDID value */
	for_each_new_connector_in_state(state, connector, connector_state, i) {
		if (connector_state->crtc != &crtc->base)
			continue;

		connected_sink_compute_bpp(to_intel_connector(connector),
					   pipe_config);
	}

	return bpp;
}

static void intel_dump_crtc_timings(const struct drm_display_mode *mode)
{
	DRM_DEBUG_KMS("crtc timings: %d %d %d %d %d %d %d %d %d, "
			"type: 0x%x flags: 0x%x\n",
		mode->crtc_clock,
		mode->crtc_hdisplay, mode->crtc_hsync_start,
		mode->crtc_hsync_end, mode->crtc_htotal,
		mode->crtc_vdisplay, mode->crtc_vsync_start,
		mode->crtc_vsync_end, mode->crtc_vtotal, mode->type, mode->flags);
}

static inline void
intel_dump_m_n_config(struct intel_crtc_state *pipe_config, char *id,
		      unsigned int lane_count, struct intel_link_m_n *m_n)
{
	DRM_DEBUG_KMS("%s: lanes: %i; gmch_m: %u, gmch_n: %u, link_m: %u, link_n: %u, tu: %u\n",
		      id, lane_count,
		      m_n->gmch_m, m_n->gmch_n,
		      m_n->link_m, m_n->link_n, m_n->tu);
}

#define OUTPUT_TYPE(x) [INTEL_OUTPUT_ ## x] = #x

static const char * const output_type_str[] = {
	OUTPUT_TYPE(UNUSED),
	OUTPUT_TYPE(ANALOG),
	OUTPUT_TYPE(DVO),
	OUTPUT_TYPE(SDVO),
	OUTPUT_TYPE(LVDS),
	OUTPUT_TYPE(TVOUT),
	OUTPUT_TYPE(HDMI),
	OUTPUT_TYPE(DP),
	OUTPUT_TYPE(EDP),
	OUTPUT_TYPE(DSI),
	OUTPUT_TYPE(DDI),
	OUTPUT_TYPE(DP_MST),
};

#undef OUTPUT_TYPE

static void snprintf_output_types(char *buf, size_t len,
				  unsigned int output_types)
{
	char *str = buf;
	int i;

	str[0] = '\0';

	for (i = 0; i < ARRAY_SIZE(output_type_str); i++) {
		int r;

		if ((output_types & BIT(i)) == 0)
			continue;

		r = snprintf(str, len, "%s%s",
			     str != buf ? "," : "", output_type_str[i]);
		if (r >= len)
			break;
		str += r;
		len -= r;

		output_types &= ~BIT(i);
	}

	WARN_ON_ONCE(output_types != 0);
}

static const char * const output_format_str[] = {
	[INTEL_OUTPUT_FORMAT_INVALID] = "Invalid",
	[INTEL_OUTPUT_FORMAT_RGB] = "RGB",
	[INTEL_OUTPUT_FORMAT_YCBCR420] = "YCBCR4:2:0",
	[INTEL_OUTPUT_FORMAT_YCBCR444] = "YCBCR4:4:4",
};

static const char *output_formats(enum intel_output_format format)
{
	if (format >= ARRAY_SIZE(output_format_str))
		format = INTEL_OUTPUT_FORMAT_INVALID;
	return output_format_str[format];
}

static void intel_dump_pipe_config(struct intel_crtc *crtc,
				   struct intel_crtc_state *pipe_config,
				   const char *context)
{
	struct drm_device *dev = crtc->base.dev;
	struct drm_i915_private *dev_priv = to_i915(dev);
	struct drm_plane *plane;
	struct intel_plane *intel_plane;
	struct intel_plane_state *state;
	struct drm_framebuffer *fb;
	char buf[64];

	DRM_DEBUG_KMS("[CRTC:%d:%s]%s\n",
		      crtc->base.base.id, crtc->base.name, context);

	snprintf_output_types(buf, sizeof(buf), pipe_config->output_types);
	DRM_DEBUG_KMS("output_types: %s (0x%x)\n",
		      buf, pipe_config->output_types);

	DRM_DEBUG_KMS("output format: %s\n",
		      output_formats(pipe_config->output_format));

	DRM_DEBUG_KMS("cpu_transcoder: %s, pipe bpp: %i, dithering: %i\n",
		      transcoder_name(pipe_config->cpu_transcoder),
		      pipe_config->pipe_bpp, pipe_config->dither);

	if (pipe_config->has_pch_encoder)
		intel_dump_m_n_config(pipe_config, "fdi",
				      pipe_config->fdi_lanes,
				      &pipe_config->fdi_m_n);

	if (intel_crtc_has_dp_encoder(pipe_config)) {
		intel_dump_m_n_config(pipe_config, "dp m_n",
				pipe_config->lane_count, &pipe_config->dp_m_n);
		if (pipe_config->has_drrs)
			intel_dump_m_n_config(pipe_config, "dp m2_n2",
					      pipe_config->lane_count,
					      &pipe_config->dp_m2_n2);
	}

	DRM_DEBUG_KMS("audio: %i, infoframes: %i\n",
		      pipe_config->has_audio, pipe_config->has_infoframe);

	DRM_DEBUG_KMS("requested mode:\n");
	drm_mode_debug_printmodeline(&pipe_config->base.mode);
	DRM_DEBUG_KMS("adjusted mode:\n");
	drm_mode_debug_printmodeline(&pipe_config->base.adjusted_mode);
	intel_dump_crtc_timings(&pipe_config->base.adjusted_mode);
	DRM_DEBUG_KMS("port clock: %d, pipe src size: %dx%d, pixel rate %d\n",
		      pipe_config->port_clock,
		      pipe_config->pipe_src_w, pipe_config->pipe_src_h,
		      pipe_config->pixel_rate);

	if (INTEL_GEN(dev_priv) >= 9)
		DRM_DEBUG_KMS("num_scalers: %d, scaler_users: 0x%x, scaler_id: %d\n",
			      crtc->num_scalers,
			      pipe_config->scaler_state.scaler_users,
		              pipe_config->scaler_state.scaler_id);

	if (HAS_GMCH_DISPLAY(dev_priv))
		DRM_DEBUG_KMS("gmch pfit: control: 0x%08x, ratios: 0x%08x, lvds border: 0x%08x\n",
			      pipe_config->gmch_pfit.control,
			      pipe_config->gmch_pfit.pgm_ratios,
			      pipe_config->gmch_pfit.lvds_border_bits);
	else
		DRM_DEBUG_KMS("pch pfit: pos: 0x%08x, size: 0x%08x, %s\n",
			      pipe_config->pch_pfit.pos,
			      pipe_config->pch_pfit.size,
		              enableddisabled(pipe_config->pch_pfit.enabled));

	DRM_DEBUG_KMS("ips: %i, double wide: %i\n",
		      pipe_config->ips_enabled, pipe_config->double_wide);

	intel_dpll_dump_hw_state(dev_priv, &pipe_config->dpll_hw_state);

	DRM_DEBUG_KMS("planes on this crtc\n");
	list_for_each_entry(plane, &dev->mode_config.plane_list, head) {
		struct drm_format_name_buf format_name;
		intel_plane = to_intel_plane(plane);
		if (intel_plane->pipe != crtc->pipe)
			continue;

		state = to_intel_plane_state(plane->state);
		fb = state->base.fb;
		if (!fb) {
			DRM_DEBUG_KMS("[PLANE:%d:%s] disabled, scaler_id = %d\n",
				      plane->base.id, plane->name, state->scaler_id);
			continue;
		}

		DRM_DEBUG_KMS("[PLANE:%d:%s] FB:%d, fb = %ux%u format = %s\n",
			      plane->base.id, plane->name,
			      fb->base.id, fb->width, fb->height,
			      drm_get_format_name(fb->format->format, &format_name));
		if (INTEL_GEN(dev_priv) >= 9)
			DRM_DEBUG_KMS("\tscaler:%d src %dx%d+%d+%d dst %dx%d+%d+%d\n",
				      state->scaler_id,
				      state->base.src.x1 >> 16,
				      state->base.src.y1 >> 16,
				      drm_rect_width(&state->base.src) >> 16,
				      drm_rect_height(&state->base.src) >> 16,
				      state->base.dst.x1, state->base.dst.y1,
				      drm_rect_width(&state->base.dst),
				      drm_rect_height(&state->base.dst));
	}
}

static bool check_digital_port_conflicts(struct drm_atomic_state *state)
{
	struct drm_device *dev = state->dev;
	struct drm_connector *connector;
	struct drm_connector_list_iter conn_iter;
	unsigned int used_ports = 0;
	unsigned int used_mst_ports = 0;
	bool ret = true;

	/*
	 * Walk the connector list instead of the encoder
	 * list to detect the problem on ddi platforms
	 * where there's just one encoder per digital port.
	 */
	drm_connector_list_iter_begin(dev, &conn_iter);
	drm_for_each_connector_iter(connector, &conn_iter) {
		struct drm_connector_state *connector_state;
		struct intel_encoder *encoder;

		connector_state = drm_atomic_get_new_connector_state(state, connector);
		if (!connector_state)
			connector_state = connector->state;

		if (!connector_state->best_encoder)
			continue;

		encoder = to_intel_encoder(connector_state->best_encoder);

		WARN_ON(!connector_state->crtc);

		switch (encoder->type) {
			unsigned int port_mask;
		case INTEL_OUTPUT_DDI:
			if (WARN_ON(!HAS_DDI(to_i915(dev))))
				break;
			/* else: fall through */
		case INTEL_OUTPUT_DP:
		case INTEL_OUTPUT_HDMI:
		case INTEL_OUTPUT_EDP:
			port_mask = 1 << encoder->port;

			/* the same port mustn't appear more than once */
			if (used_ports & port_mask)
				ret = false;

			used_ports |= port_mask;
			break;
		case INTEL_OUTPUT_DP_MST:
			used_mst_ports |=
				1 << encoder->port;
			break;
		default:
			break;
		}
	}
	drm_connector_list_iter_end(&conn_iter);

	/* can't mix MST and SST/HDMI on the same port */
	if (used_ports & used_mst_ports)
		return false;

	return ret;
}

static void
clear_intel_crtc_state(struct intel_crtc_state *crtc_state)
{
	struct drm_i915_private *dev_priv =
		to_i915(crtc_state->base.crtc->dev);
	struct intel_crtc_scaler_state scaler_state;
	struct intel_dpll_hw_state dpll_hw_state;
	struct intel_shared_dpll *shared_dpll;
	struct intel_crtc_wm_state wm_state;
	bool force_thru, ips_force_disable;

	/* FIXME: before the switch to atomic started, a new pipe_config was
	 * kzalloc'd. Code that depends on any field being zero should be
	 * fixed, so that the crtc_state can be safely duplicated. For now,
	 * only fields that are know to not cause problems are preserved. */

	scaler_state = crtc_state->scaler_state;
	shared_dpll = crtc_state->shared_dpll;
	dpll_hw_state = crtc_state->dpll_hw_state;
	force_thru = crtc_state->pch_pfit.force_thru;
	ips_force_disable = crtc_state->ips_force_disable;
	if (IS_G4X(dev_priv) ||
	    IS_VALLEYVIEW(dev_priv) || IS_CHERRYVIEW(dev_priv))
		wm_state = crtc_state->wm;

	/* Keep base drm_crtc_state intact, only clear our extended struct */
	BUILD_BUG_ON(offsetof(struct intel_crtc_state, base));
	memset(&crtc_state->base + 1, 0,
	       sizeof(*crtc_state) - sizeof(crtc_state->base));

	crtc_state->scaler_state = scaler_state;
	crtc_state->shared_dpll = shared_dpll;
	crtc_state->dpll_hw_state = dpll_hw_state;
	crtc_state->pch_pfit.force_thru = force_thru;
	crtc_state->ips_force_disable = ips_force_disable;
	if (IS_G4X(dev_priv) ||
	    IS_VALLEYVIEW(dev_priv) || IS_CHERRYVIEW(dev_priv))
		crtc_state->wm = wm_state;
}

static int
intel_modeset_pipe_config(struct drm_crtc *crtc,
			  struct intel_crtc_state *pipe_config)
{
	struct drm_atomic_state *state = pipe_config->base.state;
	struct intel_encoder *encoder;
	struct drm_connector *connector;
	struct drm_connector_state *connector_state;
	int base_bpp, ret = -EINVAL;
	int i;
	bool retry = true;

	clear_intel_crtc_state(pipe_config);

	pipe_config->cpu_transcoder =
		(enum transcoder) to_intel_crtc(crtc)->pipe;

	/*
	 * Sanitize sync polarity flags based on requested ones. If neither
	 * positive or negative polarity is requested, treat this as meaning
	 * negative polarity.
	 */
	if (!(pipe_config->base.adjusted_mode.flags &
	      (DRM_MODE_FLAG_PHSYNC | DRM_MODE_FLAG_NHSYNC)))
		pipe_config->base.adjusted_mode.flags |= DRM_MODE_FLAG_NHSYNC;

	if (!(pipe_config->base.adjusted_mode.flags &
	      (DRM_MODE_FLAG_PVSYNC | DRM_MODE_FLAG_NVSYNC)))
		pipe_config->base.adjusted_mode.flags |= DRM_MODE_FLAG_NVSYNC;

	base_bpp = compute_baseline_pipe_bpp(to_intel_crtc(crtc),
					     pipe_config);
	if (base_bpp < 0)
		goto fail;

	/*
	 * Determine the real pipe dimensions. Note that stereo modes can
	 * increase the actual pipe size due to the frame doubling and
	 * insertion of additional space for blanks between the frame. This
	 * is stored in the crtc timings. We use the requested mode to do this
	 * computation to clearly distinguish it from the adjusted mode, which
	 * can be changed by the connectors in the below retry loop.
	 */
	drm_mode_get_hv_timing(&pipe_config->base.mode,
			       &pipe_config->pipe_src_w,
			       &pipe_config->pipe_src_h);

	for_each_new_connector_in_state(state, connector, connector_state, i) {
		if (connector_state->crtc != crtc)
			continue;

		encoder = to_intel_encoder(connector_state->best_encoder);

		if (!check_single_encoder_cloning(state, to_intel_crtc(crtc), encoder)) {
			DRM_DEBUG_KMS("rejecting invalid cloning configuration\n");
			goto fail;
		}

		/*
		 * Determine output_types before calling the .compute_config()
		 * hooks so that the hooks can use this information safely.
		 */
		if (encoder->compute_output_type)
			pipe_config->output_types |=
				BIT(encoder->compute_output_type(encoder, pipe_config,
								 connector_state));
		else
			pipe_config->output_types |= BIT(encoder->type);
	}

encoder_retry:
	/* Ensure the port clock defaults are reset when retrying. */
	pipe_config->port_clock = 0;
	pipe_config->pixel_multiplier = 1;

	/* Fill in default crtc timings, allow encoders to overwrite them. */
	drm_mode_set_crtcinfo(&pipe_config->base.adjusted_mode,
			      CRTC_STEREO_DOUBLE);

	/* Pass our mode to the connectors and the CRTC to give them a chance to
	 * adjust it according to limitations or connector properties, and also
	 * a chance to reject the mode entirely.
	 */
	for_each_new_connector_in_state(state, connector, connector_state, i) {
		if (connector_state->crtc != crtc)
			continue;

		encoder = to_intel_encoder(connector_state->best_encoder);

		if (!(encoder->compute_config(encoder, pipe_config, connector_state))) {
			DRM_DEBUG_KMS("Encoder config failure\n");
			goto fail;
		}
	}

	/* Set default port clock if not overwritten by the encoder. Needs to be
	 * done afterwards in case the encoder adjusts the mode. */
	if (!pipe_config->port_clock)
		pipe_config->port_clock = pipe_config->base.adjusted_mode.crtc_clock
			* pipe_config->pixel_multiplier;

	ret = intel_crtc_compute_config(to_intel_crtc(crtc), pipe_config);
	if (ret < 0) {
		DRM_DEBUG_KMS("CRTC fixup failed\n");
		goto fail;
	}

	if (ret == RETRY) {
		if (WARN(!retry, "loop in pipe configuration computation\n")) {
			ret = -EINVAL;
			goto fail;
		}

		DRM_DEBUG_KMS("CRTC bw constrained, retrying\n");
		retry = false;
		goto encoder_retry;
	}

	/* Dithering seems to not pass-through bits correctly when it should, so
	 * only enable it on 6bpc panels and when its not a compliance
	 * test requesting 6bpc video pattern.
	 */
	pipe_config->dither = (pipe_config->pipe_bpp == 6*3) &&
		!pipe_config->dither_force_disable;
	DRM_DEBUG_KMS("hw max bpp: %i, pipe bpp: %i, dithering: %i\n",
		      base_bpp, pipe_config->pipe_bpp, pipe_config->dither);

fail:
	return ret;
}

static bool intel_fuzzy_clock_check(int clock1, int clock2)
{
	int diff;

	if (clock1 == clock2)
		return true;

	if (!clock1 || !clock2)
		return false;

	diff = abs(clock1 - clock2);

	if (((((diff + clock1 + clock2) * 100)) / (clock1 + clock2)) < 105)
		return true;

	return false;
}

static bool
intel_compare_m_n(unsigned int m, unsigned int n,
		  unsigned int m2, unsigned int n2,
		  bool exact)
{
	if (m == m2 && n == n2)
		return true;

	if (exact || !m || !n || !m2 || !n2)
		return false;

	BUILD_BUG_ON(DATA_LINK_M_N_MASK > INT_MAX);

	if (n > n2) {
		while (n > n2) {
			m2 <<= 1;
			n2 <<= 1;
		}
	} else if (n < n2) {
		while (n < n2) {
			m <<= 1;
			n <<= 1;
		}
	}

	if (n != n2)
		return false;

	return intel_fuzzy_clock_check(m, m2);
}

static bool
intel_compare_link_m_n(const struct intel_link_m_n *m_n,
		       struct intel_link_m_n *m2_n2,
		       bool adjust)
{
	if (m_n->tu == m2_n2->tu &&
	    intel_compare_m_n(m_n->gmch_m, m_n->gmch_n,
			      m2_n2->gmch_m, m2_n2->gmch_n, !adjust) &&
	    intel_compare_m_n(m_n->link_m, m_n->link_n,
			      m2_n2->link_m, m2_n2->link_n, !adjust)) {
		if (adjust)
			*m2_n2 = *m_n;

		return true;
	}

	return false;
}

static void __printf(3, 4)
pipe_config_err(bool adjust, const char *name, const char *format, ...)
{
	struct va_format vaf;
	va_list args;

	va_start(args, format);
	vaf.fmt = format;
	vaf.va = &args;

	if (adjust)
		drm_dbg(DRM_UT_KMS, "mismatch in %s %pV", name, &vaf);
	else
		drm_err("mismatch in %s %pV", name, &vaf);

	va_end(args);
}

static bool
intel_pipe_config_compare(struct drm_i915_private *dev_priv,
			  struct intel_crtc_state *current_config,
			  struct intel_crtc_state *pipe_config,
			  bool adjust)
{
	bool ret = true;
	bool fixup_inherited = adjust &&
		(current_config->base.mode.private_flags & I915_MODE_FLAG_INHERITED) &&
		!(pipe_config->base.mode.private_flags & I915_MODE_FLAG_INHERITED);

#define PIPE_CONF_CHECK_X(name) do { \
	if (current_config->name != pipe_config->name) { \
		pipe_config_err(adjust, __stringify(name), \
			  "(expected 0x%08x, found 0x%08x)\n", \
			  current_config->name, \
			  pipe_config->name); \
		ret = false; \
	} \
} while (0)

#define PIPE_CONF_CHECK_I(name) do { \
	if (current_config->name != pipe_config->name) { \
		pipe_config_err(adjust, __stringify(name), \
			  "(expected %i, found %i)\n", \
			  current_config->name, \
			  pipe_config->name); \
		ret = false; \
	} \
} while (0)

#define PIPE_CONF_CHECK_BOOL(name) do { \
	if (current_config->name != pipe_config->name) { \
		pipe_config_err(adjust, __stringify(name), \
			  "(expected %s, found %s)\n", \
			  yesno(current_config->name), \
			  yesno(pipe_config->name)); \
		ret = false; \
	} \
} while (0)

/*
 * Checks state where we only read out the enabling, but not the entire
 * state itself (like full infoframes or ELD for audio). These states
 * require a full modeset on bootup to fix up.
 */
#define PIPE_CONF_CHECK_BOOL_INCOMPLETE(name) do { \
	if (!fixup_inherited || (!current_config->name && !pipe_config->name)) { \
		PIPE_CONF_CHECK_BOOL(name); \
	} else { \
		pipe_config_err(adjust, __stringify(name), \
			  "unable to verify whether state matches exactly, forcing modeset (expected %s, found %s)\n", \
			  yesno(current_config->name), \
			  yesno(pipe_config->name)); \
		ret = false; \
	} \
} while (0)

#define PIPE_CONF_CHECK_P(name) do { \
	if (current_config->name != pipe_config->name) { \
		pipe_config_err(adjust, __stringify(name), \
			  "(expected %p, found %p)\n", \
			  current_config->name, \
			  pipe_config->name); \
		ret = false; \
	} \
} while (0)

#define PIPE_CONF_CHECK_M_N(name) do { \
	if (!intel_compare_link_m_n(&current_config->name, \
				    &pipe_config->name,\
				    adjust)) { \
		pipe_config_err(adjust, __stringify(name), \
			  "(expected tu %i gmch %i/%i link %i/%i, " \
			  "found tu %i, gmch %i/%i link %i/%i)\n", \
			  current_config->name.tu, \
			  current_config->name.gmch_m, \
			  current_config->name.gmch_n, \
			  current_config->name.link_m, \
			  current_config->name.link_n, \
			  pipe_config->name.tu, \
			  pipe_config->name.gmch_m, \
			  pipe_config->name.gmch_n, \
			  pipe_config->name.link_m, \
			  pipe_config->name.link_n); \
		ret = false; \
	} \
} while (0)

/* This is required for BDW+ where there is only one set of registers for
 * switching between high and low RR.
 * This macro can be used whenever a comparison has to be made between one
 * hw state and multiple sw state variables.
 */
#define PIPE_CONF_CHECK_M_N_ALT(name, alt_name) do { \
	if (!intel_compare_link_m_n(&current_config->name, \
				    &pipe_config->name, adjust) && \
	    !intel_compare_link_m_n(&current_config->alt_name, \
				    &pipe_config->name, adjust)) { \
		pipe_config_err(adjust, __stringify(name), \
			  "(expected tu %i gmch %i/%i link %i/%i, " \
			  "or tu %i gmch %i/%i link %i/%i, " \
			  "found tu %i, gmch %i/%i link %i/%i)\n", \
			  current_config->name.tu, \
			  current_config->name.gmch_m, \
			  current_config->name.gmch_n, \
			  current_config->name.link_m, \
			  current_config->name.link_n, \
			  current_config->alt_name.tu, \
			  current_config->alt_name.gmch_m, \
			  current_config->alt_name.gmch_n, \
			  current_config->alt_name.link_m, \
			  current_config->alt_name.link_n, \
			  pipe_config->name.tu, \
			  pipe_config->name.gmch_m, \
			  pipe_config->name.gmch_n, \
			  pipe_config->name.link_m, \
			  pipe_config->name.link_n); \
		ret = false; \
	} \
} while (0)

#define PIPE_CONF_CHECK_FLAGS(name, mask) do { \
	if ((current_config->name ^ pipe_config->name) & (mask)) { \
		pipe_config_err(adjust, __stringify(name), \
			  "(%x) (expected %i, found %i)\n", \
			  (mask), \
			  current_config->name & (mask), \
			  pipe_config->name & (mask)); \
		ret = false; \
	} \
} while (0)

#define PIPE_CONF_CHECK_CLOCK_FUZZY(name) do { \
	if (!intel_fuzzy_clock_check(current_config->name, pipe_config->name)) { \
		pipe_config_err(adjust, __stringify(name), \
			  "(expected %i, found %i)\n", \
			  current_config->name, \
			  pipe_config->name); \
		ret = false; \
	} \
} while (0)

#define PIPE_CONF_QUIRK(quirk)	\
	((current_config->quirks | pipe_config->quirks) & (quirk))

	PIPE_CONF_CHECK_I(cpu_transcoder);

	PIPE_CONF_CHECK_BOOL(has_pch_encoder);
	PIPE_CONF_CHECK_I(fdi_lanes);
	PIPE_CONF_CHECK_M_N(fdi_m_n);

	PIPE_CONF_CHECK_I(lane_count);
	PIPE_CONF_CHECK_X(lane_lat_optim_mask);

	if (INTEL_GEN(dev_priv) < 8) {
		PIPE_CONF_CHECK_M_N(dp_m_n);

		if (current_config->has_drrs)
			PIPE_CONF_CHECK_M_N(dp_m2_n2);
	} else
		PIPE_CONF_CHECK_M_N_ALT(dp_m_n, dp_m2_n2);

	PIPE_CONF_CHECK_X(output_types);

	PIPE_CONF_CHECK_I(base.adjusted_mode.crtc_hdisplay);
	PIPE_CONF_CHECK_I(base.adjusted_mode.crtc_htotal);
	PIPE_CONF_CHECK_I(base.adjusted_mode.crtc_hblank_start);
	PIPE_CONF_CHECK_I(base.adjusted_mode.crtc_hblank_end);
	PIPE_CONF_CHECK_I(base.adjusted_mode.crtc_hsync_start);
	PIPE_CONF_CHECK_I(base.adjusted_mode.crtc_hsync_end);

	PIPE_CONF_CHECK_I(base.adjusted_mode.crtc_vdisplay);
	PIPE_CONF_CHECK_I(base.adjusted_mode.crtc_vtotal);
	PIPE_CONF_CHECK_I(base.adjusted_mode.crtc_vblank_start);
	PIPE_CONF_CHECK_I(base.adjusted_mode.crtc_vblank_end);
	PIPE_CONF_CHECK_I(base.adjusted_mode.crtc_vsync_start);
	PIPE_CONF_CHECK_I(base.adjusted_mode.crtc_vsync_end);

	PIPE_CONF_CHECK_I(pixel_multiplier);
	PIPE_CONF_CHECK_I(output_format);
	PIPE_CONF_CHECK_BOOL(has_hdmi_sink);
	if ((INTEL_GEN(dev_priv) < 8 && !IS_HASWELL(dev_priv)) ||
	    IS_VALLEYVIEW(dev_priv) || IS_CHERRYVIEW(dev_priv))
		PIPE_CONF_CHECK_BOOL(limited_color_range);

	PIPE_CONF_CHECK_BOOL(hdmi_scrambling);
	PIPE_CONF_CHECK_BOOL(hdmi_high_tmds_clock_ratio);
	PIPE_CONF_CHECK_BOOL_INCOMPLETE(has_infoframe);

	PIPE_CONF_CHECK_BOOL_INCOMPLETE(has_audio);

	PIPE_CONF_CHECK_FLAGS(base.adjusted_mode.flags,
			      DRM_MODE_FLAG_INTERLACE);

	if (!PIPE_CONF_QUIRK(PIPE_CONFIG_QUIRK_MODE_SYNC_FLAGS)) {
		PIPE_CONF_CHECK_FLAGS(base.adjusted_mode.flags,
				      DRM_MODE_FLAG_PHSYNC);
		PIPE_CONF_CHECK_FLAGS(base.adjusted_mode.flags,
				      DRM_MODE_FLAG_NHSYNC);
		PIPE_CONF_CHECK_FLAGS(base.adjusted_mode.flags,
				      DRM_MODE_FLAG_PVSYNC);
		PIPE_CONF_CHECK_FLAGS(base.adjusted_mode.flags,
				      DRM_MODE_FLAG_NVSYNC);
	}

	PIPE_CONF_CHECK_X(gmch_pfit.control);
	/* pfit ratios are autocomputed by the hw on gen4+ */
	if (INTEL_GEN(dev_priv) < 4)
		PIPE_CONF_CHECK_X(gmch_pfit.pgm_ratios);
	PIPE_CONF_CHECK_X(gmch_pfit.lvds_border_bits);

	if (!adjust) {
		PIPE_CONF_CHECK_I(pipe_src_w);
		PIPE_CONF_CHECK_I(pipe_src_h);

		PIPE_CONF_CHECK_BOOL(pch_pfit.enabled);
		if (current_config->pch_pfit.enabled) {
			PIPE_CONF_CHECK_X(pch_pfit.pos);
			PIPE_CONF_CHECK_X(pch_pfit.size);
		}

		PIPE_CONF_CHECK_I(scaler_state.scaler_id);
		PIPE_CONF_CHECK_CLOCK_FUZZY(pixel_rate);
	}

	PIPE_CONF_CHECK_BOOL(double_wide);

	PIPE_CONF_CHECK_P(shared_dpll);
	PIPE_CONF_CHECK_X(dpll_hw_state.dpll);
	PIPE_CONF_CHECK_X(dpll_hw_state.dpll_md);
	PIPE_CONF_CHECK_X(dpll_hw_state.fp0);
	PIPE_CONF_CHECK_X(dpll_hw_state.fp1);
	PIPE_CONF_CHECK_X(dpll_hw_state.wrpll);
	PIPE_CONF_CHECK_X(dpll_hw_state.spll);
	PIPE_CONF_CHECK_X(dpll_hw_state.ctrl1);
	PIPE_CONF_CHECK_X(dpll_hw_state.cfgcr1);
	PIPE_CONF_CHECK_X(dpll_hw_state.cfgcr2);
	PIPE_CONF_CHECK_X(dpll_hw_state.cfgcr0);
	PIPE_CONF_CHECK_X(dpll_hw_state.ebb0);
	PIPE_CONF_CHECK_X(dpll_hw_state.ebb4);
	PIPE_CONF_CHECK_X(dpll_hw_state.pll0);
	PIPE_CONF_CHECK_X(dpll_hw_state.pll1);
	PIPE_CONF_CHECK_X(dpll_hw_state.pll2);
	PIPE_CONF_CHECK_X(dpll_hw_state.pll3);
	PIPE_CONF_CHECK_X(dpll_hw_state.pll6);
	PIPE_CONF_CHECK_X(dpll_hw_state.pll8);
	PIPE_CONF_CHECK_X(dpll_hw_state.pll9);
	PIPE_CONF_CHECK_X(dpll_hw_state.pll10);
	PIPE_CONF_CHECK_X(dpll_hw_state.pcsdw12);
	PIPE_CONF_CHECK_X(dpll_hw_state.mg_refclkin_ctl);
	PIPE_CONF_CHECK_X(dpll_hw_state.mg_clktop2_coreclkctl1);
	PIPE_CONF_CHECK_X(dpll_hw_state.mg_clktop2_hsclkctl);
	PIPE_CONF_CHECK_X(dpll_hw_state.mg_pll_div0);
	PIPE_CONF_CHECK_X(dpll_hw_state.mg_pll_div1);
	PIPE_CONF_CHECK_X(dpll_hw_state.mg_pll_lf);
	PIPE_CONF_CHECK_X(dpll_hw_state.mg_pll_frac_lock);
	PIPE_CONF_CHECK_X(dpll_hw_state.mg_pll_ssc);
	PIPE_CONF_CHECK_X(dpll_hw_state.mg_pll_bias);
	PIPE_CONF_CHECK_X(dpll_hw_state.mg_pll_tdc_coldst_bias);

	PIPE_CONF_CHECK_X(dsi_pll.ctrl);
	PIPE_CONF_CHECK_X(dsi_pll.div);

	if (IS_G4X(dev_priv) || INTEL_GEN(dev_priv) >= 5)
		PIPE_CONF_CHECK_I(pipe_bpp);

	PIPE_CONF_CHECK_CLOCK_FUZZY(base.adjusted_mode.crtc_clock);
	PIPE_CONF_CHECK_CLOCK_FUZZY(port_clock);

	PIPE_CONF_CHECK_I(min_voltage_level);

#undef PIPE_CONF_CHECK_X
#undef PIPE_CONF_CHECK_I
#undef PIPE_CONF_CHECK_BOOL
#undef PIPE_CONF_CHECK_BOOL_INCOMPLETE
#undef PIPE_CONF_CHECK_P
#undef PIPE_CONF_CHECK_FLAGS
#undef PIPE_CONF_CHECK_CLOCK_FUZZY
#undef PIPE_CONF_QUIRK

	return ret;
}

static void intel_pipe_config_sanity_check(struct drm_i915_private *dev_priv,
					   const struct intel_crtc_state *pipe_config)
{
	if (pipe_config->has_pch_encoder) {
		int fdi_dotclock = intel_dotclock_calculate(intel_fdi_link_freq(dev_priv, pipe_config),
							    &pipe_config->fdi_m_n);
		int dotclock = pipe_config->base.adjusted_mode.crtc_clock;

		/*
		 * FDI already provided one idea for the dotclock.
		 * Yell if the encoder disagrees.
		 */
		WARN(!intel_fuzzy_clock_check(fdi_dotclock, dotclock),
		     "FDI dotclock and encoder dotclock mismatch, fdi: %i, encoder: %i\n",
		     fdi_dotclock, dotclock);
	}
}

static void verify_wm_state(struct drm_crtc *crtc,
			    struct drm_crtc_state *new_state)
{
	struct drm_i915_private *dev_priv = to_i915(crtc->dev);
	struct skl_ddb_allocation hw_ddb, *sw_ddb;
	struct skl_pipe_wm hw_wm, *sw_wm;
	struct skl_plane_wm *hw_plane_wm, *sw_plane_wm;
	struct skl_ddb_entry *hw_ddb_entry, *sw_ddb_entry;
	struct intel_crtc *intel_crtc = to_intel_crtc(crtc);
	const enum pipe pipe = intel_crtc->pipe;
	int plane, level, max_level = ilk_wm_max_level(dev_priv);

	if (INTEL_GEN(dev_priv) < 9 || !new_state->active)
		return;

	skl_pipe_wm_get_hw_state(crtc, &hw_wm);
	sw_wm = &to_intel_crtc_state(new_state)->wm.skl.optimal;

	skl_ddb_get_hw_state(dev_priv, &hw_ddb);
	sw_ddb = &dev_priv->wm.skl_hw.ddb;

	if (INTEL_GEN(dev_priv) >= 11)
		if (hw_ddb.enabled_slices != sw_ddb->enabled_slices)
			DRM_ERROR("mismatch in DBUF Slices (expected %u, got %u)\n",
				  sw_ddb->enabled_slices,
				  hw_ddb.enabled_slices);
	/* planes */
	for_each_universal_plane(dev_priv, pipe, plane) {
		hw_plane_wm = &hw_wm.planes[plane];
		sw_plane_wm = &sw_wm->planes[plane];

		/* Watermarks */
		for (level = 0; level <= max_level; level++) {
			if (skl_wm_level_equals(&hw_plane_wm->wm[level],
						&sw_plane_wm->wm[level]))
				continue;

			DRM_ERROR("mismatch in WM pipe %c plane %d level %d (expected e=%d b=%u l=%u, got e=%d b=%u l=%u)\n",
				  pipe_name(pipe), plane + 1, level,
				  sw_plane_wm->wm[level].plane_en,
				  sw_plane_wm->wm[level].plane_res_b,
				  sw_plane_wm->wm[level].plane_res_l,
				  hw_plane_wm->wm[level].plane_en,
				  hw_plane_wm->wm[level].plane_res_b,
				  hw_plane_wm->wm[level].plane_res_l);
		}

		if (!skl_wm_level_equals(&hw_plane_wm->trans_wm,
					 &sw_plane_wm->trans_wm)) {
			DRM_ERROR("mismatch in trans WM pipe %c plane %d (expected e=%d b=%u l=%u, got e=%d b=%u l=%u)\n",
				  pipe_name(pipe), plane + 1,
				  sw_plane_wm->trans_wm.plane_en,
				  sw_plane_wm->trans_wm.plane_res_b,
				  sw_plane_wm->trans_wm.plane_res_l,
				  hw_plane_wm->trans_wm.plane_en,
				  hw_plane_wm->trans_wm.plane_res_b,
				  hw_plane_wm->trans_wm.plane_res_l);
		}

		/* DDB */
		hw_ddb_entry = &hw_ddb.plane[pipe][plane];
		sw_ddb_entry = &sw_ddb->plane[pipe][plane];

		if (!skl_ddb_entry_equal(hw_ddb_entry, sw_ddb_entry)) {
			DRM_ERROR("mismatch in DDB state pipe %c plane %d (expected (%u,%u), found (%u,%u))\n",
				  pipe_name(pipe), plane + 1,
				  sw_ddb_entry->start, sw_ddb_entry->end,
				  hw_ddb_entry->start, hw_ddb_entry->end);
		}
	}

	/*
	 * cursor
	 * If the cursor plane isn't active, we may not have updated it's ddb
	 * allocation. In that case since the ddb allocation will be updated
	 * once the plane becomes visible, we can skip this check
	 */
	if (1) {
		hw_plane_wm = &hw_wm.planes[PLANE_CURSOR];
		sw_plane_wm = &sw_wm->planes[PLANE_CURSOR];

		/* Watermarks */
		for (level = 0; level <= max_level; level++) {
			if (skl_wm_level_equals(&hw_plane_wm->wm[level],
						&sw_plane_wm->wm[level]))
				continue;

			DRM_ERROR("mismatch in WM pipe %c cursor level %d (expected e=%d b=%u l=%u, got e=%d b=%u l=%u)\n",
				  pipe_name(pipe), level,
				  sw_plane_wm->wm[level].plane_en,
				  sw_plane_wm->wm[level].plane_res_b,
				  sw_plane_wm->wm[level].plane_res_l,
				  hw_plane_wm->wm[level].plane_en,
				  hw_plane_wm->wm[level].plane_res_b,
				  hw_plane_wm->wm[level].plane_res_l);
		}

		if (!skl_wm_level_equals(&hw_plane_wm->trans_wm,
					 &sw_plane_wm->trans_wm)) {
			DRM_ERROR("mismatch in trans WM pipe %c cursor (expected e=%d b=%u l=%u, got e=%d b=%u l=%u)\n",
				  pipe_name(pipe),
				  sw_plane_wm->trans_wm.plane_en,
				  sw_plane_wm->trans_wm.plane_res_b,
				  sw_plane_wm->trans_wm.plane_res_l,
				  hw_plane_wm->trans_wm.plane_en,
				  hw_plane_wm->trans_wm.plane_res_b,
				  hw_plane_wm->trans_wm.plane_res_l);
		}

		/* DDB */
		hw_ddb_entry = &hw_ddb.plane[pipe][PLANE_CURSOR];
		sw_ddb_entry = &sw_ddb->plane[pipe][PLANE_CURSOR];

		if (!skl_ddb_entry_equal(hw_ddb_entry, sw_ddb_entry)) {
			DRM_ERROR("mismatch in DDB state pipe %c cursor (expected (%u,%u), found (%u,%u))\n",
				  pipe_name(pipe),
				  sw_ddb_entry->start, sw_ddb_entry->end,
				  hw_ddb_entry->start, hw_ddb_entry->end);
		}
	}
}

static void
verify_connector_state(struct drm_device *dev,
		       struct drm_atomic_state *state,
		       struct drm_crtc *crtc)
{
	struct drm_connector *connector;
	struct drm_connector_state *new_conn_state;
	int i;

	for_each_new_connector_in_state(state, connector, new_conn_state, i) {
		struct drm_encoder *encoder = connector->encoder;
		struct drm_crtc_state *crtc_state = NULL;

		if (new_conn_state->crtc != crtc)
			continue;

		if (crtc)
			crtc_state = drm_atomic_get_new_crtc_state(state, new_conn_state->crtc);

		intel_connector_verify_state(crtc_state, new_conn_state);

		I915_STATE_WARN(new_conn_state->best_encoder != encoder,
		     "connector's atomic encoder doesn't match legacy encoder\n");
	}
}

static void
verify_encoder_state(struct drm_device *dev, struct drm_atomic_state *state)
{
	struct intel_encoder *encoder;
	struct drm_connector *connector;
	struct drm_connector_state *old_conn_state, *new_conn_state;
	int i;

	for_each_intel_encoder(dev, encoder) {
		bool enabled = false, found = false;
		enum pipe pipe;

		DRM_DEBUG_KMS("[ENCODER:%d:%s]\n",
			      encoder->base.base.id,
			      encoder->base.name);

		for_each_oldnew_connector_in_state(state, connector, old_conn_state,
						   new_conn_state, i) {
			if (old_conn_state->best_encoder == &encoder->base)
				found = true;

			if (new_conn_state->best_encoder != &encoder->base)
				continue;
			found = enabled = true;

			I915_STATE_WARN(new_conn_state->crtc !=
					encoder->base.crtc,
			     "connector's crtc doesn't match encoder crtc\n");
		}

		if (!found)
			continue;

		I915_STATE_WARN(!!encoder->base.crtc != enabled,
		     "encoder's enabled state mismatch "
		     "(expected %i, found %i)\n",
		     !!encoder->base.crtc, enabled);

		if (!encoder->base.crtc) {
			bool active;

			active = encoder->get_hw_state(encoder, &pipe);
			I915_STATE_WARN(active,
			     "encoder detached but still enabled on pipe %c.\n",
			     pipe_name(pipe));
		}
	}
}

static void
verify_crtc_state(struct drm_crtc *crtc,
		  struct drm_crtc_state *old_crtc_state,
		  struct drm_crtc_state *new_crtc_state)
{
	struct drm_device *dev = crtc->dev;
	struct drm_i915_private *dev_priv = to_i915(dev);
	struct intel_encoder *encoder;
	struct intel_crtc *intel_crtc = to_intel_crtc(crtc);
	struct intel_crtc_state *pipe_config, *sw_config;
	struct drm_atomic_state *old_state;
	bool active;

	old_state = old_crtc_state->state;
	__drm_atomic_helper_crtc_destroy_state(old_crtc_state);
	pipe_config = to_intel_crtc_state(old_crtc_state);
	memset(pipe_config, 0, sizeof(*pipe_config));
	pipe_config->base.crtc = crtc;
	pipe_config->base.state = old_state;

	DRM_DEBUG_KMS("[CRTC:%d:%s]\n", crtc->base.id, crtc->name);

	active = dev_priv->display.get_pipe_config(intel_crtc, pipe_config);

	/* we keep both pipes enabled on 830 */
	if (IS_I830(dev_priv))
		active = new_crtc_state->active;

	I915_STATE_WARN(new_crtc_state->active != active,
	     "crtc active state doesn't match with hw state "
	     "(expected %i, found %i)\n", new_crtc_state->active, active);

	I915_STATE_WARN(intel_crtc->active != new_crtc_state->active,
	     "transitional active state does not match atomic hw state "
	     "(expected %i, found %i)\n", new_crtc_state->active, intel_crtc->active);

	for_each_encoder_on_crtc(dev, crtc, encoder) {
		enum pipe pipe;

		active = encoder->get_hw_state(encoder, &pipe);
		I915_STATE_WARN(active != new_crtc_state->active,
			"[ENCODER:%i] active %i with crtc active %i\n",
			encoder->base.base.id, active, new_crtc_state->active);

		I915_STATE_WARN(active && intel_crtc->pipe != pipe,
				"Encoder connected to wrong pipe %c\n",
				pipe_name(pipe));

		if (active)
			encoder->get_config(encoder, pipe_config);
	}

	intel_crtc_compute_pixel_rate(pipe_config);

	if (!new_crtc_state->active)
		return;

	intel_pipe_config_sanity_check(dev_priv, pipe_config);

	sw_config = to_intel_crtc_state(new_crtc_state);
	if (!intel_pipe_config_compare(dev_priv, sw_config,
				       pipe_config, false)) {
		I915_STATE_WARN(1, "pipe state doesn't match!\n");
		intel_dump_pipe_config(intel_crtc, pipe_config,
				       "[hw state]");
		intel_dump_pipe_config(intel_crtc, sw_config,
				       "[sw state]");
	}
}

static void
intel_verify_planes(struct intel_atomic_state *state)
{
	struct intel_plane *plane;
	const struct intel_plane_state *plane_state;
	int i;

	for_each_new_intel_plane_in_state(state, plane,
					  plane_state, i)
		assert_plane(plane, plane_state->base.visible);
}

static void
verify_single_dpll_state(struct drm_i915_private *dev_priv,
			 struct intel_shared_dpll *pll,
			 struct drm_crtc *crtc,
			 struct drm_crtc_state *new_state)
{
	struct intel_dpll_hw_state dpll_hw_state;
	unsigned int crtc_mask;
	bool active;

	memset(&dpll_hw_state, 0, sizeof(dpll_hw_state));

	DRM_DEBUG_KMS("%s\n", pll->info->name);

	active = pll->info->funcs->get_hw_state(dev_priv, pll, &dpll_hw_state);

	if (!(pll->info->flags & INTEL_DPLL_ALWAYS_ON)) {
		I915_STATE_WARN(!pll->on && pll->active_mask,
		     "pll in active use but not on in sw tracking\n");
		I915_STATE_WARN(pll->on && !pll->active_mask,
		     "pll is on but not used by any active crtc\n");
		I915_STATE_WARN(pll->on != active,
		     "pll on state mismatch (expected %i, found %i)\n",
		     pll->on, active);
	}

	if (!crtc) {
		I915_STATE_WARN(pll->active_mask & ~pll->state.crtc_mask,
				"more active pll users than references: %x vs %x\n",
				pll->active_mask, pll->state.crtc_mask);

		return;
	}

	crtc_mask = drm_crtc_mask(crtc);

	if (new_state->active)
		I915_STATE_WARN(!(pll->active_mask & crtc_mask),
				"pll active mismatch (expected pipe %c in active mask 0x%02x)\n",
				pipe_name(drm_crtc_index(crtc)), pll->active_mask);
	else
		I915_STATE_WARN(pll->active_mask & crtc_mask,
				"pll active mismatch (didn't expect pipe %c in active mask 0x%02x)\n",
				pipe_name(drm_crtc_index(crtc)), pll->active_mask);

	I915_STATE_WARN(!(pll->state.crtc_mask & crtc_mask),
			"pll enabled crtcs mismatch (expected 0x%x in 0x%02x)\n",
			crtc_mask, pll->state.crtc_mask);

	I915_STATE_WARN(pll->on && memcmp(&pll->state.hw_state,
					  &dpll_hw_state,
					  sizeof(dpll_hw_state)),
			"pll hw state mismatch\n");
}

static void
verify_shared_dpll_state(struct drm_device *dev, struct drm_crtc *crtc,
			 struct drm_crtc_state *old_crtc_state,
			 struct drm_crtc_state *new_crtc_state)
{
	struct drm_i915_private *dev_priv = to_i915(dev);
	struct intel_crtc_state *old_state = to_intel_crtc_state(old_crtc_state);
	struct intel_crtc_state *new_state = to_intel_crtc_state(new_crtc_state);

	if (new_state->shared_dpll)
		verify_single_dpll_state(dev_priv, new_state->shared_dpll, crtc, new_crtc_state);

	if (old_state->shared_dpll &&
	    old_state->shared_dpll != new_state->shared_dpll) {
		unsigned int crtc_mask = drm_crtc_mask(crtc);
		struct intel_shared_dpll *pll = old_state->shared_dpll;

		I915_STATE_WARN(pll->active_mask & crtc_mask,
				"pll active mismatch (didn't expect pipe %c in active mask)\n",
				pipe_name(drm_crtc_index(crtc)));
		I915_STATE_WARN(pll->state.crtc_mask & crtc_mask,
				"pll enabled crtcs mismatch (found %x in enabled mask)\n",
				pipe_name(drm_crtc_index(crtc)));
	}
}

static void
intel_modeset_verify_crtc(struct drm_crtc *crtc,
			  struct drm_atomic_state *state,
			  struct drm_crtc_state *old_state,
			  struct drm_crtc_state *new_state)
{
	if (!needs_modeset(new_state) &&
	    !to_intel_crtc_state(new_state)->update_pipe)
		return;

	verify_wm_state(crtc, new_state);
	verify_connector_state(crtc->dev, state, crtc);
	verify_crtc_state(crtc, old_state, new_state);
	verify_shared_dpll_state(crtc->dev, crtc, old_state, new_state);
}

static void
verify_disabled_dpll_state(struct drm_device *dev)
{
	struct drm_i915_private *dev_priv = to_i915(dev);
	int i;

	for (i = 0; i < dev_priv->num_shared_dpll; i++)
		verify_single_dpll_state(dev_priv, &dev_priv->shared_dplls[i], NULL, NULL);
}

static void
intel_modeset_verify_disabled(struct drm_device *dev,
			      struct drm_atomic_state *state)
{
	verify_encoder_state(dev, state);
	verify_connector_state(dev, state, NULL);
	verify_disabled_dpll_state(dev);
}

static void update_scanline_offset(const struct intel_crtc_state *crtc_state)
{
	struct intel_crtc *crtc = to_intel_crtc(crtc_state->base.crtc);
	struct drm_i915_private *dev_priv = to_i915(crtc->base.dev);

	/*
	 * The scanline counter increments at the leading edge of hsync.
	 *
	 * On most platforms it starts counting from vtotal-1 on the
	 * first active line. That means the scanline counter value is
	 * always one less than what we would expect. Ie. just after
	 * start of vblank, which also occurs at start of hsync (on the
	 * last active line), the scanline counter will read vblank_start-1.
	 *
	 * On gen2 the scanline counter starts counting from 1 instead
	 * of vtotal-1, so we have to subtract one (or rather add vtotal-1
	 * to keep the value positive), instead of adding one.
	 *
	 * On HSW+ the behaviour of the scanline counter depends on the output
	 * type. For DP ports it behaves like most other platforms, but on HDMI
	 * there's an extra 1 line difference. So we need to add two instead of
	 * one to the value.
	 *
	 * On VLV/CHV DSI the scanline counter would appear to increment
	 * approx. 1/3 of a scanline before start of vblank. Unfortunately
	 * that means we can't tell whether we're in vblank or not while
	 * we're on that particular line. We must still set scanline_offset
	 * to 1 so that the vblank timestamps come out correct when we query
	 * the scanline counter from within the vblank interrupt handler.
	 * However if queried just before the start of vblank we'll get an
	 * answer that's slightly in the future.
	 */
	if (IS_GEN2(dev_priv)) {
		const struct drm_display_mode *adjusted_mode = &crtc_state->base.adjusted_mode;
		int vtotal;

		vtotal = adjusted_mode->crtc_vtotal;
		if (adjusted_mode->flags & DRM_MODE_FLAG_INTERLACE)
			vtotal /= 2;

		crtc->scanline_offset = vtotal - 1;
	} else if (HAS_DDI(dev_priv) &&
		   intel_crtc_has_type(crtc_state, INTEL_OUTPUT_HDMI)) {
		crtc->scanline_offset = 2;
	} else
		crtc->scanline_offset = 1;
}

static void intel_modeset_clear_plls(struct drm_atomic_state *state)
{
	struct drm_device *dev = state->dev;
	struct drm_i915_private *dev_priv = to_i915(dev);
	struct drm_crtc *crtc;
	struct drm_crtc_state *old_crtc_state, *new_crtc_state;
	int i;

	if (!dev_priv->display.crtc_compute_clock)
		return;

	for_each_oldnew_crtc_in_state(state, crtc, old_crtc_state, new_crtc_state, i) {
		struct intel_crtc *intel_crtc = to_intel_crtc(crtc);
		struct intel_shared_dpll *old_dpll =
			to_intel_crtc_state(old_crtc_state)->shared_dpll;

		if (!needs_modeset(new_crtc_state))
			continue;

		to_intel_crtc_state(new_crtc_state)->shared_dpll = NULL;

		if (!old_dpll)
			continue;

		intel_release_shared_dpll(old_dpll, intel_crtc, state);
	}
}

/*
 * This implements the workaround described in the "notes" section of the mode
 * set sequence documentation. When going from no pipes or single pipe to
 * multiple pipes, and planes are enabled after the pipe, we need to wait at
 * least 2 vblanks on the first pipe before enabling planes on the second pipe.
 */
static int haswell_mode_set_planes_workaround(struct drm_atomic_state *state)
{
	struct drm_crtc_state *crtc_state;
	struct intel_crtc *intel_crtc;
	struct drm_crtc *crtc;
	struct intel_crtc_state *first_crtc_state = NULL;
	struct intel_crtc_state *other_crtc_state = NULL;
	enum pipe first_pipe = INVALID_PIPE, enabled_pipe = INVALID_PIPE;
	int i;

	/* look at all crtc's that are going to be enabled in during modeset */
	for_each_new_crtc_in_state(state, crtc, crtc_state, i) {
		intel_crtc = to_intel_crtc(crtc);

		if (!crtc_state->active || !needs_modeset(crtc_state))
			continue;

		if (first_crtc_state) {
			other_crtc_state = to_intel_crtc_state(crtc_state);
			break;
		} else {
			first_crtc_state = to_intel_crtc_state(crtc_state);
			first_pipe = intel_crtc->pipe;
		}
	}

	/* No workaround needed? */
	if (!first_crtc_state)
		return 0;

	/* w/a possibly needed, check how many crtc's are already enabled. */
	for_each_intel_crtc(state->dev, intel_crtc) {
		struct intel_crtc_state *pipe_config;

		pipe_config = intel_atomic_get_crtc_state(state, intel_crtc);
		if (IS_ERR(pipe_config))
			return PTR_ERR(pipe_config);

		pipe_config->hsw_workaround_pipe = INVALID_PIPE;

		if (!pipe_config->base.active ||
		    needs_modeset(&pipe_config->base))
			continue;

		/* 2 or more enabled crtcs means no need for w/a */
		if (enabled_pipe != INVALID_PIPE)
			return 0;

		enabled_pipe = intel_crtc->pipe;
	}

	if (enabled_pipe != INVALID_PIPE)
		first_crtc_state->hsw_workaround_pipe = enabled_pipe;
	else if (other_crtc_state)
		other_crtc_state->hsw_workaround_pipe = first_pipe;

	return 0;
}

static int intel_lock_all_pipes(struct drm_atomic_state *state)
{
	struct drm_crtc *crtc;

	/* Add all pipes to the state */
	for_each_crtc(state->dev, crtc) {
		struct drm_crtc_state *crtc_state;

		crtc_state = drm_atomic_get_crtc_state(state, crtc);
		if (IS_ERR(crtc_state))
			return PTR_ERR(crtc_state);
	}

	return 0;
}

static int intel_modeset_all_pipes(struct drm_atomic_state *state)
{
	struct drm_crtc *crtc;

	/*
	 * Add all pipes to the state, and force
	 * a modeset on all the active ones.
	 */
	for_each_crtc(state->dev, crtc) {
		struct drm_crtc_state *crtc_state;
		int ret;

		crtc_state = drm_atomic_get_crtc_state(state, crtc);
		if (IS_ERR(crtc_state))
			return PTR_ERR(crtc_state);

		if (!crtc_state->active || needs_modeset(crtc_state))
			continue;

		crtc_state->mode_changed = true;

		ret = drm_atomic_add_affected_connectors(state, crtc);
		if (ret)
			return ret;

		ret = drm_atomic_add_affected_planes(state, crtc);
		if (ret)
			return ret;
	}

	return 0;
}

static int intel_modeset_checks(struct drm_atomic_state *state)
{
	struct intel_atomic_state *intel_state = to_intel_atomic_state(state);
	struct drm_i915_private *dev_priv = to_i915(state->dev);
	struct drm_crtc *crtc;
	struct drm_crtc_state *old_crtc_state, *new_crtc_state;
	int ret = 0, i;

	if (!check_digital_port_conflicts(state)) {
		DRM_DEBUG_KMS("rejecting conflicting digital port configuration\n");
		return -EINVAL;
	}

	intel_state->modeset = true;
	intel_state->active_crtcs = dev_priv->active_crtcs;
	intel_state->cdclk.logical = dev_priv->cdclk.logical;
	intel_state->cdclk.actual = dev_priv->cdclk.actual;

	for_each_oldnew_crtc_in_state(state, crtc, old_crtc_state, new_crtc_state, i) {
		if (new_crtc_state->active)
			intel_state->active_crtcs |= 1 << i;
		else
			intel_state->active_crtcs &= ~(1 << i);

		if (old_crtc_state->active != new_crtc_state->active)
			intel_state->active_pipe_changes |= drm_crtc_mask(crtc);
	}

	/*
	 * See if the config requires any additional preparation, e.g.
	 * to adjust global state with pipes off.  We need to do this
	 * here so we can get the modeset_pipe updated config for the new
	 * mode set on this crtc.  For other crtcs we need to use the
	 * adjusted_mode bits in the crtc directly.
	 */
	if (dev_priv->display.modeset_calc_cdclk) {
		ret = dev_priv->display.modeset_calc_cdclk(state);
		if (ret < 0)
			return ret;

		/*
		 * Writes to dev_priv->cdclk.logical must protected by
		 * holding all the crtc locks, even if we don't end up
		 * touching the hardware
		 */
		if (intel_cdclk_changed(&dev_priv->cdclk.logical,
					&intel_state->cdclk.logical)) {
			ret = intel_lock_all_pipes(state);
			if (ret < 0)
				return ret;
		}

		/* All pipes must be switched off while we change the cdclk. */
		if (intel_cdclk_needs_modeset(&dev_priv->cdclk.actual,
					      &intel_state->cdclk.actual)) {
			ret = intel_modeset_all_pipes(state);
			if (ret < 0)
				return ret;
		}

		DRM_DEBUG_KMS("New cdclk calculated to be logical %u kHz, actual %u kHz\n",
			      intel_state->cdclk.logical.cdclk,
			      intel_state->cdclk.actual.cdclk);
		DRM_DEBUG_KMS("New voltage level calculated to be logical %u, actual %u\n",
			      intel_state->cdclk.logical.voltage_level,
			      intel_state->cdclk.actual.voltage_level);
	} else {
		to_intel_atomic_state(state)->cdclk.logical = dev_priv->cdclk.logical;
	}

	intel_modeset_clear_plls(state);

	if (IS_HASWELL(dev_priv))
		return haswell_mode_set_planes_workaround(state);

	return 0;
}

/*
 * Handle calculation of various watermark data at the end of the atomic check
 * phase.  The code here should be run after the per-crtc and per-plane 'check'
 * handlers to ensure that all derived state has been updated.
 */
static int calc_watermark_data(struct drm_atomic_state *state)
{
	struct drm_device *dev = state->dev;
	struct drm_i915_private *dev_priv = to_i915(dev);

	/* Is there platform-specific watermark information to calculate? */
	if (dev_priv->display.compute_global_watermarks)
		return dev_priv->display.compute_global_watermarks(state);

	return 0;
}

/**
 * intel_atomic_check - validate state object
 * @dev: drm device
 * @state: state to validate
 */
static int intel_atomic_check(struct drm_device *dev,
			      struct drm_atomic_state *state)
{
	struct drm_i915_private *dev_priv = to_i915(dev);
	struct intel_atomic_state *intel_state = to_intel_atomic_state(state);
	struct drm_crtc *crtc;
	struct drm_crtc_state *old_crtc_state, *crtc_state;
	int ret, i;
	bool any_ms = false;

	/* Catch I915_MODE_FLAG_INHERITED */
	for_each_oldnew_crtc_in_state(state, crtc, old_crtc_state,
				      crtc_state, i) {
		if (crtc_state->mode.private_flags !=
		    old_crtc_state->mode.private_flags)
			crtc_state->mode_changed = true;
	}

	ret = drm_atomic_helper_check_modeset(dev, state);
	if (ret)
		return ret;

	for_each_oldnew_crtc_in_state(state, crtc, old_crtc_state, crtc_state, i) {
		struct intel_crtc_state *pipe_config =
			to_intel_crtc_state(crtc_state);

		if (!needs_modeset(crtc_state))
			continue;

		if (!crtc_state->enable) {
			any_ms = true;
			continue;
		}

		ret = intel_modeset_pipe_config(crtc, pipe_config);
		if (ret) {
			intel_dump_pipe_config(to_intel_crtc(crtc),
					       pipe_config, "[failed]");
			return ret;
		}

		if (i915_modparams.fastboot &&
		    intel_pipe_config_compare(dev_priv,
					to_intel_crtc_state(old_crtc_state),
					pipe_config, true)) {
			crtc_state->mode_changed = false;
			pipe_config->update_pipe = true;
		}

		if (needs_modeset(crtc_state))
			any_ms = true;

		intel_dump_pipe_config(to_intel_crtc(crtc), pipe_config,
				       needs_modeset(crtc_state) ?
				       "[modeset]" : "[fastset]");
	}

	if (any_ms) {
		ret = intel_modeset_checks(state);

		if (ret)
			return ret;
	} else {
		intel_state->cdclk.logical = dev_priv->cdclk.logical;
	}

	ret = icl_add_linked_planes(intel_state);
	if (ret)
		return ret;

	ret = drm_atomic_helper_check_planes(dev, state);
	if (ret)
		return ret;

	intel_fbc_choose_crtc(dev_priv, intel_state);
	return calc_watermark_data(state);
}

static int intel_atomic_prepare_commit(struct drm_device *dev,
				       struct drm_atomic_state *state)
{
	return drm_atomic_helper_prepare_planes(dev, state);
}

u32 intel_crtc_get_vblank_counter(struct intel_crtc *crtc)
{
	struct drm_device *dev = crtc->base.dev;

	if (!dev->max_vblank_count)
		return (u32)drm_crtc_accurate_vblank_count(&crtc->base);

	return dev->driver->get_vblank_counter(dev, crtc->pipe);
}

static void intel_update_crtc(struct drm_crtc *crtc,
			      struct drm_atomic_state *state,
			      struct drm_crtc_state *old_crtc_state,
			      struct drm_crtc_state *new_crtc_state)
{
	struct drm_device *dev = crtc->dev;
	struct drm_i915_private *dev_priv = to_i915(dev);
	struct intel_crtc *intel_crtc = to_intel_crtc(crtc);
	struct intel_crtc_state *old_intel_cstate = to_intel_crtc_state(old_crtc_state);
	struct intel_crtc_state *pipe_config = to_intel_crtc_state(new_crtc_state);
	bool modeset = needs_modeset(new_crtc_state);
	struct intel_plane_state *new_plane_state =
		intel_atomic_get_new_plane_state(to_intel_atomic_state(state),
						 to_intel_plane(crtc->primary));

	if (modeset) {
		update_scanline_offset(pipe_config);
		dev_priv->display.crtc_enable(pipe_config, state);

		/* vblanks work again, re-enable pipe CRC. */
		intel_crtc_enable_pipe_crc(intel_crtc);
	} else {
		intel_pre_plane_update(to_intel_crtc_state(old_crtc_state),
				       pipe_config);
	}

	if (new_plane_state)
		intel_fbc_enable(intel_crtc, pipe_config, new_plane_state);

	intel_begin_crtc_commit(crtc, old_crtc_state);

	intel_update_planes_on_crtc(to_intel_atomic_state(state), intel_crtc,
				    old_intel_cstate, pipe_config);

	intel_finish_crtc_commit(crtc, old_crtc_state);
}

static void intel_update_crtcs(struct drm_atomic_state *state)
{
	struct drm_crtc *crtc;
	struct drm_crtc_state *old_crtc_state, *new_crtc_state;
	int i;

	for_each_oldnew_crtc_in_state(state, crtc, old_crtc_state, new_crtc_state, i) {
		if (!new_crtc_state->active)
			continue;

		intel_update_crtc(crtc, state, old_crtc_state,
				  new_crtc_state);
	}
}

static void skl_update_crtcs(struct drm_atomic_state *state)
{
	struct drm_i915_private *dev_priv = to_i915(state->dev);
	struct intel_atomic_state *intel_state = to_intel_atomic_state(state);
	struct drm_crtc *crtc;
	struct intel_crtc *intel_crtc;
	struct drm_crtc_state *old_crtc_state, *new_crtc_state;
	struct intel_crtc_state *cstate;
	unsigned int updated = 0;
	bool progress;
	enum pipe pipe;
	int i;
	u8 hw_enabled_slices = dev_priv->wm.skl_hw.ddb.enabled_slices;
	u8 required_slices = intel_state->wm_results.ddb.enabled_slices;

	const struct skl_ddb_entry *entries[I915_MAX_PIPES] = {};

	for_each_oldnew_crtc_in_state(state, crtc, old_crtc_state, new_crtc_state, i)
		/* ignore allocations for crtc's that have been turned off. */
		if (new_crtc_state->active)
			entries[i] = &to_intel_crtc_state(old_crtc_state)->wm.skl.ddb;

	/* If 2nd DBuf slice required, enable it here */
	if (INTEL_GEN(dev_priv) >= 11 && required_slices > hw_enabled_slices)
		icl_dbuf_slices_update(dev_priv, required_slices);

	/*
	 * Whenever the number of active pipes changes, we need to make sure we
	 * update the pipes in the right order so that their ddb allocations
	 * never overlap with eachother inbetween CRTC updates. Otherwise we'll
	 * cause pipe underruns and other bad stuff.
	 */
	do {
		progress = false;

		for_each_oldnew_crtc_in_state(state, crtc, old_crtc_state, new_crtc_state, i) {
			bool vbl_wait = false;
			unsigned int cmask = drm_crtc_mask(crtc);

			intel_crtc = to_intel_crtc(crtc);
			cstate = to_intel_crtc_state(new_crtc_state);
			pipe = intel_crtc->pipe;

			if (updated & cmask || !cstate->base.active)
				continue;

			if (skl_ddb_allocation_overlaps(dev_priv,
							entries,
							&cstate->wm.skl.ddb,
							i))
				continue;

			updated |= cmask;
			entries[i] = &cstate->wm.skl.ddb;

			/*
			 * If this is an already active pipe, it's DDB changed,
			 * and this isn't the last pipe that needs updating
			 * then we need to wait for a vblank to pass for the
			 * new ddb allocation to take effect.
			 */
			if (!skl_ddb_entry_equal(&cstate->wm.skl.ddb,
						 &to_intel_crtc_state(old_crtc_state)->wm.skl.ddb) &&
			    !new_crtc_state->active_changed &&
			    intel_state->wm_results.dirty_pipes != updated)
				vbl_wait = true;

			intel_update_crtc(crtc, state, old_crtc_state,
					  new_crtc_state);

			if (vbl_wait)
				intel_wait_for_vblank(dev_priv, pipe);

			progress = true;
		}
	} while (progress);

	/* If 2nd DBuf slice is no more required disable it */
	if (INTEL_GEN(dev_priv) >= 11 && required_slices < hw_enabled_slices)
		icl_dbuf_slices_update(dev_priv, required_slices);
}

static void intel_atomic_helper_free_state(struct drm_i915_private *dev_priv)
{
	struct intel_atomic_state *state, *next;
	struct llist_node *freed;

	freed = llist_del_all(&dev_priv->atomic_helper.free_list);
	llist_for_each_entry_safe(state, next, freed, freed)
		drm_atomic_state_put(&state->base);
}

static void intel_atomic_helper_free_state_worker(struct work_struct *work)
{
	struct drm_i915_private *dev_priv =
		container_of(work, typeof(*dev_priv), atomic_helper.free_work);

	intel_atomic_helper_free_state(dev_priv);
}

static void intel_atomic_commit_fence_wait(struct intel_atomic_state *intel_state)
{
	struct wait_queue_entry wait_fence, wait_reset;
	struct drm_i915_private *dev_priv = to_i915(intel_state->base.dev);

	init_wait_entry(&wait_fence, 0);
	init_wait_entry(&wait_reset, 0);
	for (;;) {
		prepare_to_wait(&intel_state->commit_ready.wait,
				&wait_fence, TASK_UNINTERRUPTIBLE);
		prepare_to_wait(&dev_priv->gpu_error.wait_queue,
				&wait_reset, TASK_UNINTERRUPTIBLE);


		if (i915_sw_fence_done(&intel_state->commit_ready)
		    || test_bit(I915_RESET_MODESET, &dev_priv->gpu_error.flags))
			break;

		schedule();
	}
	finish_wait(&intel_state->commit_ready.wait, &wait_fence);
	finish_wait(&dev_priv->gpu_error.wait_queue, &wait_reset);
}

static void intel_atomic_cleanup_work(struct work_struct *work)
{
	struct drm_atomic_state *state =
		container_of(work, struct drm_atomic_state, commit_work);
	struct drm_i915_private *i915 = to_i915(state->dev);

	drm_atomic_helper_cleanup_planes(&i915->drm, state);
	drm_atomic_helper_commit_cleanup_done(state);
	drm_atomic_state_put(state);

	intel_atomic_helper_free_state(i915);
}

static void intel_atomic_commit_tail(struct drm_atomic_state *state)
{
	struct drm_device *dev = state->dev;
	struct intel_atomic_state *intel_state = to_intel_atomic_state(state);
	struct drm_i915_private *dev_priv = to_i915(dev);
	struct drm_crtc_state *old_crtc_state, *new_crtc_state;
	struct intel_crtc_state *new_intel_crtc_state, *old_intel_crtc_state;
	struct drm_crtc *crtc;
	struct intel_crtc *intel_crtc;
	u64 put_domains[I915_MAX_PIPES] = {};
	int i;

	intel_atomic_commit_fence_wait(intel_state);

	drm_atomic_helper_wait_for_dependencies(state);

	if (intel_state->modeset)
		intel_display_power_get(dev_priv, POWER_DOMAIN_MODESET);

	for_each_oldnew_crtc_in_state(state, crtc, old_crtc_state, new_crtc_state, i) {
		old_intel_crtc_state = to_intel_crtc_state(old_crtc_state);
		new_intel_crtc_state = to_intel_crtc_state(new_crtc_state);
		intel_crtc = to_intel_crtc(crtc);

		if (needs_modeset(new_crtc_state) ||
		    to_intel_crtc_state(new_crtc_state)->update_pipe) {

			put_domains[intel_crtc->pipe] =
				modeset_get_crtc_power_domains(crtc,
					new_intel_crtc_state);
		}

		if (!needs_modeset(new_crtc_state))
			continue;

		intel_pre_plane_update(old_intel_crtc_state, new_intel_crtc_state);

		if (old_crtc_state->active) {
			intel_crtc_disable_planes(intel_crtc, old_intel_crtc_state->active_planes);

			/*
			 * We need to disable pipe CRC before disabling the pipe,
			 * or we race against vblank off.
			 */
			intel_crtc_disable_pipe_crc(intel_crtc);

			dev_priv->display.crtc_disable(old_intel_crtc_state, state);
			intel_crtc->active = false;
			intel_fbc_disable(intel_crtc);
			intel_disable_shared_dpll(old_intel_crtc_state);

			/*
			 * Underruns don't always raise
			 * interrupts, so check manually.
			 */
			intel_check_cpu_fifo_underruns(dev_priv);
			intel_check_pch_fifo_underruns(dev_priv);

			if (!new_crtc_state->active) {
				/*
				 * Make sure we don't call initial_watermarks
				 * for ILK-style watermark updates.
				 *
				 * No clue what this is supposed to achieve.
				 */
				if (INTEL_GEN(dev_priv) >= 9)
					dev_priv->display.initial_watermarks(intel_state,
									     new_intel_crtc_state);
			}
		}
	}

	/* FIXME: Eventually get rid of our intel_crtc->config pointer */
	for_each_new_crtc_in_state(state, crtc, new_crtc_state, i)
		to_intel_crtc(crtc)->config = to_intel_crtc_state(new_crtc_state);

	if (intel_state->modeset) {
		drm_atomic_helper_update_legacy_modeset_state(state->dev, state);

		intel_set_cdclk(dev_priv, &dev_priv->cdclk.actual);

		/*
		 * SKL workaround: bspec recommends we disable the SAGV when we
		 * have more then one pipe enabled
		 */
		if (!intel_can_enable_sagv(state))
			intel_disable_sagv(dev_priv);

		intel_modeset_verify_disabled(dev, state);
	}

	/* Complete the events for pipes that have now been disabled */
	for_each_new_crtc_in_state(state, crtc, new_crtc_state, i) {
		bool modeset = needs_modeset(new_crtc_state);

		/* Complete events for now disable pipes here. */
		if (modeset && !new_crtc_state->active && new_crtc_state->event) {
			spin_lock_irq(&dev->event_lock);
			drm_crtc_send_vblank_event(crtc, new_crtc_state->event);
			spin_unlock_irq(&dev->event_lock);

			new_crtc_state->event = NULL;
		}
	}

	/* Now enable the clocks, plane, pipe, and connectors that we set up. */
	dev_priv->display.update_crtcs(state);

	/* FIXME: We should call drm_atomic_helper_commit_hw_done() here
	 * already, but still need the state for the delayed optimization. To
	 * fix this:
	 * - wrap the optimization/post_plane_update stuff into a per-crtc work.
	 * - schedule that vblank worker _before_ calling hw_done
	 * - at the start of commit_tail, cancel it _synchrously
	 * - switch over to the vblank wait helper in the core after that since
	 *   we don't need out special handling any more.
	 */
	drm_atomic_helper_wait_for_flip_done(dev, state);

	/*
	 * Now that the vblank has passed, we can go ahead and program the
	 * optimal watermarks on platforms that need two-step watermark
	 * programming.
	 *
	 * TODO: Move this (and other cleanup) to an async worker eventually.
	 */
	for_each_new_crtc_in_state(state, crtc, new_crtc_state, i) {
		new_intel_crtc_state = to_intel_crtc_state(new_crtc_state);

		if (dev_priv->display.optimize_watermarks)
			dev_priv->display.optimize_watermarks(intel_state,
							      new_intel_crtc_state);
	}

	for_each_oldnew_crtc_in_state(state, crtc, old_crtc_state, new_crtc_state, i) {
		intel_post_plane_update(to_intel_crtc_state(old_crtc_state));

		if (put_domains[i])
			modeset_put_power_domains(dev_priv, put_domains[i]);

		intel_modeset_verify_crtc(crtc, state, old_crtc_state, new_crtc_state);
	}

	if (intel_state->modeset)
		intel_verify_planes(intel_state);

	if (intel_state->modeset && intel_can_enable_sagv(state))
		intel_enable_sagv(dev_priv);

	drm_atomic_helper_commit_hw_done(state);

	if (intel_state->modeset) {
		/* As one of the primary mmio accessors, KMS has a high
		 * likelihood of triggering bugs in unclaimed access. After we
		 * finish modesetting, see if an error has been flagged, and if
		 * so enable debugging for the next modeset - and hope we catch
		 * the culprit.
		 */
		intel_uncore_arm_unclaimed_mmio_detection(dev_priv);
		intel_display_power_put(dev_priv, POWER_DOMAIN_MODESET);
	}

	/*
	 * Defer the cleanup of the old state to a separate worker to not
	 * impede the current task (userspace for blocking modesets) that
	 * are executed inline. For out-of-line asynchronous modesets/flips,
	 * deferring to a new worker seems overkill, but we would place a
	 * schedule point (cond_resched()) here anyway to keep latencies
	 * down.
	 */
	INIT_WORK(&state->commit_work, intel_atomic_cleanup_work);
	queue_work(system_highpri_wq, &state->commit_work);
}

static void intel_atomic_commit_work(struct work_struct *work)
{
	struct drm_atomic_state *state =
		container_of(work, struct drm_atomic_state, commit_work);

	intel_atomic_commit_tail(state);
}

static int __i915_sw_fence_call
intel_atomic_commit_ready(struct i915_sw_fence *fence,
			  enum i915_sw_fence_notify notify)
{
	struct intel_atomic_state *state =
		container_of(fence, struct intel_atomic_state, commit_ready);

	switch (notify) {
	case FENCE_COMPLETE:
		/* we do blocking waits in the worker, nothing to do here */
		break;
	case FENCE_FREE:
		{
			struct intel_atomic_helper *helper =
				&to_i915(state->base.dev)->atomic_helper;

			if (llist_add(&state->freed, &helper->free_list))
				schedule_work(&helper->free_work);
			break;
		}
	}

	return NOTIFY_DONE;
}

static void intel_atomic_track_fbs(struct drm_atomic_state *state)
{
	struct drm_plane_state *old_plane_state, *new_plane_state;
	struct drm_plane *plane;
	int i;

	for_each_oldnew_plane_in_state(state, plane, old_plane_state, new_plane_state, i)
		i915_gem_track_fb(intel_fb_obj(old_plane_state->fb),
				  intel_fb_obj(new_plane_state->fb),
				  to_intel_plane(plane)->frontbuffer_bit);
}

/**
 * intel_atomic_commit - commit validated state object
 * @dev: DRM device
 * @state: the top-level driver state object
 * @nonblock: nonblocking commit
 *
 * This function commits a top-level state object that has been validated
 * with drm_atomic_helper_check().
 *
 * RETURNS
 * Zero for success or -errno.
 */
static int intel_atomic_commit(struct drm_device *dev,
			       struct drm_atomic_state *state,
			       bool nonblock)
{
	struct intel_atomic_state *intel_state = to_intel_atomic_state(state);
	struct drm_i915_private *dev_priv = to_i915(dev);
	int ret = 0;

	drm_atomic_state_get(state);
	i915_sw_fence_init(&intel_state->commit_ready,
			   intel_atomic_commit_ready);

	/*
	 * The intel_legacy_cursor_update() fast path takes care
	 * of avoiding the vblank waits for simple cursor
	 * movement and flips. For cursor on/off and size changes,
	 * we want to perform the vblank waits so that watermark
	 * updates happen during the correct frames. Gen9+ have
	 * double buffered watermarks and so shouldn't need this.
	 *
	 * Unset state->legacy_cursor_update before the call to
	 * drm_atomic_helper_setup_commit() because otherwise
	 * drm_atomic_helper_wait_for_flip_done() is a noop and
	 * we get FIFO underruns because we didn't wait
	 * for vblank.
	 *
	 * FIXME doing watermarks and fb cleanup from a vblank worker
	 * (assuming we had any) would solve these problems.
	 */
	if (INTEL_GEN(dev_priv) < 9 && state->legacy_cursor_update) {
		struct intel_crtc_state *new_crtc_state;
		struct intel_crtc *crtc;
		int i;

		for_each_new_intel_crtc_in_state(intel_state, crtc, new_crtc_state, i)
			if (new_crtc_state->wm.need_postvbl_update ||
			    new_crtc_state->update_wm_post)
				state->legacy_cursor_update = false;
	}

	ret = intel_atomic_prepare_commit(dev, state);
	if (ret) {
		DRM_DEBUG_ATOMIC("Preparing state failed with %i\n", ret);
		i915_sw_fence_commit(&intel_state->commit_ready);
		return ret;
	}

	ret = drm_atomic_helper_setup_commit(state, nonblock);
	if (!ret)
		ret = drm_atomic_helper_swap_state(state, true);

	if (ret) {
		i915_sw_fence_commit(&intel_state->commit_ready);

		drm_atomic_helper_cleanup_planes(dev, state);
		return ret;
	}
	dev_priv->wm.distrust_bios_wm = false;
	intel_shared_dpll_swap_state(state);
	intel_atomic_track_fbs(state);

	if (intel_state->modeset) {
		memcpy(dev_priv->min_cdclk, intel_state->min_cdclk,
		       sizeof(intel_state->min_cdclk));
		memcpy(dev_priv->min_voltage_level,
		       intel_state->min_voltage_level,
		       sizeof(intel_state->min_voltage_level));
		dev_priv->active_crtcs = intel_state->active_crtcs;
		dev_priv->cdclk.logical = intel_state->cdclk.logical;
		dev_priv->cdclk.actual = intel_state->cdclk.actual;
	}

	drm_atomic_state_get(state);
	INIT_WORK(&state->commit_work, intel_atomic_commit_work);

	i915_sw_fence_commit(&intel_state->commit_ready);
	if (nonblock && intel_state->modeset) {
		queue_work(dev_priv->modeset_wq, &state->commit_work);
	} else if (nonblock) {
		queue_work(system_unbound_wq, &state->commit_work);
	} else {
		if (intel_state->modeset)
			flush_workqueue(dev_priv->modeset_wq);
		intel_atomic_commit_tail(state);
	}

	return 0;
}

static const struct drm_crtc_funcs intel_crtc_funcs = {
	.gamma_set = drm_atomic_helper_legacy_gamma_set,
	.set_config = drm_atomic_helper_set_config,
	.destroy = intel_crtc_destroy,
	.page_flip = drm_atomic_helper_page_flip,
	.atomic_duplicate_state = intel_crtc_duplicate_state,
	.atomic_destroy_state = intel_crtc_destroy_state,
	.set_crc_source = intel_crtc_set_crc_source,
	.verify_crc_source = intel_crtc_verify_crc_source,
	.get_crc_sources = intel_crtc_get_crc_sources,
};

struct wait_rps_boost {
	struct wait_queue_entry wait;

	struct drm_crtc *crtc;
	struct i915_request *request;
};

static int do_rps_boost(struct wait_queue_entry *_wait,
			unsigned mode, int sync, void *key)
{
	struct wait_rps_boost *wait = container_of(_wait, typeof(*wait), wait);
	struct i915_request *rq = wait->request;

	/*
	 * If we missed the vblank, but the request is already running it
	 * is reasonable to assume that it will complete before the next
	 * vblank without our intervention, so leave RPS alone.
	 */
	if (!i915_request_started(rq))
		gen6_rps_boost(rq, NULL);
	i915_request_put(rq);

	drm_crtc_vblank_put(wait->crtc);

	list_del(&wait->wait.entry);
	kfree(wait);
	return 1;
}

static void add_rps_boost_after_vblank(struct drm_crtc *crtc,
				       struct dma_fence *fence)
{
	struct wait_rps_boost *wait;

	if (!dma_fence_is_i915(fence))
		return;

	if (INTEL_GEN(to_i915(crtc->dev)) < 6)
		return;

	if (drm_crtc_vblank_get(crtc))
		return;

	wait = kmalloc(sizeof(*wait), GFP_KERNEL);
	if (!wait) {
		drm_crtc_vblank_put(crtc);
		return;
	}

	wait->request = to_request(dma_fence_get(fence));
	wait->crtc = crtc;

	wait->wait.func = do_rps_boost;
	wait->wait.flags = 0;

	add_wait_queue(drm_crtc_vblank_waitqueue(crtc), &wait->wait);
}

static int intel_plane_pin_fb(struct intel_plane_state *plane_state)
{
	struct intel_plane *plane = to_intel_plane(plane_state->base.plane);
	struct drm_i915_private *dev_priv = to_i915(plane->base.dev);
	struct drm_framebuffer *fb = plane_state->base.fb;
	struct i915_vma *vma;

	if (plane->id == PLANE_CURSOR &&
	    INTEL_INFO(dev_priv)->cursor_needs_physical) {
		struct drm_i915_gem_object *obj = intel_fb_obj(fb);
		const int align = intel_cursor_alignment(dev_priv);
		int err;

		err = i915_gem_object_attach_phys(obj, align);
		if (err)
			return err;
	}

	vma = intel_pin_and_fence_fb_obj(fb,
					 &plane_state->view,
					 intel_plane_uses_fence(plane_state),
					 &plane_state->flags);
	if (IS_ERR(vma))
		return PTR_ERR(vma);

	plane_state->vma = vma;

	return 0;
}

static void intel_plane_unpin_fb(struct intel_plane_state *old_plane_state)
{
	struct i915_vma *vma;

	vma = fetch_and_zero(&old_plane_state->vma);
	if (vma)
		intel_unpin_fb_vma(vma, old_plane_state->flags);
}

static void fb_obj_bump_render_priority(struct drm_i915_gem_object *obj)
{
	struct i915_sched_attr attr = {
		.priority = I915_PRIORITY_DISPLAY,
	};

	i915_gem_object_wait_priority(obj, 0, &attr);
}

/**
 * intel_prepare_plane_fb - Prepare fb for usage on plane
 * @plane: drm plane to prepare for
 * @new_state: the plane state being prepared
 *
 * Prepares a framebuffer for usage on a display plane.  Generally this
 * involves pinning the underlying object and updating the frontbuffer tracking
 * bits.  Some older platforms need special physical address handling for
 * cursor planes.
 *
 * Must be called with struct_mutex held.
 *
 * Returns 0 on success, negative error code on failure.
 */
int
intel_prepare_plane_fb(struct drm_plane *plane,
		       struct drm_plane_state *new_state)
{
	struct intel_atomic_state *intel_state =
		to_intel_atomic_state(new_state->state);
	struct drm_i915_private *dev_priv = to_i915(plane->dev);
	struct drm_framebuffer *fb = new_state->fb;
	struct drm_i915_gem_object *obj = intel_fb_obj(fb);
	struct drm_i915_gem_object *old_obj = intel_fb_obj(plane->state->fb);
	int ret;

	if (old_obj) {
		struct drm_crtc_state *crtc_state =
			drm_atomic_get_new_crtc_state(new_state->state,
						      plane->state->crtc);

		/* Big Hammer, we also need to ensure that any pending
		 * MI_WAIT_FOR_EVENT inside a user batch buffer on the
		 * current scanout is retired before unpinning the old
		 * framebuffer. Note that we rely on userspace rendering
		 * into the buffer attached to the pipe they are waiting
		 * on. If not, userspace generates a GPU hang with IPEHR
		 * point to the MI_WAIT_FOR_EVENT.
		 *
		 * This should only fail upon a hung GPU, in which case we
		 * can safely continue.
		 */
		if (needs_modeset(crtc_state)) {
			ret = i915_sw_fence_await_reservation(&intel_state->commit_ready,
							      old_obj->resv, NULL,
							      false, 0,
							      GFP_KERNEL);
			if (ret < 0)
				return ret;
		}
	}

	if (new_state->fence) { /* explicit fencing */
		ret = i915_sw_fence_await_dma_fence(&intel_state->commit_ready,
						    new_state->fence,
						    I915_FENCE_TIMEOUT,
						    GFP_KERNEL);
		if (ret < 0)
			return ret;
	}

	if (!obj)
		return 0;

	ret = i915_gem_object_pin_pages(obj);
	if (ret)
		return ret;

	ret = mutex_lock_interruptible(&dev_priv->drm.struct_mutex);
	if (ret) {
		i915_gem_object_unpin_pages(obj);
		return ret;
	}

	ret = intel_plane_pin_fb(to_intel_plane_state(new_state));

	mutex_unlock(&dev_priv->drm.struct_mutex);
	i915_gem_object_unpin_pages(obj);
	if (ret)
		return ret;

	fb_obj_bump_render_priority(obj);
	intel_fb_obj_flush(obj, ORIGIN_DIRTYFB);

	if (!new_state->fence) { /* implicit fencing */
		struct dma_fence *fence;

		ret = i915_sw_fence_await_reservation(&intel_state->commit_ready,
						      obj->resv, NULL,
						      false, I915_FENCE_TIMEOUT,
						      GFP_KERNEL);
		if (ret < 0)
			return ret;

		fence = reservation_object_get_excl_rcu(obj->resv);
		if (fence) {
			add_rps_boost_after_vblank(new_state->crtc, fence);
			dma_fence_put(fence);
		}
	} else {
		add_rps_boost_after_vblank(new_state->crtc, new_state->fence);
	}

	/*
	 * We declare pageflips to be interactive and so merit a small bias
	 * towards upclocking to deliver the frame on time. By only changing
	 * the RPS thresholds to sample more regularly and aim for higher
	 * clocks we can hopefully deliver low power workloads (like kodi)
	 * that are not quite steady state without resorting to forcing
	 * maximum clocks following a vblank miss (see do_rps_boost()).
	 */
	if (!intel_state->rps_interactive) {
		intel_rps_mark_interactive(dev_priv, true);
		intel_state->rps_interactive = true;
	}

	return 0;
}

/**
 * intel_cleanup_plane_fb - Cleans up an fb after plane use
 * @plane: drm plane to clean up for
 * @old_state: the state from the previous modeset
 *
 * Cleans up a framebuffer that has just been removed from a plane.
 *
 * Must be called with struct_mutex held.
 */
void
intel_cleanup_plane_fb(struct drm_plane *plane,
		       struct drm_plane_state *old_state)
{
	struct intel_atomic_state *intel_state =
		to_intel_atomic_state(old_state->state);
	struct drm_i915_private *dev_priv = to_i915(plane->dev);

	if (intel_state->rps_interactive) {
		intel_rps_mark_interactive(dev_priv, false);
		intel_state->rps_interactive = false;
	}

	/* Should only be called after a successful intel_prepare_plane_fb()! */
	mutex_lock(&dev_priv->drm.struct_mutex);
	intel_plane_unpin_fb(to_intel_plane_state(old_state));
	mutex_unlock(&dev_priv->drm.struct_mutex);
}

int
skl_max_scale(const struct intel_crtc_state *crtc_state,
	      u32 pixel_format)
{
	struct intel_crtc *crtc = to_intel_crtc(crtc_state->base.crtc);
	struct drm_i915_private *dev_priv = to_i915(crtc->base.dev);
	int max_scale, mult;
	int crtc_clock, max_dotclk, tmpclk1, tmpclk2;

	if (!crtc_state->base.enable)
		return DRM_PLANE_HELPER_NO_SCALING;

	crtc_clock = crtc_state->base.adjusted_mode.crtc_clock;
	max_dotclk = to_intel_atomic_state(crtc_state->base.state)->cdclk.logical.cdclk;

	if (IS_GEMINILAKE(dev_priv) || INTEL_GEN(dev_priv) >= 10)
		max_dotclk *= 2;

	if (WARN_ON_ONCE(!crtc_clock || max_dotclk < crtc_clock))
		return DRM_PLANE_HELPER_NO_SCALING;

	/*
	 * skl max scale is lower of:
	 *    close to 3 but not 3, -1 is for that purpose
	 *            or
	 *    cdclk/crtc_clock
	 */
	mult = pixel_format == DRM_FORMAT_NV12 ? 2 : 3;
	tmpclk1 = (1 << 16) * mult - 1;
	tmpclk2 = (1 << 8) * ((max_dotclk << 8) / crtc_clock);
	max_scale = min(tmpclk1, tmpclk2);

	return max_scale;
}

static void intel_begin_crtc_commit(struct drm_crtc *crtc,
				    struct drm_crtc_state *old_crtc_state)
{
	struct drm_device *dev = crtc->dev;
	struct drm_i915_private *dev_priv = to_i915(dev);
	struct intel_crtc *intel_crtc = to_intel_crtc(crtc);
	struct intel_crtc_state *old_intel_cstate =
		to_intel_crtc_state(old_crtc_state);
	struct intel_atomic_state *old_intel_state =
		to_intel_atomic_state(old_crtc_state->state);
	struct intel_crtc_state *intel_cstate =
		intel_atomic_get_new_crtc_state(old_intel_state, intel_crtc);
	bool modeset = needs_modeset(&intel_cstate->base);

	if (!modeset &&
	    (intel_cstate->base.color_mgmt_changed ||
	     intel_cstate->update_pipe)) {
		intel_color_set_csc(&intel_cstate->base);
		intel_color_load_luts(&intel_cstate->base);
	}

	/* Perform vblank evasion around commit operation */
	intel_pipe_update_start(intel_cstate);

	if (modeset)
		goto out;

	if (intel_cstate->update_pipe)
		intel_update_pipe_config(old_intel_cstate, intel_cstate);
	else if (INTEL_GEN(dev_priv) >= 9)
		skl_detach_scalers(intel_cstate);

out:
	if (dev_priv->display.atomic_update_watermarks)
		dev_priv->display.atomic_update_watermarks(old_intel_state,
							   intel_cstate);
}

void intel_crtc_arm_fifo_underrun(struct intel_crtc *crtc,
				  struct intel_crtc_state *crtc_state)
{
	struct drm_i915_private *dev_priv = to_i915(crtc->base.dev);

	if (!IS_GEN2(dev_priv))
		intel_set_cpu_fifo_underrun_reporting(dev_priv, crtc->pipe, true);

	if (crtc_state->has_pch_encoder) {
		enum pipe pch_transcoder =
			intel_crtc_pch_transcoder(crtc);

		intel_set_pch_fifo_underrun_reporting(dev_priv, pch_transcoder, true);
	}
}

static void intel_finish_crtc_commit(struct drm_crtc *crtc,
				     struct drm_crtc_state *old_crtc_state)
{
	struct intel_crtc *intel_crtc = to_intel_crtc(crtc);
	struct intel_atomic_state *old_intel_state =
		to_intel_atomic_state(old_crtc_state->state);
	struct intel_crtc_state *new_crtc_state =
		intel_atomic_get_new_crtc_state(old_intel_state, intel_crtc);

	intel_pipe_update_end(new_crtc_state);

	if (new_crtc_state->update_pipe &&
	    !needs_modeset(&new_crtc_state->base) &&
	    old_crtc_state->mode.private_flags & I915_MODE_FLAG_INHERITED)
		intel_crtc_arm_fifo_underrun(intel_crtc, new_crtc_state);
}

/**
 * intel_plane_destroy - destroy a plane
 * @plane: plane to destroy
 *
 * Common destruction function for all types of planes (primary, cursor,
 * sprite).
 */
void intel_plane_destroy(struct drm_plane *plane)
{
	drm_plane_cleanup(plane);
	kfree(to_intel_plane(plane));
}

static bool i8xx_plane_format_mod_supported(struct drm_plane *_plane,
					    u32 format, u64 modifier)
{
	switch (modifier) {
	case DRM_FORMAT_MOD_LINEAR:
	case I915_FORMAT_MOD_X_TILED:
		break;
	default:
		return false;
	}

	switch (format) {
	case DRM_FORMAT_C8:
	case DRM_FORMAT_RGB565:
	case DRM_FORMAT_XRGB1555:
	case DRM_FORMAT_XRGB8888:
		return modifier == DRM_FORMAT_MOD_LINEAR ||
			modifier == I915_FORMAT_MOD_X_TILED;
	default:
		return false;
	}
}

static bool i965_plane_format_mod_supported(struct drm_plane *_plane,
					    u32 format, u64 modifier)
{
	switch (modifier) {
	case DRM_FORMAT_MOD_LINEAR:
	case I915_FORMAT_MOD_X_TILED:
		break;
	default:
		return false;
	}

	switch (format) {
	case DRM_FORMAT_C8:
	case DRM_FORMAT_RGB565:
	case DRM_FORMAT_XRGB8888:
	case DRM_FORMAT_XBGR8888:
	case DRM_FORMAT_XRGB2101010:
	case DRM_FORMAT_XBGR2101010:
		return modifier == DRM_FORMAT_MOD_LINEAR ||
			modifier == I915_FORMAT_MOD_X_TILED;
	default:
		return false;
	}
}

static bool intel_cursor_format_mod_supported(struct drm_plane *_plane,
					      u32 format, u64 modifier)
{
	return modifier == DRM_FORMAT_MOD_LINEAR &&
		format == DRM_FORMAT_ARGB8888;
}

static const struct drm_plane_funcs i965_plane_funcs = {
	.update_plane = drm_atomic_helper_update_plane,
	.disable_plane = drm_atomic_helper_disable_plane,
	.destroy = intel_plane_destroy,
	.atomic_get_property = intel_plane_atomic_get_property,
	.atomic_set_property = intel_plane_atomic_set_property,
	.atomic_duplicate_state = intel_plane_duplicate_state,
	.atomic_destroy_state = intel_plane_destroy_state,
	.format_mod_supported = i965_plane_format_mod_supported,
};

static const struct drm_plane_funcs i8xx_plane_funcs = {
	.update_plane = drm_atomic_helper_update_plane,
	.disable_plane = drm_atomic_helper_disable_plane,
	.destroy = intel_plane_destroy,
	.atomic_get_property = intel_plane_atomic_get_property,
	.atomic_set_property = intel_plane_atomic_set_property,
	.atomic_duplicate_state = intel_plane_duplicate_state,
	.atomic_destroy_state = intel_plane_destroy_state,
	.format_mod_supported = i8xx_plane_format_mod_supported,
};

static int
intel_legacy_cursor_update(struct drm_plane *plane,
			   struct drm_crtc *crtc,
			   struct drm_framebuffer *fb,
			   int crtc_x, int crtc_y,
			   unsigned int crtc_w, unsigned int crtc_h,
			   uint32_t src_x, uint32_t src_y,
			   uint32_t src_w, uint32_t src_h,
			   struct drm_modeset_acquire_ctx *ctx)
{
	struct drm_i915_private *dev_priv = to_i915(crtc->dev);
	int ret;
	struct drm_plane_state *old_plane_state, *new_plane_state;
	struct intel_plane *intel_plane = to_intel_plane(plane);
	struct drm_framebuffer *old_fb;
	struct intel_crtc_state *crtc_state =
		to_intel_crtc_state(crtc->state);
	struct intel_crtc_state *new_crtc_state;

	/*
	 * When crtc is inactive or there is a modeset pending,
	 * wait for it to complete in the slowpath
	 */
	if (!crtc_state->base.active || needs_modeset(&crtc_state->base) ||
	    crtc_state->update_pipe)
		goto slow;

	old_plane_state = plane->state;
	/*
	 * Don't do an async update if there is an outstanding commit modifying
	 * the plane.  This prevents our async update's changes from getting
	 * overridden by a previous synchronous update's state.
	 */
	if (old_plane_state->commit &&
	    !try_wait_for_completion(&old_plane_state->commit->hw_done))
		goto slow;

	/*
	 * If any parameters change that may affect watermarks,
	 * take the slowpath. Only changing fb or position should be
	 * in the fastpath.
	 */
	if (old_plane_state->crtc != crtc ||
	    old_plane_state->src_w != src_w ||
	    old_plane_state->src_h != src_h ||
	    old_plane_state->crtc_w != crtc_w ||
	    old_plane_state->crtc_h != crtc_h ||
	    !old_plane_state->fb != !fb)
		goto slow;

	new_plane_state = intel_plane_duplicate_state(plane);
	if (!new_plane_state)
		return -ENOMEM;

	new_crtc_state = to_intel_crtc_state(intel_crtc_duplicate_state(crtc));
	if (!new_crtc_state) {
		ret = -ENOMEM;
		goto out_free;
	}

	drm_atomic_set_fb_for_plane(new_plane_state, fb);

	new_plane_state->src_x = src_x;
	new_plane_state->src_y = src_y;
	new_plane_state->src_w = src_w;
	new_plane_state->src_h = src_h;
	new_plane_state->crtc_x = crtc_x;
	new_plane_state->crtc_y = crtc_y;
	new_plane_state->crtc_w = crtc_w;
	new_plane_state->crtc_h = crtc_h;

	ret = intel_plane_atomic_check_with_state(crtc_state, new_crtc_state,
						  to_intel_plane_state(old_plane_state),
						  to_intel_plane_state(new_plane_state));
	if (ret)
		goto out_free;

	ret = mutex_lock_interruptible(&dev_priv->drm.struct_mutex);
	if (ret)
		goto out_free;

	ret = intel_plane_pin_fb(to_intel_plane_state(new_plane_state));
	if (ret)
		goto out_unlock;

	intel_fb_obj_flush(intel_fb_obj(fb), ORIGIN_FLIP);

	old_fb = old_plane_state->fb;
	i915_gem_track_fb(intel_fb_obj(old_fb), intel_fb_obj(fb),
			  intel_plane->frontbuffer_bit);

	/* Swap plane state */
	plane->state = new_plane_state;

	/*
	 * We cannot swap crtc_state as it may be in use by an atomic commit or
	 * page flip that's running simultaneously. If we swap crtc_state and
	 * destroy the old state, we will cause a use-after-free there.
	 *
	 * Only update active_planes, which is needed for our internal
	 * bookkeeping. Either value will do the right thing when updating
	 * planes atomically. If the cursor was part of the atomic update then
	 * we would have taken the slowpath.
	 */
	crtc_state->active_planes = new_crtc_state->active_planes;

	if (plane->state->visible) {
		trace_intel_update_plane(plane, to_intel_crtc(crtc));
		intel_plane->update_plane(intel_plane, crtc_state,
					  to_intel_plane_state(plane->state));
	} else {
		trace_intel_disable_plane(plane, to_intel_crtc(crtc));
		intel_plane->disable_plane(intel_plane, to_intel_crtc(crtc));
	}

	intel_plane_unpin_fb(to_intel_plane_state(old_plane_state));

out_unlock:
	mutex_unlock(&dev_priv->drm.struct_mutex);
out_free:
	if (new_crtc_state)
		intel_crtc_destroy_state(crtc, &new_crtc_state->base);
	if (ret)
		intel_plane_destroy_state(plane, new_plane_state);
	else
		intel_plane_destroy_state(plane, old_plane_state);
	return ret;

slow:
	return drm_atomic_helper_update_plane(plane, crtc, fb,
					      crtc_x, crtc_y, crtc_w, crtc_h,
					      src_x, src_y, src_w, src_h, ctx);
}

static const struct drm_plane_funcs intel_cursor_plane_funcs = {
	.update_plane = intel_legacy_cursor_update,
	.disable_plane = drm_atomic_helper_disable_plane,
	.destroy = intel_plane_destroy,
	.atomic_get_property = intel_plane_atomic_get_property,
	.atomic_set_property = intel_plane_atomic_set_property,
	.atomic_duplicate_state = intel_plane_duplicate_state,
	.atomic_destroy_state = intel_plane_destroy_state,
	.format_mod_supported = intel_cursor_format_mod_supported,
};

static bool i9xx_plane_has_fbc(struct drm_i915_private *dev_priv,
			       enum i9xx_plane_id i9xx_plane)
{
	if (!HAS_FBC(dev_priv))
		return false;

	if (IS_BROADWELL(dev_priv) || IS_HASWELL(dev_priv))
		return i9xx_plane == PLANE_A; /* tied to pipe A */
	else if (IS_IVYBRIDGE(dev_priv))
		return i9xx_plane == PLANE_A || i9xx_plane == PLANE_B ||
			i9xx_plane == PLANE_C;
	else if (INTEL_GEN(dev_priv) >= 4)
		return i9xx_plane == PLANE_A || i9xx_plane == PLANE_B;
	else
		return i9xx_plane == PLANE_A;
}

static struct intel_plane *
intel_primary_plane_create(struct drm_i915_private *dev_priv, enum pipe pipe)
{
	struct intel_plane *plane;
	const struct drm_plane_funcs *plane_funcs;
	unsigned int supported_rotations;
	unsigned int possible_crtcs;
	const u64 *modifiers;
	const u32 *formats;
	int num_formats;
	int ret;

	if (INTEL_GEN(dev_priv) >= 9)
		return skl_universal_plane_create(dev_priv, pipe,
						  PLANE_PRIMARY);

	plane = intel_plane_alloc();
	if (IS_ERR(plane))
		return plane;

	plane->pipe = pipe;
	/*
	 * On gen2/3 only plane A can do FBC, but the panel fitter and LVDS
	 * port is hooked to pipe B. Hence we want plane A feeding pipe B.
	 */
	if (HAS_FBC(dev_priv) && INTEL_GEN(dev_priv) < 4)
		plane->i9xx_plane = (enum i9xx_plane_id) !pipe;
	else
		plane->i9xx_plane = (enum i9xx_plane_id) pipe;
	plane->id = PLANE_PRIMARY;
	plane->frontbuffer_bit = INTEL_FRONTBUFFER(pipe, plane->id);

	plane->has_fbc = i9xx_plane_has_fbc(dev_priv, plane->i9xx_plane);
	if (plane->has_fbc) {
		struct intel_fbc *fbc = &dev_priv->fbc;

		fbc->possible_framebuffer_bits |= plane->frontbuffer_bit;
	}

	if (INTEL_GEN(dev_priv) >= 4) {
		formats = i965_primary_formats;
		num_formats = ARRAY_SIZE(i965_primary_formats);
		modifiers = i9xx_format_modifiers;

		plane->max_stride = i9xx_plane_max_stride;
		plane->update_plane = i9xx_update_plane;
		plane->disable_plane = i9xx_disable_plane;
		plane->get_hw_state = i9xx_plane_get_hw_state;
		plane->check_plane = i9xx_plane_check;

		plane_funcs = &i965_plane_funcs;
	} else {
		formats = i8xx_primary_formats;
		num_formats = ARRAY_SIZE(i8xx_primary_formats);
		modifiers = i9xx_format_modifiers;

		plane->max_stride = i9xx_plane_max_stride;
		plane->update_plane = i9xx_update_plane;
		plane->disable_plane = i9xx_disable_plane;
		plane->get_hw_state = i9xx_plane_get_hw_state;
		plane->check_plane = i9xx_plane_check;

		plane_funcs = &i8xx_plane_funcs;
	}

	possible_crtcs = BIT(pipe);

	if (INTEL_GEN(dev_priv) >= 5 || IS_G4X(dev_priv))
		ret = drm_universal_plane_init(&dev_priv->drm, &plane->base,
					       possible_crtcs, plane_funcs,
					       formats, num_formats, modifiers,
					       DRM_PLANE_TYPE_PRIMARY,
					       "primary %c", pipe_name(pipe));
	else
		ret = drm_universal_plane_init(&dev_priv->drm, &plane->base,
					       possible_crtcs, plane_funcs,
					       formats, num_formats, modifiers,
					       DRM_PLANE_TYPE_PRIMARY,
					       "plane %c",
					       plane_name(plane->i9xx_plane));
	if (ret)
		goto fail;

	if (IS_CHERRYVIEW(dev_priv) && pipe == PIPE_B) {
		supported_rotations =
			DRM_MODE_ROTATE_0 | DRM_MODE_ROTATE_180 |
			DRM_MODE_REFLECT_X;
	} else if (INTEL_GEN(dev_priv) >= 4) {
		supported_rotations =
			DRM_MODE_ROTATE_0 | DRM_MODE_ROTATE_180;
	} else {
		supported_rotations = DRM_MODE_ROTATE_0;
	}

	if (INTEL_GEN(dev_priv) >= 4)
		drm_plane_create_rotation_property(&plane->base,
						   DRM_MODE_ROTATE_0,
						   supported_rotations);

	drm_plane_helper_add(&plane->base, &intel_plane_helper_funcs);

	return plane;

fail:
	intel_plane_free(plane);

	return ERR_PTR(ret);
}

static struct intel_plane *
intel_cursor_plane_create(struct drm_i915_private *dev_priv,
			  enum pipe pipe)
{
	unsigned int possible_crtcs;
	struct intel_plane *cursor;
	int ret;

	cursor = intel_plane_alloc();
	if (IS_ERR(cursor))
		return cursor;

	cursor->pipe = pipe;
	cursor->i9xx_plane = (enum i9xx_plane_id) pipe;
	cursor->id = PLANE_CURSOR;
	cursor->frontbuffer_bit = INTEL_FRONTBUFFER(pipe, cursor->id);

	if (IS_I845G(dev_priv) || IS_I865G(dev_priv)) {
		cursor->max_stride = i845_cursor_max_stride;
		cursor->update_plane = i845_update_cursor;
		cursor->disable_plane = i845_disable_cursor;
		cursor->get_hw_state = i845_cursor_get_hw_state;
		cursor->check_plane = i845_check_cursor;
	} else {
		cursor->max_stride = i9xx_cursor_max_stride;
		cursor->update_plane = i9xx_update_cursor;
		cursor->disable_plane = i9xx_disable_cursor;
		cursor->get_hw_state = i9xx_cursor_get_hw_state;
		cursor->check_plane = i9xx_check_cursor;
	}

	cursor->cursor.base = ~0;
	cursor->cursor.cntl = ~0;

	if (IS_I845G(dev_priv) || IS_I865G(dev_priv) || HAS_CUR_FBC(dev_priv))
		cursor->cursor.size = ~0;

	possible_crtcs = BIT(pipe);

	ret = drm_universal_plane_init(&dev_priv->drm, &cursor->base,
				       possible_crtcs, &intel_cursor_plane_funcs,
				       intel_cursor_formats,
				       ARRAY_SIZE(intel_cursor_formats),
				       cursor_format_modifiers,
				       DRM_PLANE_TYPE_CURSOR,
				       "cursor %c", pipe_name(pipe));
	if (ret)
		goto fail;

	if (INTEL_GEN(dev_priv) >= 4)
		drm_plane_create_rotation_property(&cursor->base,
						   DRM_MODE_ROTATE_0,
						   DRM_MODE_ROTATE_0 |
						   DRM_MODE_ROTATE_180);

	drm_plane_helper_add(&cursor->base, &intel_plane_helper_funcs);

	return cursor;

fail:
	intel_plane_free(cursor);

	return ERR_PTR(ret);
}

static void intel_crtc_init_scalers(struct intel_crtc *crtc,
				    struct intel_crtc_state *crtc_state)
{
	struct intel_crtc_scaler_state *scaler_state =
		&crtc_state->scaler_state;
	struct drm_i915_private *dev_priv = to_i915(crtc->base.dev);
	int i;

	crtc->num_scalers = dev_priv->info.num_scalers[crtc->pipe];
	if (!crtc->num_scalers)
		return;

	for (i = 0; i < crtc->num_scalers; i++) {
		struct intel_scaler *scaler = &scaler_state->scalers[i];

		scaler->in_use = 0;
		scaler->mode = 0;
	}

	scaler_state->scaler_id = -1;
}

static int intel_crtc_init(struct drm_i915_private *dev_priv, enum pipe pipe)
{
	struct intel_crtc *intel_crtc;
	struct intel_crtc_state *crtc_state = NULL;
	struct intel_plane *primary = NULL;
	struct intel_plane *cursor = NULL;
	int sprite, ret;

	intel_crtc = kzalloc(sizeof(*intel_crtc), GFP_KERNEL);
	if (!intel_crtc)
		return -ENOMEM;

	crtc_state = kzalloc(sizeof(*crtc_state), GFP_KERNEL);
	if (!crtc_state) {
		ret = -ENOMEM;
		goto fail;
	}
	intel_crtc->config = crtc_state;
	intel_crtc->base.state = &crtc_state->base;
	crtc_state->base.crtc = &intel_crtc->base;

	primary = intel_primary_plane_create(dev_priv, pipe);
	if (IS_ERR(primary)) {
		ret = PTR_ERR(primary);
		goto fail;
	}
	intel_crtc->plane_ids_mask |= BIT(primary->id);

	for_each_sprite(dev_priv, pipe, sprite) {
		struct intel_plane *plane;

		plane = intel_sprite_plane_create(dev_priv, pipe, sprite);
		if (IS_ERR(plane)) {
			ret = PTR_ERR(plane);
			goto fail;
		}
		intel_crtc->plane_ids_mask |= BIT(plane->id);
	}

	cursor = intel_cursor_plane_create(dev_priv, pipe);
	if (IS_ERR(cursor)) {
		ret = PTR_ERR(cursor);
		goto fail;
	}
	intel_crtc->plane_ids_mask |= BIT(cursor->id);

	ret = drm_crtc_init_with_planes(&dev_priv->drm, &intel_crtc->base,
					&primary->base, &cursor->base,
					&intel_crtc_funcs,
					"pipe %c", pipe_name(pipe));
	if (ret)
		goto fail;

	intel_crtc->pipe = pipe;

	/* initialize shared scalers */
	intel_crtc_init_scalers(intel_crtc, crtc_state);

	BUG_ON(pipe >= ARRAY_SIZE(dev_priv->pipe_to_crtc_mapping) ||
	       dev_priv->pipe_to_crtc_mapping[pipe] != NULL);
	dev_priv->pipe_to_crtc_mapping[pipe] = intel_crtc;

	if (INTEL_GEN(dev_priv) < 9) {
		enum i9xx_plane_id i9xx_plane = primary->i9xx_plane;

		BUG_ON(i9xx_plane >= ARRAY_SIZE(dev_priv->plane_to_crtc_mapping) ||
		       dev_priv->plane_to_crtc_mapping[i9xx_plane] != NULL);
		dev_priv->plane_to_crtc_mapping[i9xx_plane] = intel_crtc;
	}

	drm_crtc_helper_add(&intel_crtc->base, &intel_helper_funcs);

	intel_color_init(&intel_crtc->base);

	WARN_ON(drm_crtc_index(&intel_crtc->base) != intel_crtc->pipe);

	return 0;

fail:
	/*
	 * drm_mode_config_cleanup() will free up any
	 * crtcs/planes already initialized.
	 */
	kfree(crtc_state);
	kfree(intel_crtc);

	return ret;
}

int intel_get_pipe_from_crtc_id_ioctl(struct drm_device *dev, void *data,
				      struct drm_file *file)
{
	struct drm_i915_get_pipe_from_crtc_id *pipe_from_crtc_id = data;
	struct drm_crtc *drmmode_crtc;
	struct intel_crtc *crtc;

	drmmode_crtc = drm_crtc_find(dev, file, pipe_from_crtc_id->crtc_id);
	if (!drmmode_crtc)
		return -ENOENT;

	crtc = to_intel_crtc(drmmode_crtc);
	pipe_from_crtc_id->pipe = crtc->pipe;

	return 0;
}

static int intel_encoder_clones(struct intel_encoder *encoder)
{
	struct drm_device *dev = encoder->base.dev;
	struct intel_encoder *source_encoder;
	int index_mask = 0;
	int entry = 0;

	for_each_intel_encoder(dev, source_encoder) {
		if (encoders_cloneable(encoder, source_encoder))
			index_mask |= (1 << entry);

		entry++;
	}

	return index_mask;
}

static bool has_edp_a(struct drm_i915_private *dev_priv)
{
	if (!IS_MOBILE(dev_priv))
		return false;

	if ((I915_READ(DP_A) & DP_DETECTED) == 0)
		return false;

	if (IS_GEN5(dev_priv) && (I915_READ(FUSE_STRAP) & ILK_eDP_A_DISABLE))
		return false;

	return true;
}

static bool intel_crt_present(struct drm_i915_private *dev_priv)
{
	if (INTEL_GEN(dev_priv) >= 9)
		return false;

	if (IS_HSW_ULT(dev_priv) || IS_BDW_ULT(dev_priv))
		return false;

	if (IS_CHERRYVIEW(dev_priv))
		return false;

	if (HAS_PCH_LPT_H(dev_priv) &&
	    I915_READ(SFUSE_STRAP) & SFUSE_STRAP_CRT_DISABLED)
		return false;

	/* DDI E can't be used if DDI A requires 4 lanes */
	if (HAS_DDI(dev_priv) && I915_READ(DDI_BUF_CTL(PORT_A)) & DDI_A_4_LANES)
		return false;

	if (!dev_priv->vbt.int_crt_support)
		return false;

	return true;
}

void intel_pps_unlock_regs_wa(struct drm_i915_private *dev_priv)
{
	int pps_num;
	int pps_idx;

	if (HAS_DDI(dev_priv))
		return;
	/*
	 * This w/a is needed at least on CPT/PPT, but to be sure apply it
	 * everywhere where registers can be write protected.
	 */
	if (IS_VALLEYVIEW(dev_priv) || IS_CHERRYVIEW(dev_priv))
		pps_num = 2;
	else
		pps_num = 1;

	for (pps_idx = 0; pps_idx < pps_num; pps_idx++) {
		u32 val = I915_READ(PP_CONTROL(pps_idx));

		val = (val & ~PANEL_UNLOCK_MASK) | PANEL_UNLOCK_REGS;
		I915_WRITE(PP_CONTROL(pps_idx), val);
	}
}

static void intel_pps_init(struct drm_i915_private *dev_priv)
{
	if (HAS_PCH_SPLIT(dev_priv) || IS_GEN9_LP(dev_priv))
		dev_priv->pps_mmio_base = PCH_PPS_BASE;
	else if (IS_VALLEYVIEW(dev_priv) || IS_CHERRYVIEW(dev_priv))
		dev_priv->pps_mmio_base = VLV_PPS_BASE;
	else
		dev_priv->pps_mmio_base = PPS_BASE;

	intel_pps_unlock_regs_wa(dev_priv);
}

static void intel_setup_outputs(struct drm_i915_private *dev_priv)
{
	struct intel_encoder *encoder;
	bool dpd_is_edp = false;

	intel_pps_init(dev_priv);

	if (INTEL_INFO(dev_priv)->num_pipes == 0)
		return;

	/*
	 * intel_edp_init_connector() depends on this completing first, to
	 * prevent the registeration of both eDP and LVDS and the incorrect
	 * sharing of the PPS.
	 */
	intel_lvds_init(dev_priv);

	if (intel_crt_present(dev_priv))
		intel_crt_init(dev_priv);

	if (IS_ICELAKE(dev_priv)) {
		intel_ddi_init(dev_priv, PORT_A);
		intel_ddi_init(dev_priv, PORT_B);
		intel_ddi_init(dev_priv, PORT_C);
		intel_ddi_init(dev_priv, PORT_D);
		intel_ddi_init(dev_priv, PORT_E);
		intel_ddi_init(dev_priv, PORT_F);
	} else if (IS_GEN9_LP(dev_priv)) {
		/*
		 * FIXME: Broxton doesn't support port detection via the
		 * DDI_BUF_CTL_A or SFUSE_STRAP registers, find another way to
		 * detect the ports.
		 */
		intel_ddi_init(dev_priv, PORT_A);
		intel_ddi_init(dev_priv, PORT_B);
		intel_ddi_init(dev_priv, PORT_C);

		vlv_dsi_init(dev_priv);
	} else if (HAS_DDI(dev_priv)) {
		int found;

		/*
		 * Haswell uses DDI functions to detect digital outputs.
		 * On SKL pre-D0 the strap isn't connected, so we assume
		 * it's there.
		 */
		found = I915_READ(DDI_BUF_CTL(PORT_A)) & DDI_INIT_DISPLAY_DETECTED;
		/* WaIgnoreDDIAStrap: skl */
		if (found || IS_GEN9_BC(dev_priv))
			intel_ddi_init(dev_priv, PORT_A);

		/* DDI B, C, D, and F detection is indicated by the SFUSE_STRAP
		 * register */
		found = I915_READ(SFUSE_STRAP);

		if (found & SFUSE_STRAP_DDIB_DETECTED)
			intel_ddi_init(dev_priv, PORT_B);
		if (found & SFUSE_STRAP_DDIC_DETECTED)
			intel_ddi_init(dev_priv, PORT_C);
		if (found & SFUSE_STRAP_DDID_DETECTED)
			intel_ddi_init(dev_priv, PORT_D);
		if (found & SFUSE_STRAP_DDIF_DETECTED)
			intel_ddi_init(dev_priv, PORT_F);
		/*
		 * On SKL we don't have a way to detect DDI-E so we rely on VBT.
		 */
		if (IS_GEN9_BC(dev_priv) &&
		    (dev_priv->vbt.ddi_port_info[PORT_E].supports_dp ||
		     dev_priv->vbt.ddi_port_info[PORT_E].supports_dvi ||
		     dev_priv->vbt.ddi_port_info[PORT_E].supports_hdmi))
			intel_ddi_init(dev_priv, PORT_E);

	} else if (HAS_PCH_SPLIT(dev_priv)) {
		int found;
		dpd_is_edp = intel_dp_is_port_edp(dev_priv, PORT_D);

		if (has_edp_a(dev_priv))
			intel_dp_init(dev_priv, DP_A, PORT_A);

		if (I915_READ(PCH_HDMIB) & SDVO_DETECTED) {
			/* PCH SDVOB multiplex with HDMIB */
			found = intel_sdvo_init(dev_priv, PCH_SDVOB, PORT_B);
			if (!found)
				intel_hdmi_init(dev_priv, PCH_HDMIB, PORT_B);
			if (!found && (I915_READ(PCH_DP_B) & DP_DETECTED))
				intel_dp_init(dev_priv, PCH_DP_B, PORT_B);
		}

		if (I915_READ(PCH_HDMIC) & SDVO_DETECTED)
			intel_hdmi_init(dev_priv, PCH_HDMIC, PORT_C);

		if (!dpd_is_edp && I915_READ(PCH_HDMID) & SDVO_DETECTED)
			intel_hdmi_init(dev_priv, PCH_HDMID, PORT_D);

		if (I915_READ(PCH_DP_C) & DP_DETECTED)
			intel_dp_init(dev_priv, PCH_DP_C, PORT_C);

		if (I915_READ(PCH_DP_D) & DP_DETECTED)
			intel_dp_init(dev_priv, PCH_DP_D, PORT_D);
	} else if (IS_VALLEYVIEW(dev_priv) || IS_CHERRYVIEW(dev_priv)) {
		bool has_edp, has_port;

		/*
		 * The DP_DETECTED bit is the latched state of the DDC
		 * SDA pin at boot. However since eDP doesn't require DDC
		 * (no way to plug in a DP->HDMI dongle) the DDC pins for
		 * eDP ports may have been muxed to an alternate function.
		 * Thus we can't rely on the DP_DETECTED bit alone to detect
		 * eDP ports. Consult the VBT as well as DP_DETECTED to
		 * detect eDP ports.
		 *
		 * Sadly the straps seem to be missing sometimes even for HDMI
		 * ports (eg. on Voyo V3 - CHT x7-Z8700), so check both strap
		 * and VBT for the presence of the port. Additionally we can't
		 * trust the port type the VBT declares as we've seen at least
		 * HDMI ports that the VBT claim are DP or eDP.
		 */
		has_edp = intel_dp_is_port_edp(dev_priv, PORT_B);
		has_port = intel_bios_is_port_present(dev_priv, PORT_B);
		if (I915_READ(VLV_DP_B) & DP_DETECTED || has_port)
			has_edp &= intel_dp_init(dev_priv, VLV_DP_B, PORT_B);
		if ((I915_READ(VLV_HDMIB) & SDVO_DETECTED || has_port) && !has_edp)
			intel_hdmi_init(dev_priv, VLV_HDMIB, PORT_B);

		has_edp = intel_dp_is_port_edp(dev_priv, PORT_C);
		has_port = intel_bios_is_port_present(dev_priv, PORT_C);
		if (I915_READ(VLV_DP_C) & DP_DETECTED || has_port)
			has_edp &= intel_dp_init(dev_priv, VLV_DP_C, PORT_C);
		if ((I915_READ(VLV_HDMIC) & SDVO_DETECTED || has_port) && !has_edp)
			intel_hdmi_init(dev_priv, VLV_HDMIC, PORT_C);

		if (IS_CHERRYVIEW(dev_priv)) {
			/*
			 * eDP not supported on port D,
			 * so no need to worry about it
			 */
			has_port = intel_bios_is_port_present(dev_priv, PORT_D);
			if (I915_READ(CHV_DP_D) & DP_DETECTED || has_port)
				intel_dp_init(dev_priv, CHV_DP_D, PORT_D);
			if (I915_READ(CHV_HDMID) & SDVO_DETECTED || has_port)
				intel_hdmi_init(dev_priv, CHV_HDMID, PORT_D);
		}

		vlv_dsi_init(dev_priv);
	} else if (!IS_GEN2(dev_priv) && !IS_PINEVIEW(dev_priv)) {
		bool found = false;

		if (I915_READ(GEN3_SDVOB) & SDVO_DETECTED) {
			DRM_DEBUG_KMS("probing SDVOB\n");
			found = intel_sdvo_init(dev_priv, GEN3_SDVOB, PORT_B);
			if (!found && IS_G4X(dev_priv)) {
				DRM_DEBUG_KMS("probing HDMI on SDVOB\n");
				intel_hdmi_init(dev_priv, GEN4_HDMIB, PORT_B);
			}

			if (!found && IS_G4X(dev_priv))
				intel_dp_init(dev_priv, DP_B, PORT_B);
		}

		/* Before G4X SDVOC doesn't have its own detect register */

		if (I915_READ(GEN3_SDVOB) & SDVO_DETECTED) {
			DRM_DEBUG_KMS("probing SDVOC\n");
			found = intel_sdvo_init(dev_priv, GEN3_SDVOC, PORT_C);
		}

		if (!found && (I915_READ(GEN3_SDVOC) & SDVO_DETECTED)) {

			if (IS_G4X(dev_priv)) {
				DRM_DEBUG_KMS("probing HDMI on SDVOC\n");
				intel_hdmi_init(dev_priv, GEN4_HDMIC, PORT_C);
			}
			if (IS_G4X(dev_priv))
				intel_dp_init(dev_priv, DP_C, PORT_C);
		}

		if (IS_G4X(dev_priv) && (I915_READ(DP_D) & DP_DETECTED))
			intel_dp_init(dev_priv, DP_D, PORT_D);
	} else if (IS_GEN2(dev_priv))
		intel_dvo_init(dev_priv);

	if (SUPPORTS_TV(dev_priv))
		intel_tv_init(dev_priv);

	intel_psr_init(dev_priv);

	for_each_intel_encoder(&dev_priv->drm, encoder) {
		encoder->base.possible_crtcs = encoder->crtc_mask;
		encoder->base.possible_clones =
			intel_encoder_clones(encoder);
	}

	intel_init_pch_refclk(dev_priv);

	drm_helper_move_panel_connectors_to_head(&dev_priv->drm);
}

static void intel_user_framebuffer_destroy(struct drm_framebuffer *fb)
{
	struct intel_framebuffer *intel_fb = to_intel_framebuffer(fb);
	struct drm_i915_gem_object *obj = intel_fb_obj(fb);

	drm_framebuffer_cleanup(fb);

	i915_gem_object_lock(obj);
	WARN_ON(!obj->framebuffer_references--);
	i915_gem_object_unlock(obj);

	i915_gem_object_put(obj);

	kfree(intel_fb);
}

static int intel_user_framebuffer_create_handle(struct drm_framebuffer *fb,
						struct drm_file *file,
						unsigned int *handle)
{
	struct drm_i915_gem_object *obj = intel_fb_obj(fb);

	if (obj->userptr.mm) {
		DRM_DEBUG("attempting to use a userptr for a framebuffer, denied\n");
		return -EINVAL;
	}

	return drm_gem_handle_create(file, &obj->base, handle);
}

static int intel_user_framebuffer_dirty(struct drm_framebuffer *fb,
					struct drm_file *file,
					unsigned flags, unsigned color,
					struct drm_clip_rect *clips,
					unsigned num_clips)
{
	struct drm_i915_gem_object *obj = intel_fb_obj(fb);

	i915_gem_object_flush_if_display(obj);
	intel_fb_obj_flush(obj, ORIGIN_DIRTYFB);

	return 0;
}

static const struct drm_framebuffer_funcs intel_fb_funcs = {
	.destroy = intel_user_framebuffer_destroy,
	.create_handle = intel_user_framebuffer_create_handle,
	.dirty = intel_user_framebuffer_dirty,
};

static
u32 intel_fb_pitch_limit(struct drm_i915_private *dev_priv,
			 u32 pixel_format, u64 fb_modifier)
{
	struct intel_crtc *crtc;
	struct intel_plane *plane;

	/*
	 * We assume the primary plane for pipe A has
	 * the highest stride limits of them all.
	 */
	crtc = intel_get_crtc_for_pipe(dev_priv, PIPE_A);
	plane = to_intel_plane(crtc->base.primary);

	return plane->max_stride(plane, pixel_format, fb_modifier,
				 DRM_MODE_ROTATE_0);
}

static int intel_framebuffer_init(struct intel_framebuffer *intel_fb,
				  struct drm_i915_gem_object *obj,
				  struct drm_mode_fb_cmd2 *mode_cmd)
{
	struct drm_i915_private *dev_priv = to_i915(obj->base.dev);
	struct drm_framebuffer *fb = &intel_fb->base;
	struct drm_format_name_buf format_name;
	u32 pitch_limit;
	unsigned int tiling, stride;
	int ret = -EINVAL;
	int i;

	i915_gem_object_lock(obj);
	obj->framebuffer_references++;
	tiling = i915_gem_object_get_tiling(obj);
	stride = i915_gem_object_get_stride(obj);
	i915_gem_object_unlock(obj);

	if (mode_cmd->flags & DRM_MODE_FB_MODIFIERS) {
		/*
		 * If there's a fence, enforce that
		 * the fb modifier and tiling mode match.
		 */
		if (tiling != I915_TILING_NONE &&
		    tiling != intel_fb_modifier_to_tiling(mode_cmd->modifier[0])) {
			DRM_DEBUG_KMS("tiling_mode doesn't match fb modifier\n");
			goto err;
		}
	} else {
		if (tiling == I915_TILING_X) {
			mode_cmd->modifier[0] = I915_FORMAT_MOD_X_TILED;
		} else if (tiling == I915_TILING_Y) {
			DRM_DEBUG_KMS("No Y tiling for legacy addfb\n");
			goto err;
		}
	}

	/* Passed in modifier sanity checking. */
	switch (mode_cmd->modifier[0]) {
	case I915_FORMAT_MOD_Y_TILED_CCS:
	case I915_FORMAT_MOD_Yf_TILED_CCS:
		switch (mode_cmd->pixel_format) {
		case DRM_FORMAT_XBGR8888:
		case DRM_FORMAT_ABGR8888:
		case DRM_FORMAT_XRGB8888:
		case DRM_FORMAT_ARGB8888:
			break;
		default:
			DRM_DEBUG_KMS("RC supported only with RGB8888 formats\n");
			goto err;
		}
		/* fall through */
	case I915_FORMAT_MOD_Yf_TILED:
		if (mode_cmd->pixel_format == DRM_FORMAT_C8) {
			DRM_DEBUG_KMS("Indexed format does not support Yf tiling\n");
			goto err;
		}
		/* fall through */
	case I915_FORMAT_MOD_Y_TILED:
		if (INTEL_GEN(dev_priv) < 9) {
			DRM_DEBUG_KMS("Unsupported tiling 0x%llx!\n",
				      mode_cmd->modifier[0]);
			goto err;
		}
		break;
	case DRM_FORMAT_MOD_LINEAR:
	case I915_FORMAT_MOD_X_TILED:
		break;
	default:
		DRM_DEBUG_KMS("Unsupported fb modifier 0x%llx!\n",
			      mode_cmd->modifier[0]);
		goto err;
	}

	/*
	 * gen2/3 display engine uses the fence if present,
	 * so the tiling mode must match the fb modifier exactly.
	 */
	if (INTEL_GEN(dev_priv) < 4 &&
	    tiling != intel_fb_modifier_to_tiling(mode_cmd->modifier[0])) {
		DRM_DEBUG_KMS("tiling_mode must match fb modifier exactly on gen2/3\n");
		goto err;
	}

	pitch_limit = intel_fb_pitch_limit(dev_priv, mode_cmd->pixel_format,
					   mode_cmd->modifier[0]);
	if (mode_cmd->pitches[0] > pitch_limit) {
		DRM_DEBUG_KMS("%s pitch (%u) must be at most %d\n",
			      mode_cmd->modifier[0] != DRM_FORMAT_MOD_LINEAR ?
			      "tiled" : "linear",
			      mode_cmd->pitches[0], pitch_limit);
		goto err;
	}

	/*
	 * If there's a fence, enforce that
	 * the fb pitch and fence stride match.
	 */
	if (tiling != I915_TILING_NONE && mode_cmd->pitches[0] != stride) {
		DRM_DEBUG_KMS("pitch (%d) must match tiling stride (%d)\n",
			      mode_cmd->pitches[0], stride);
		goto err;
	}

	/* Reject formats not supported by any plane early. */
	switch (mode_cmd->pixel_format) {
	case DRM_FORMAT_C8:
	case DRM_FORMAT_RGB565:
	case DRM_FORMAT_XRGB8888:
	case DRM_FORMAT_ARGB8888:
		break;
	case DRM_FORMAT_XRGB1555:
		if (INTEL_GEN(dev_priv) > 3) {
			DRM_DEBUG_KMS("unsupported pixel format: %s\n",
				      drm_get_format_name(mode_cmd->pixel_format, &format_name));
			goto err;
		}
		break;
	case DRM_FORMAT_ABGR8888:
		if (!IS_VALLEYVIEW(dev_priv) && !IS_CHERRYVIEW(dev_priv) &&
		    INTEL_GEN(dev_priv) < 9) {
			DRM_DEBUG_KMS("unsupported pixel format: %s\n",
				      drm_get_format_name(mode_cmd->pixel_format, &format_name));
			goto err;
		}
		break;
	case DRM_FORMAT_XBGR8888:
	case DRM_FORMAT_XRGB2101010:
	case DRM_FORMAT_XBGR2101010:
		if (INTEL_GEN(dev_priv) < 4) {
			DRM_DEBUG_KMS("unsupported pixel format: %s\n",
				      drm_get_format_name(mode_cmd->pixel_format, &format_name));
			goto err;
		}
		break;
	case DRM_FORMAT_ABGR2101010:
		if (!IS_VALLEYVIEW(dev_priv) && !IS_CHERRYVIEW(dev_priv)) {
			DRM_DEBUG_KMS("unsupported pixel format: %s\n",
				      drm_get_format_name(mode_cmd->pixel_format, &format_name));
			goto err;
		}
		break;
	case DRM_FORMAT_YUYV:
	case DRM_FORMAT_UYVY:
	case DRM_FORMAT_YVYU:
	case DRM_FORMAT_VYUY:
		if (INTEL_GEN(dev_priv) < 5 && !IS_G4X(dev_priv)) {
			DRM_DEBUG_KMS("unsupported pixel format: %s\n",
				      drm_get_format_name(mode_cmd->pixel_format, &format_name));
			goto err;
		}
		break;
	case DRM_FORMAT_NV12:
		if (INTEL_GEN(dev_priv) < 9 || IS_SKYLAKE(dev_priv) ||
		    IS_BROXTON(dev_priv)) {
			DRM_DEBUG_KMS("unsupported pixel format: %s\n",
				      drm_get_format_name(mode_cmd->pixel_format,
							  &format_name));
			goto err;
		}
		break;
	default:
		DRM_DEBUG_KMS("unsupported pixel format: %s\n",
			      drm_get_format_name(mode_cmd->pixel_format, &format_name));
		goto err;
	}

	/* FIXME need to adjust LINOFF/TILEOFF accordingly. */
	if (mode_cmd->offsets[0] != 0)
		goto err;

	drm_helper_mode_fill_fb_struct(&dev_priv->drm, fb, mode_cmd);

	if (fb->format->format == DRM_FORMAT_NV12 &&
	    (fb->width < SKL_MIN_YUV_420_SRC_W ||
	     fb->height < SKL_MIN_YUV_420_SRC_H ||
	     (fb->width % 4) != 0 || (fb->height % 4) != 0)) {
		DRM_DEBUG_KMS("src dimensions not correct for NV12\n");
		return -EINVAL;
	}

	for (i = 0; i < fb->format->num_planes; i++) {
		u32 stride_alignment;

		if (mode_cmd->handles[i] != mode_cmd->handles[0]) {
			DRM_DEBUG_KMS("bad plane %d handle\n", i);
			goto err;
		}

		stride_alignment = intel_fb_stride_alignment(fb, i);

		/*
		 * Display WA #0531: skl,bxt,kbl,glk
		 *
		 * Render decompression and plane width > 3840
		 * combined with horizontal panning requires the
		 * plane stride to be a multiple of 4. We'll just
		 * require the entire fb to accommodate that to avoid
		 * potential runtime errors at plane configuration time.
		 */
		if (IS_GEN9(dev_priv) && i == 0 && fb->width > 3840 &&
		    is_ccs_modifier(fb->modifier))
			stride_alignment *= 4;

		if (fb->pitches[i] & (stride_alignment - 1)) {
			DRM_DEBUG_KMS("plane %d pitch (%d) must be at least %u byte aligned\n",
				      i, fb->pitches[i], stride_alignment);
			goto err;
		}

		fb->obj[i] = &obj->base;
	}

	ret = intel_fill_fb_info(dev_priv, fb);
	if (ret)
		goto err;

	ret = drm_framebuffer_init(&dev_priv->drm, fb, &intel_fb_funcs);
	if (ret) {
		DRM_ERROR("framebuffer init failed %d\n", ret);
		goto err;
	}

	return 0;

err:
	i915_gem_object_lock(obj);
	obj->framebuffer_references--;
	i915_gem_object_unlock(obj);
	return ret;
}

static struct drm_framebuffer *
intel_user_framebuffer_create(struct drm_device *dev,
			      struct drm_file *filp,
			      const struct drm_mode_fb_cmd2 *user_mode_cmd)
{
	struct drm_framebuffer *fb;
	struct drm_i915_gem_object *obj;
	struct drm_mode_fb_cmd2 mode_cmd = *user_mode_cmd;

	obj = i915_gem_object_lookup(filp, mode_cmd.handles[0]);
	if (!obj)
		return ERR_PTR(-ENOENT);

	fb = intel_framebuffer_create(obj, &mode_cmd);
	if (IS_ERR(fb))
		i915_gem_object_put(obj);

	return fb;
}

static void intel_atomic_state_free(struct drm_atomic_state *state)
{
	struct intel_atomic_state *intel_state = to_intel_atomic_state(state);

	drm_atomic_state_default_release(state);

	i915_sw_fence_fini(&intel_state->commit_ready);

	kfree(state);
}

static enum drm_mode_status
intel_mode_valid(struct drm_device *dev,
		 const struct drm_display_mode *mode)
{
	struct drm_i915_private *dev_priv = to_i915(dev);
	int hdisplay_max, htotal_max;
	int vdisplay_max, vtotal_max;

	/*
	 * Can't reject DBLSCAN here because Xorg ddxen can add piles
	 * of DBLSCAN modes to the output's mode list when they detect
	 * the scaling mode property on the connector. And they don't
	 * ask the kernel to validate those modes in any way until
	 * modeset time at which point the client gets a protocol error.
	 * So in order to not upset those clients we silently ignore the
	 * DBLSCAN flag on such connectors. For other connectors we will
	 * reject modes with the DBLSCAN flag in encoder->compute_config().
	 * And we always reject DBLSCAN modes in connector->mode_valid()
	 * as we never want such modes on the connector's mode list.
	 */

	if (mode->vscan > 1)
		return MODE_NO_VSCAN;

	if (mode->flags & DRM_MODE_FLAG_HSKEW)
		return MODE_H_ILLEGAL;

	if (mode->flags & (DRM_MODE_FLAG_CSYNC |
			   DRM_MODE_FLAG_NCSYNC |
			   DRM_MODE_FLAG_PCSYNC))
		return MODE_HSYNC;

	if (mode->flags & (DRM_MODE_FLAG_BCAST |
			   DRM_MODE_FLAG_PIXMUX |
			   DRM_MODE_FLAG_CLKDIV2))
		return MODE_BAD;

	if (INTEL_GEN(dev_priv) >= 9 ||
	    IS_BROADWELL(dev_priv) || IS_HASWELL(dev_priv)) {
		hdisplay_max = 8192; /* FDI max 4096 handled elsewhere */
		vdisplay_max = 4096;
		htotal_max = 8192;
		vtotal_max = 8192;
	} else if (INTEL_GEN(dev_priv) >= 3) {
		hdisplay_max = 4096;
		vdisplay_max = 4096;
		htotal_max = 8192;
		vtotal_max = 8192;
	} else {
		hdisplay_max = 2048;
		vdisplay_max = 2048;
		htotal_max = 4096;
		vtotal_max = 4096;
	}

	if (mode->hdisplay > hdisplay_max ||
	    mode->hsync_start > htotal_max ||
	    mode->hsync_end > htotal_max ||
	    mode->htotal > htotal_max)
		return MODE_H_ILLEGAL;

	if (mode->vdisplay > vdisplay_max ||
	    mode->vsync_start > vtotal_max ||
	    mode->vsync_end > vtotal_max ||
	    mode->vtotal > vtotal_max)
		return MODE_V_ILLEGAL;

	return MODE_OK;
}

static const struct drm_mode_config_funcs intel_mode_funcs = {
	.fb_create = intel_user_framebuffer_create,
	.get_format_info = intel_get_format_info,
	.output_poll_changed = intel_fbdev_output_poll_changed,
	.mode_valid = intel_mode_valid,
	.atomic_check = intel_atomic_check,
	.atomic_commit = intel_atomic_commit,
	.atomic_state_alloc = intel_atomic_state_alloc,
	.atomic_state_clear = intel_atomic_state_clear,
	.atomic_state_free = intel_atomic_state_free,
};

/**
 * intel_init_display_hooks - initialize the display modesetting hooks
 * @dev_priv: device private
 */
void intel_init_display_hooks(struct drm_i915_private *dev_priv)
{
	intel_init_cdclk_hooks(dev_priv);

	if (INTEL_GEN(dev_priv) >= 9) {
		dev_priv->display.get_pipe_config = haswell_get_pipe_config;
		dev_priv->display.get_initial_plane_config =
			skylake_get_initial_plane_config;
		dev_priv->display.crtc_compute_clock =
			haswell_crtc_compute_clock;
		dev_priv->display.crtc_enable = haswell_crtc_enable;
		dev_priv->display.crtc_disable = haswell_crtc_disable;
	} else if (HAS_DDI(dev_priv)) {
		dev_priv->display.get_pipe_config = haswell_get_pipe_config;
		dev_priv->display.get_initial_plane_config =
			i9xx_get_initial_plane_config;
		dev_priv->display.crtc_compute_clock =
			haswell_crtc_compute_clock;
		dev_priv->display.crtc_enable = haswell_crtc_enable;
		dev_priv->display.crtc_disable = haswell_crtc_disable;
	} else if (HAS_PCH_SPLIT(dev_priv)) {
		dev_priv->display.get_pipe_config = ironlake_get_pipe_config;
		dev_priv->display.get_initial_plane_config =
			i9xx_get_initial_plane_config;
		dev_priv->display.crtc_compute_clock =
			ironlake_crtc_compute_clock;
		dev_priv->display.crtc_enable = ironlake_crtc_enable;
		dev_priv->display.crtc_disable = ironlake_crtc_disable;
	} else if (IS_CHERRYVIEW(dev_priv)) {
		dev_priv->display.get_pipe_config = i9xx_get_pipe_config;
		dev_priv->display.get_initial_plane_config =
			i9xx_get_initial_plane_config;
		dev_priv->display.crtc_compute_clock = chv_crtc_compute_clock;
		dev_priv->display.crtc_enable = valleyview_crtc_enable;
		dev_priv->display.crtc_disable = i9xx_crtc_disable;
	} else if (IS_VALLEYVIEW(dev_priv)) {
		dev_priv->display.get_pipe_config = i9xx_get_pipe_config;
		dev_priv->display.get_initial_plane_config =
			i9xx_get_initial_plane_config;
		dev_priv->display.crtc_compute_clock = vlv_crtc_compute_clock;
		dev_priv->display.crtc_enable = valleyview_crtc_enable;
		dev_priv->display.crtc_disable = i9xx_crtc_disable;
	} else if (IS_G4X(dev_priv)) {
		dev_priv->display.get_pipe_config = i9xx_get_pipe_config;
		dev_priv->display.get_initial_plane_config =
			i9xx_get_initial_plane_config;
		dev_priv->display.crtc_compute_clock = g4x_crtc_compute_clock;
		dev_priv->display.crtc_enable = i9xx_crtc_enable;
		dev_priv->display.crtc_disable = i9xx_crtc_disable;
	} else if (IS_PINEVIEW(dev_priv)) {
		dev_priv->display.get_pipe_config = i9xx_get_pipe_config;
		dev_priv->display.get_initial_plane_config =
			i9xx_get_initial_plane_config;
		dev_priv->display.crtc_compute_clock = pnv_crtc_compute_clock;
		dev_priv->display.crtc_enable = i9xx_crtc_enable;
		dev_priv->display.crtc_disable = i9xx_crtc_disable;
	} else if (!IS_GEN2(dev_priv)) {
		dev_priv->display.get_pipe_config = i9xx_get_pipe_config;
		dev_priv->display.get_initial_plane_config =
			i9xx_get_initial_plane_config;
		dev_priv->display.crtc_compute_clock = i9xx_crtc_compute_clock;
		dev_priv->display.crtc_enable = i9xx_crtc_enable;
		dev_priv->display.crtc_disable = i9xx_crtc_disable;
	} else {
		dev_priv->display.get_pipe_config = i9xx_get_pipe_config;
		dev_priv->display.get_initial_plane_config =
			i9xx_get_initial_plane_config;
		dev_priv->display.crtc_compute_clock = i8xx_crtc_compute_clock;
		dev_priv->display.crtc_enable = i9xx_crtc_enable;
		dev_priv->display.crtc_disable = i9xx_crtc_disable;
	}

	if (IS_GEN5(dev_priv)) {
		dev_priv->display.fdi_link_train = ironlake_fdi_link_train;
	} else if (IS_GEN6(dev_priv)) {
		dev_priv->display.fdi_link_train = gen6_fdi_link_train;
	} else if (IS_IVYBRIDGE(dev_priv)) {
		/* FIXME: detect B0+ stepping and use auto training */
		dev_priv->display.fdi_link_train = ivb_manual_fdi_link_train;
	} else if (IS_HASWELL(dev_priv) || IS_BROADWELL(dev_priv)) {
		dev_priv->display.fdi_link_train = hsw_fdi_link_train;
	}

	if (INTEL_GEN(dev_priv) >= 9)
		dev_priv->display.update_crtcs = skl_update_crtcs;
	else
		dev_priv->display.update_crtcs = intel_update_crtcs;
}

/* Disable the VGA plane that we never use */
static void i915_disable_vga(struct drm_i915_private *dev_priv)
{
	struct pci_dev *pdev = dev_priv->drm.pdev;
	u8 sr1;
	i915_reg_t vga_reg = i915_vgacntrl_reg(dev_priv);

	/* WaEnableVGAAccessThroughIOPort:ctg,elk,ilk,snb,ivb,vlv,hsw */
	vga_get_uninterruptible(pdev, VGA_RSRC_LEGACY_IO);
	outb(SR01, VGA_SR_INDEX);
	sr1 = inb(VGA_SR_DATA);
	outb(sr1 | 1<<5, VGA_SR_DATA);
	vga_put(pdev, VGA_RSRC_LEGACY_IO);
	udelay(300);

	I915_WRITE(vga_reg, VGA_DISP_DISABLE);
	POSTING_READ(vga_reg);
}

void intel_modeset_init_hw(struct drm_device *dev)
{
	struct drm_i915_private *dev_priv = to_i915(dev);

	intel_update_cdclk(dev_priv);
	intel_dump_cdclk_state(&dev_priv->cdclk.hw, "Current CDCLK");
	dev_priv->cdclk.logical = dev_priv->cdclk.actual = dev_priv->cdclk.hw;
}

/*
 * Calculate what we think the watermarks should be for the state we've read
 * out of the hardware and then immediately program those watermarks so that
 * we ensure the hardware settings match our internal state.
 *
 * We can calculate what we think WM's should be by creating a duplicate of the
 * current state (which was constructed during hardware readout) and running it
 * through the atomic check code to calculate new watermark values in the
 * state object.
 */
static void sanitize_watermarks(struct drm_device *dev)
{
	struct drm_i915_private *dev_priv = to_i915(dev);
	struct drm_atomic_state *state;
	struct intel_atomic_state *intel_state;
	struct drm_crtc *crtc;
	struct drm_crtc_state *cstate;
	struct drm_modeset_acquire_ctx ctx;
	int ret;
	int i;

	/* Only supported on platforms that use atomic watermark design */
	if (!dev_priv->display.optimize_watermarks)
		return;

	/*
	 * We need to hold connection_mutex before calling duplicate_state so
	 * that the connector loop is protected.
	 */
	drm_modeset_acquire_init(&ctx, 0);
retry:
	ret = drm_modeset_lock_all_ctx(dev, &ctx);
	if (ret == -EDEADLK) {
		drm_modeset_backoff(&ctx);
		goto retry;
	} else if (WARN_ON(ret)) {
		goto fail;
	}

	state = drm_atomic_helper_duplicate_state(dev, &ctx);
	if (WARN_ON(IS_ERR(state)))
		goto fail;

	intel_state = to_intel_atomic_state(state);

	/*
	 * Hardware readout is the only time we don't want to calculate
	 * intermediate watermarks (since we don't trust the current
	 * watermarks).
	 */
	if (!HAS_GMCH_DISPLAY(dev_priv))
		intel_state->skip_intermediate_wm = true;

	ret = intel_atomic_check(dev, state);
	if (ret) {
		/*
		 * If we fail here, it means that the hardware appears to be
		 * programmed in a way that shouldn't be possible, given our
		 * understanding of watermark requirements.  This might mean a
		 * mistake in the hardware readout code or a mistake in the
		 * watermark calculations for a given platform.  Raise a WARN
		 * so that this is noticeable.
		 *
		 * If this actually happens, we'll have to just leave the
		 * BIOS-programmed watermarks untouched and hope for the best.
		 */
		WARN(true, "Could not determine valid watermarks for inherited state\n");
		goto put_state;
	}

	/* Write calculated watermark values back */
	for_each_new_crtc_in_state(state, crtc, cstate, i) {
		struct intel_crtc_state *cs = to_intel_crtc_state(cstate);

		cs->wm.need_postvbl_update = true;
		dev_priv->display.optimize_watermarks(intel_state, cs);

		to_intel_crtc_state(crtc->state)->wm = cs->wm;
	}

put_state:
	drm_atomic_state_put(state);
fail:
	drm_modeset_drop_locks(&ctx);
	drm_modeset_acquire_fini(&ctx);
}

static void intel_update_fdi_pll_freq(struct drm_i915_private *dev_priv)
{
	if (IS_GEN5(dev_priv)) {
		u32 fdi_pll_clk =
			I915_READ(FDI_PLL_BIOS_0) & FDI_PLL_FB_CLOCK_MASK;

		dev_priv->fdi_pll_freq = (fdi_pll_clk + 2) * 10000;
	} else if (IS_GEN6(dev_priv) || IS_IVYBRIDGE(dev_priv)) {
		dev_priv->fdi_pll_freq = 270000;
	} else {
		return;
	}

	DRM_DEBUG_DRIVER("FDI PLL freq=%d\n", dev_priv->fdi_pll_freq);
}

static int intel_initial_commit(struct drm_device *dev)
{
	struct drm_atomic_state *state = NULL;
	struct drm_modeset_acquire_ctx ctx;
	struct drm_crtc *crtc;
	struct drm_crtc_state *crtc_state;
	int ret = 0;

	state = drm_atomic_state_alloc(dev);
	if (!state)
		return -ENOMEM;

	drm_modeset_acquire_init(&ctx, 0);

retry:
	state->acquire_ctx = &ctx;

	drm_for_each_crtc(crtc, dev) {
		crtc_state = drm_atomic_get_crtc_state(state, crtc);
		if (IS_ERR(crtc_state)) {
			ret = PTR_ERR(crtc_state);
			goto out;
		}

		if (crtc_state->active) {
			ret = drm_atomic_add_affected_planes(state, crtc);
			if (ret)
				goto out;
		}
	}

	ret = drm_atomic_commit(state);

out:
	if (ret == -EDEADLK) {
		drm_atomic_state_clear(state);
		drm_modeset_backoff(&ctx);
		goto retry;
	}

	drm_atomic_state_put(state);

	drm_modeset_drop_locks(&ctx);
	drm_modeset_acquire_fini(&ctx);

	return ret;
}

int intel_modeset_init(struct drm_device *dev)
{
	struct drm_i915_private *dev_priv = to_i915(dev);
	struct i915_ggtt *ggtt = &dev_priv->ggtt;
	enum pipe pipe;
	struct intel_crtc *crtc;
	int ret;

	dev_priv->modeset_wq = alloc_ordered_workqueue("i915_modeset", 0);

	drm_mode_config_init(dev);

	dev->mode_config.min_width = 0;
	dev->mode_config.min_height = 0;

	dev->mode_config.preferred_depth = 24;
	dev->mode_config.prefer_shadow = 1;

	dev->mode_config.allow_fb_modifiers = true;

	dev->mode_config.funcs = &intel_mode_funcs;

	init_llist_head(&dev_priv->atomic_helper.free_list);
	INIT_WORK(&dev_priv->atomic_helper.free_work,
		  intel_atomic_helper_free_state_worker);

	intel_init_quirks(dev_priv);

	intel_init_pm(dev_priv);

	/*
	 * There may be no VBT; and if the BIOS enabled SSC we can
	 * just keep using it to avoid unnecessary flicker.  Whereas if the
	 * BIOS isn't using it, don't assume it will work even if the VBT
	 * indicates as much.
	 */
	if (HAS_PCH_IBX(dev_priv) || HAS_PCH_CPT(dev_priv)) {
		bool bios_lvds_use_ssc = !!(I915_READ(PCH_DREF_CONTROL) &
					    DREF_SSC1_ENABLE);

		if (dev_priv->vbt.lvds_use_ssc != bios_lvds_use_ssc) {
			DRM_DEBUG_KMS("SSC %sabled by BIOS, overriding VBT which says %sabled\n",
				     bios_lvds_use_ssc ? "en" : "dis",
				     dev_priv->vbt.lvds_use_ssc ? "en" : "dis");
			dev_priv->vbt.lvds_use_ssc = bios_lvds_use_ssc;
		}
	}

	/* maximum framebuffer dimensions */
	if (IS_GEN2(dev_priv)) {
		dev->mode_config.max_width = 2048;
		dev->mode_config.max_height = 2048;
	} else if (IS_GEN3(dev_priv)) {
		dev->mode_config.max_width = 4096;
		dev->mode_config.max_height = 4096;
	} else {
		dev->mode_config.max_width = 8192;
		dev->mode_config.max_height = 8192;
	}

	if (IS_I845G(dev_priv) || IS_I865G(dev_priv)) {
		dev->mode_config.cursor_width = IS_I845G(dev_priv) ? 64 : 512;
		dev->mode_config.cursor_height = 1023;
	} else if (IS_GEN2(dev_priv)) {
		dev->mode_config.cursor_width = 64;
		dev->mode_config.cursor_height = 64;
	} else {
		dev->mode_config.cursor_width = 256;
		dev->mode_config.cursor_height = 256;
	}

	dev->mode_config.fb_base = ggtt->gmadr.start;

	DRM_DEBUG_KMS("%d display pipe%s available.\n",
		      INTEL_INFO(dev_priv)->num_pipes,
		      INTEL_INFO(dev_priv)->num_pipes > 1 ? "s" : "");

	for_each_pipe(dev_priv, pipe) {
		ret = intel_crtc_init(dev_priv, pipe);
		if (ret) {
			drm_mode_config_cleanup(dev);
			return ret;
		}
	}

	intel_shared_dpll_init(dev);
	intel_update_fdi_pll_freq(dev_priv);

	intel_update_czclk(dev_priv);
	intel_modeset_init_hw(dev);

	if (dev_priv->max_cdclk_freq == 0)
		intel_update_max_cdclk(dev_priv);

	/* Just disable it once at startup */
	i915_disable_vga(dev_priv);
	intel_setup_outputs(dev_priv);

	drm_modeset_lock_all(dev);
	intel_modeset_setup_hw_state(dev, dev->mode_config.acquire_ctx);
	drm_modeset_unlock_all(dev);

	for_each_intel_crtc(dev, crtc) {
		struct intel_initial_plane_config plane_config = {};

		if (!crtc->active)
			continue;

		/*
		 * Note that reserving the BIOS fb up front prevents us
		 * from stuffing other stolen allocations like the ring
		 * on top.  This prevents some ugliness at boot time, and
		 * can even allow for smooth boot transitions if the BIOS
		 * fb is large enough for the active pipe configuration.
		 */
		dev_priv->display.get_initial_plane_config(crtc,
							   &plane_config);

		/*
		 * If the fb is shared between multiple heads, we'll
		 * just get the first one.
		 */
		intel_find_initial_plane_obj(crtc, &plane_config);
	}

	/*
	 * Make sure hardware watermarks really match the state we read out.
	 * Note that we need to do this after reconstructing the BIOS fb's
	 * since the watermark calculation done here will use pstate->fb.
	 */
	if (!HAS_GMCH_DISPLAY(dev_priv))
		sanitize_watermarks(dev);

	/*
	 * Force all active planes to recompute their states. So that on
	 * mode_setcrtc after probe, all the intel_plane_state variables
	 * are already calculated and there is no assert_plane warnings
	 * during bootup.
	 */
	ret = intel_initial_commit(dev);
	if (ret)
		DRM_DEBUG_KMS("Initial commit in probe failed.\n");

	return 0;
}

void i830_enable_pipe(struct drm_i915_private *dev_priv, enum pipe pipe)
{
	struct intel_crtc *crtc = intel_get_crtc_for_pipe(dev_priv, pipe);
	/* 640x480@60Hz, ~25175 kHz */
	struct dpll clock = {
		.m1 = 18,
		.m2 = 7,
		.p1 = 13,
		.p2 = 4,
		.n = 2,
	};
	u32 dpll, fp;
	int i;

	WARN_ON(i9xx_calc_dpll_params(48000, &clock) != 25154);

	DRM_DEBUG_KMS("enabling pipe %c due to force quirk (vco=%d dot=%d)\n",
		      pipe_name(pipe), clock.vco, clock.dot);

	fp = i9xx_dpll_compute_fp(&clock);
	dpll = (I915_READ(DPLL(pipe)) & DPLL_DVO_2X_MODE) |
		DPLL_VGA_MODE_DIS |
		((clock.p1 - 2) << DPLL_FPA01_P1_POST_DIV_SHIFT) |
		PLL_P2_DIVIDE_BY_4 |
		PLL_REF_INPUT_DREFCLK |
		DPLL_VCO_ENABLE;

	I915_WRITE(FP0(pipe), fp);
	I915_WRITE(FP1(pipe), fp);

	I915_WRITE(HTOTAL(pipe), (640 - 1) | ((800 - 1) << 16));
	I915_WRITE(HBLANK(pipe), (640 - 1) | ((800 - 1) << 16));
	I915_WRITE(HSYNC(pipe), (656 - 1) | ((752 - 1) << 16));
	I915_WRITE(VTOTAL(pipe), (480 - 1) | ((525 - 1) << 16));
	I915_WRITE(VBLANK(pipe), (480 - 1) | ((525 - 1) << 16));
	I915_WRITE(VSYNC(pipe), (490 - 1) | ((492 - 1) << 16));
	I915_WRITE(PIPESRC(pipe), ((640 - 1) << 16) | (480 - 1));

	/*
	 * Apparently we need to have VGA mode enabled prior to changing
	 * the P1/P2 dividers. Otherwise the DPLL will keep using the old
	 * dividers, even though the register value does change.
	 */
	I915_WRITE(DPLL(pipe), dpll & ~DPLL_VGA_MODE_DIS);
	I915_WRITE(DPLL(pipe), dpll);

	/* Wait for the clocks to stabilize. */
	POSTING_READ(DPLL(pipe));
	udelay(150);

	/* The pixel multiplier can only be updated once the
	 * DPLL is enabled and the clocks are stable.
	 *
	 * So write it again.
	 */
	I915_WRITE(DPLL(pipe), dpll);

	/* We do this three times for luck */
	for (i = 0; i < 3 ; i++) {
		I915_WRITE(DPLL(pipe), dpll);
		POSTING_READ(DPLL(pipe));
		udelay(150); /* wait for warmup */
	}

	I915_WRITE(PIPECONF(pipe), PIPECONF_ENABLE | PIPECONF_PROGRESSIVE);
	POSTING_READ(PIPECONF(pipe));

	intel_wait_for_pipe_scanline_moving(crtc);
}

void i830_disable_pipe(struct drm_i915_private *dev_priv, enum pipe pipe)
{
	struct intel_crtc *crtc = intel_get_crtc_for_pipe(dev_priv, pipe);

	DRM_DEBUG_KMS("disabling pipe %c due to force quirk\n",
		      pipe_name(pipe));

	WARN_ON(I915_READ(DSPCNTR(PLANE_A)) & DISPLAY_PLANE_ENABLE);
	WARN_ON(I915_READ(DSPCNTR(PLANE_B)) & DISPLAY_PLANE_ENABLE);
	WARN_ON(I915_READ(DSPCNTR(PLANE_C)) & DISPLAY_PLANE_ENABLE);
	WARN_ON(I915_READ(CURCNTR(PIPE_A)) & MCURSOR_MODE);
	WARN_ON(I915_READ(CURCNTR(PIPE_B)) & MCURSOR_MODE);

	I915_WRITE(PIPECONF(pipe), 0);
	POSTING_READ(PIPECONF(pipe));

	intel_wait_for_pipe_scanline_stopped(crtc);

	I915_WRITE(DPLL(pipe), DPLL_VGA_MODE_DIS);
	POSTING_READ(DPLL(pipe));
}

static void
intel_sanitize_plane_mapping(struct drm_i915_private *dev_priv)
{
	struct intel_crtc *crtc;

	if (INTEL_GEN(dev_priv) >= 4)
		return;

	for_each_intel_crtc(&dev_priv->drm, crtc) {
		struct intel_plane *plane =
			to_intel_plane(crtc->base.primary);
		struct intel_crtc *plane_crtc;
		enum pipe pipe;
<<<<<<< HEAD

		if (!plane->get_hw_state(plane, &pipe))
			continue;

		if (pipe == crtc->pipe)
			continue;

		DRM_DEBUG_KMS("%s attached to the wrong pipe, disabling plane\n",
			      plane->base.name);
=======

		if (!plane->get_hw_state(plane, &pipe))
			continue;

		if (pipe == crtc->pipe)
			continue;

		DRM_DEBUG_KMS("[PLANE:%d:%s] attached to the wrong pipe, disabling plane\n",
			      plane->base.base.id, plane->base.name);
>>>>>>> b379e306

		plane_crtc = intel_get_crtc_for_pipe(dev_priv, pipe);
		intel_plane_disable_noatomic(plane_crtc, plane);
	}
}

static bool intel_crtc_has_encoders(struct intel_crtc *crtc)
{
	struct drm_device *dev = crtc->base.dev;
	struct intel_encoder *encoder;

	for_each_encoder_on_crtc(dev, &crtc->base, encoder)
		return true;

	return false;
}

static struct intel_connector *intel_encoder_find_connector(struct intel_encoder *encoder)
{
	struct drm_device *dev = encoder->base.dev;
	struct intel_connector *connector;

	for_each_connector_on_encoder(dev, &encoder->base, connector)
		return connector;

	return NULL;
}

static bool has_pch_trancoder(struct drm_i915_private *dev_priv,
			      enum pipe pch_transcoder)
{
	return HAS_PCH_IBX(dev_priv) || HAS_PCH_CPT(dev_priv) ||
		(HAS_PCH_LPT_H(dev_priv) && pch_transcoder == PIPE_A);
}

static void intel_sanitize_crtc(struct intel_crtc *crtc,
				struct drm_modeset_acquire_ctx *ctx)
{
	struct drm_device *dev = crtc->base.dev;
	struct drm_i915_private *dev_priv = to_i915(dev);
	struct intel_crtc_state *crtc_state = to_intel_crtc_state(crtc->base.state);
	enum transcoder cpu_transcoder = crtc_state->cpu_transcoder;

	/* Clear any frame start delays used for debugging left by the BIOS */
	if (crtc->active && !transcoder_is_dsi(cpu_transcoder)) {
		i915_reg_t reg = PIPECONF(cpu_transcoder);

		I915_WRITE(reg,
			   I915_READ(reg) & ~PIPECONF_FRAME_START_DELAY_MASK);
	}

<<<<<<< HEAD
	if (crtc->active) {
=======
	if (crtc_state->base.active) {
>>>>>>> b379e306
		struct intel_plane *plane;

		/* Disable everything but the primary plane */
		for_each_intel_plane_on_crtc(dev, crtc, plane) {
			const struct intel_plane_state *plane_state =
				to_intel_plane_state(plane->base.state);

			if (plane_state->base.visible &&
			    plane->base.type != DRM_PLANE_TYPE_PRIMARY)
				intel_plane_disable_noatomic(crtc, plane);
		}
	}

	/* Adjust the state of the output pipe according to whether we
	 * have active connectors/encoders. */
	if (crtc_state->base.active && !intel_crtc_has_encoders(crtc))
		intel_crtc_disable_noatomic(&crtc->base, ctx);

	if (crtc_state->base.active || HAS_GMCH_DISPLAY(dev_priv)) {
		/*
		 * We start out with underrun reporting disabled to avoid races.
		 * For correct bookkeeping mark this on active crtcs.
		 *
		 * Also on gmch platforms we dont have any hardware bits to
		 * disable the underrun reporting. Which means we need to start
		 * out with underrun reporting disabled also on inactive pipes,
		 * since otherwise we'll complain about the garbage we read when
		 * e.g. coming up after runtime pm.
		 *
		 * No protection against concurrent access is required - at
		 * worst a fifo underrun happens which also sets this to false.
		 */
		crtc->cpu_fifo_underrun_disabled = true;
		/*
		 * We track the PCH trancoder underrun reporting state
		 * within the crtc. With crtc for pipe A housing the underrun
		 * reporting state for PCH transcoder A, crtc for pipe B housing
		 * it for PCH transcoder B, etc. LPT-H has only PCH transcoder A,
		 * and marking underrun reporting as disabled for the non-existing
		 * PCH transcoders B and C would prevent enabling the south
		 * error interrupt (see cpt_can_enable_serr_int()).
		 */
		if (has_pch_trancoder(dev_priv, crtc->pipe))
			crtc->pch_fifo_underrun_disabled = true;
	}
}

static void intel_sanitize_encoder(struct intel_encoder *encoder)
{
	struct intel_connector *connector;

	/* We need to check both for a crtc link (meaning that the
	 * encoder is active and trying to read from a pipe) and the
	 * pipe itself being active. */
	bool has_active_crtc = encoder->base.crtc &&
		to_intel_crtc(encoder->base.crtc)->active;

	connector = intel_encoder_find_connector(encoder);
	if (connector && !has_active_crtc) {
		DRM_DEBUG_KMS("[ENCODER:%d:%s] has active connectors but no active pipe!\n",
			      encoder->base.base.id,
			      encoder->base.name);

		/* Connector is active, but has no active pipe. This is
		 * fallout from our resume register restoring. Disable
		 * the encoder manually again. */
		if (encoder->base.crtc) {
			struct drm_crtc_state *crtc_state = encoder->base.crtc->state;

			DRM_DEBUG_KMS("[ENCODER:%d:%s] manually disabled\n",
				      encoder->base.base.id,
				      encoder->base.name);
			if (encoder->disable)
				encoder->disable(encoder, to_intel_crtc_state(crtc_state), connector->base.state);
			if (encoder->post_disable)
				encoder->post_disable(encoder, to_intel_crtc_state(crtc_state), connector->base.state);
		}
		encoder->base.crtc = NULL;

		/* Inconsistent output/port/pipe state happens presumably due to
		 * a bug in one of the get_hw_state functions. Or someplace else
		 * in our code, like the register restore mess on resume. Clamp
		 * things to off as a safer default. */

		connector->base.dpms = DRM_MODE_DPMS_OFF;
		connector->base.encoder = NULL;
	}

	/* notify opregion of the sanitized encoder state */
	intel_opregion_notify_encoder(encoder, connector && has_active_crtc);
}

void i915_redisable_vga_power_on(struct drm_i915_private *dev_priv)
{
	i915_reg_t vga_reg = i915_vgacntrl_reg(dev_priv);

	if (!(I915_READ(vga_reg) & VGA_DISP_DISABLE)) {
		DRM_DEBUG_KMS("Something enabled VGA plane, disabling it\n");
		i915_disable_vga(dev_priv);
	}
}

void i915_redisable_vga(struct drm_i915_private *dev_priv)
{
	/* This function can be called both from intel_modeset_setup_hw_state or
	 * at a very early point in our resume sequence, where the power well
	 * structures are not yet restored. Since this function is at a very
	 * paranoid "someone might have enabled VGA while we were not looking"
	 * level, just check if the power well is enabled instead of trying to
	 * follow the "don't touch the power well if we don't need it" policy
	 * the rest of the driver uses. */
	if (!intel_display_power_get_if_enabled(dev_priv, POWER_DOMAIN_VGA))
		return;

	i915_redisable_vga_power_on(dev_priv);

	intel_display_power_put(dev_priv, POWER_DOMAIN_VGA);
}

/* FIXME read out full plane state for all planes */
static void readout_plane_state(struct drm_i915_private *dev_priv)
{
	struct intel_plane *plane;
	struct intel_crtc *crtc;

	for_each_intel_plane(&dev_priv->drm, plane) {
		struct intel_plane_state *plane_state =
			to_intel_plane_state(plane->base.state);
		struct intel_crtc_state *crtc_state;
		enum pipe pipe = PIPE_A;
		bool visible;

		visible = plane->get_hw_state(plane, &pipe);

		crtc = intel_get_crtc_for_pipe(dev_priv, pipe);
		crtc_state = to_intel_crtc_state(crtc->base.state);

		intel_set_plane_visible(crtc_state, plane_state, visible);

		DRM_DEBUG_KMS("[PLANE:%d:%s] hw state readout: %s, pipe %c\n",
			      plane->base.base.id, plane->base.name,
			      enableddisabled(visible), pipe_name(pipe));
	}

	for_each_intel_crtc(&dev_priv->drm, crtc) {
		struct intel_crtc_state *crtc_state =
			to_intel_crtc_state(crtc->base.state);

		fixup_active_planes(crtc_state);
	}

	for_each_intel_crtc(&dev_priv->drm, crtc) {
		struct intel_crtc_state *crtc_state =
			to_intel_crtc_state(crtc->base.state);

		fixup_active_planes(crtc_state);
	}
}

static void intel_modeset_readout_hw_state(struct drm_device *dev)
{
	struct drm_i915_private *dev_priv = to_i915(dev);
	enum pipe pipe;
	struct intel_crtc *crtc;
	struct intel_encoder *encoder;
	struct intel_connector *connector;
	struct drm_connector_list_iter conn_iter;
	int i;

	dev_priv->active_crtcs = 0;

	for_each_intel_crtc(dev, crtc) {
		struct intel_crtc_state *crtc_state =
			to_intel_crtc_state(crtc->base.state);

		__drm_atomic_helper_crtc_destroy_state(&crtc_state->base);
		memset(crtc_state, 0, sizeof(*crtc_state));
		crtc_state->base.crtc = &crtc->base;

		crtc_state->base.active = crtc_state->base.enable =
			dev_priv->display.get_pipe_config(crtc, crtc_state);

		crtc->base.enabled = crtc_state->base.enable;
		crtc->active = crtc_state->base.active;

		if (crtc_state->base.active)
			dev_priv->active_crtcs |= 1 << crtc->pipe;

		DRM_DEBUG_KMS("[CRTC:%d:%s] hw state readout: %s\n",
			      crtc->base.base.id, crtc->base.name,
			      enableddisabled(crtc_state->base.active));
	}

	readout_plane_state(dev_priv);

	for (i = 0; i < dev_priv->num_shared_dpll; i++) {
		struct intel_shared_dpll *pll = &dev_priv->shared_dplls[i];

		pll->on = pll->info->funcs->get_hw_state(dev_priv, pll,
							&pll->state.hw_state);
		pll->state.crtc_mask = 0;
		for_each_intel_crtc(dev, crtc) {
			struct intel_crtc_state *crtc_state =
				to_intel_crtc_state(crtc->base.state);

			if (crtc_state->base.active &&
			    crtc_state->shared_dpll == pll)
				pll->state.crtc_mask |= 1 << crtc->pipe;
		}
		pll->active_mask = pll->state.crtc_mask;

		DRM_DEBUG_KMS("%s hw state readout: crtc_mask 0x%08x, on %i\n",
			      pll->info->name, pll->state.crtc_mask, pll->on);
	}

	for_each_intel_encoder(dev, encoder) {
		pipe = 0;

		if (encoder->get_hw_state(encoder, &pipe)) {
			struct intel_crtc_state *crtc_state;

			crtc = intel_get_crtc_for_pipe(dev_priv, pipe);
			crtc_state = to_intel_crtc_state(crtc->base.state);

			encoder->base.crtc = &crtc->base;
			encoder->get_config(encoder, crtc_state);
		} else {
			encoder->base.crtc = NULL;
		}

		DRM_DEBUG_KMS("[ENCODER:%d:%s] hw state readout: %s, pipe %c\n",
			      encoder->base.base.id, encoder->base.name,
			      enableddisabled(encoder->base.crtc),
			      pipe_name(pipe));
	}

	drm_connector_list_iter_begin(dev, &conn_iter);
	for_each_intel_connector_iter(connector, &conn_iter) {
		if (connector->get_hw_state(connector)) {
			connector->base.dpms = DRM_MODE_DPMS_ON;

			encoder = connector->encoder;
			connector->base.encoder = &encoder->base;

			if (encoder->base.crtc &&
			    encoder->base.crtc->state->active) {
				/*
				 * This has to be done during hardware readout
				 * because anything calling .crtc_disable may
				 * rely on the connector_mask being accurate.
				 */
				encoder->base.crtc->state->connector_mask |=
					drm_connector_mask(&connector->base);
				encoder->base.crtc->state->encoder_mask |=
					drm_encoder_mask(&encoder->base);
			}

		} else {
			connector->base.dpms = DRM_MODE_DPMS_OFF;
			connector->base.encoder = NULL;
		}
		DRM_DEBUG_KMS("[CONNECTOR:%d:%s] hw state readout: %s\n",
			      connector->base.base.id, connector->base.name,
			      enableddisabled(connector->base.encoder));
	}
	drm_connector_list_iter_end(&conn_iter);

	for_each_intel_crtc(dev, crtc) {
		struct intel_crtc_state *crtc_state =
			to_intel_crtc_state(crtc->base.state);
		int min_cdclk = 0;

		memset(&crtc->base.mode, 0, sizeof(crtc->base.mode));
		if (crtc_state->base.active) {
			intel_mode_from_pipe_config(&crtc->base.mode, crtc_state);
			crtc->base.mode.hdisplay = crtc_state->pipe_src_w;
			crtc->base.mode.vdisplay = crtc_state->pipe_src_h;
			intel_mode_from_pipe_config(&crtc_state->base.adjusted_mode, crtc_state);
			WARN_ON(drm_atomic_set_mode_for_crtc(crtc->base.state, &crtc->base.mode));

			/*
			 * The initial mode needs to be set in order to keep
			 * the atomic core happy. It wants a valid mode if the
			 * crtc's enabled, so we do the above call.
			 *
			 * But we don't set all the derived state fully, hence
			 * set a flag to indicate that a full recalculation is
			 * needed on the next commit.
			 */
			crtc_state->base.mode.private_flags = I915_MODE_FLAG_INHERITED;

			intel_crtc_compute_pixel_rate(crtc_state);

			if (dev_priv->display.modeset_calc_cdclk) {
				min_cdclk = intel_crtc_compute_min_cdclk(crtc_state);
				if (WARN_ON(min_cdclk < 0))
					min_cdclk = 0;
			}

			drm_calc_timestamping_constants(&crtc->base,
							&crtc_state->base.adjusted_mode);
			update_scanline_offset(crtc_state);
		}

		dev_priv->min_cdclk[crtc->pipe] = min_cdclk;
		dev_priv->min_voltage_level[crtc->pipe] =
			crtc_state->min_voltage_level;

		intel_pipe_config_sanity_check(dev_priv, crtc_state);
	}
}

static void
get_encoder_power_domains(struct drm_i915_private *dev_priv)
{
	struct intel_encoder *encoder;

	for_each_intel_encoder(&dev_priv->drm, encoder) {
		u64 get_domains;
		enum intel_display_power_domain domain;
		struct intel_crtc_state *crtc_state;

		if (!encoder->get_power_domains)
			continue;

		/*
		 * MST-primary and inactive encoders don't have a crtc state
		 * and neither of these require any power domain references.
		 */
		if (!encoder->base.crtc)
			continue;

		crtc_state = to_intel_crtc_state(encoder->base.crtc->state);
		get_domains = encoder->get_power_domains(encoder, crtc_state);
		for_each_power_domain(domain, get_domains)
			intel_display_power_get(dev_priv, domain);
	}
}

static void intel_early_display_was(struct drm_i915_private *dev_priv)
{
	/* Display WA #1185 WaDisableDARBFClkGating:cnl,glk */
	if (IS_CANNONLAKE(dev_priv) || IS_GEMINILAKE(dev_priv))
		I915_WRITE(GEN9_CLKGATE_DIS_0, I915_READ(GEN9_CLKGATE_DIS_0) |
			   DARBF_GATING_DIS);

	if (IS_HASWELL(dev_priv)) {
		/*
		 * WaRsPkgCStateDisplayPMReq:hsw
		 * System hang if this isn't done before disabling all planes!
		 */
		I915_WRITE(CHICKEN_PAR1_1,
			   I915_READ(CHICKEN_PAR1_1) | FORCE_ARB_IDLE_PLANES);
	}
}

/* Scan out the current hw modeset state,
 * and sanitizes it to the current state
 */
static void
intel_modeset_setup_hw_state(struct drm_device *dev,
			     struct drm_modeset_acquire_ctx *ctx)
{
	struct drm_i915_private *dev_priv = to_i915(dev);
	struct intel_crtc *crtc;
	struct intel_crtc_state *crtc_state;
	struct intel_encoder *encoder;
	int i;

	intel_display_power_get(dev_priv, POWER_DOMAIN_INIT);

	intel_early_display_was(dev_priv);
	intel_modeset_readout_hw_state(dev);

	/* HW state is read out, now we need to sanitize this mess. */
	get_encoder_power_domains(dev_priv);

	/*
	 * intel_sanitize_plane_mapping() may need to do vblank
	 * waits, so we need vblank interrupts restored beforehand.
	 */
	for_each_intel_crtc(&dev_priv->drm, crtc) {
		drm_crtc_vblank_reset(&crtc->base);

<<<<<<< HEAD
		if (crtc->active)
=======
		if (crtc->base.state->active)
>>>>>>> b379e306
			drm_crtc_vblank_on(&crtc->base);
	}

	intel_sanitize_plane_mapping(dev_priv);

	for_each_intel_encoder(dev, encoder)
		intel_sanitize_encoder(encoder);

	for_each_intel_crtc(&dev_priv->drm, crtc) {
<<<<<<< HEAD
=======
		crtc_state = to_intel_crtc_state(crtc->base.state);
>>>>>>> b379e306
		intel_sanitize_crtc(crtc, ctx);
		intel_dump_pipe_config(crtc, crtc_state,
				       "[setup_hw_state]");
	}

	intel_modeset_update_connector_atomic_state(dev);

	for (i = 0; i < dev_priv->num_shared_dpll; i++) {
		struct intel_shared_dpll *pll = &dev_priv->shared_dplls[i];

		if (!pll->on || pll->active_mask)
			continue;

		DRM_DEBUG_KMS("%s enabled but not in use, disabling\n",
			      pll->info->name);

		pll->info->funcs->disable(dev_priv, pll);
		pll->on = false;
	}

	if (IS_G4X(dev_priv)) {
		g4x_wm_get_hw_state(dev);
		g4x_wm_sanitize(dev_priv);
	} else if (IS_VALLEYVIEW(dev_priv) || IS_CHERRYVIEW(dev_priv)) {
		vlv_wm_get_hw_state(dev);
		vlv_wm_sanitize(dev_priv);
	} else if (INTEL_GEN(dev_priv) >= 9) {
		skl_wm_get_hw_state(dev);
	} else if (HAS_PCH_SPLIT(dev_priv)) {
		ilk_wm_get_hw_state(dev);
	}

	for_each_intel_crtc(dev, crtc) {
		u64 put_domains;

		crtc_state = to_intel_crtc_state(crtc->base.state);
		put_domains = modeset_get_crtc_power_domains(&crtc->base, crtc_state);
		if (WARN_ON(put_domains))
			modeset_put_power_domains(dev_priv, put_domains);
	}

	intel_display_power_put(dev_priv, POWER_DOMAIN_INIT);

	intel_fbc_init_pipe_state(dev_priv);
}

void intel_display_resume(struct drm_device *dev)
{
	struct drm_i915_private *dev_priv = to_i915(dev);
	struct drm_atomic_state *state = dev_priv->modeset_restore_state;
	struct drm_modeset_acquire_ctx ctx;
	int ret;

	dev_priv->modeset_restore_state = NULL;
	if (state)
		state->acquire_ctx = &ctx;

	drm_modeset_acquire_init(&ctx, 0);

	while (1) {
		ret = drm_modeset_lock_all_ctx(dev, &ctx);
		if (ret != -EDEADLK)
			break;

		drm_modeset_backoff(&ctx);
	}

	if (!ret)
		ret = __intel_display_resume(dev, state, &ctx);

	intel_enable_ipc(dev_priv);
	drm_modeset_drop_locks(&ctx);
	drm_modeset_acquire_fini(&ctx);

	if (ret)
		DRM_ERROR("Restoring old state failed with %i\n", ret);
	if (state)
		drm_atomic_state_put(state);
}

static void intel_hpd_poll_fini(struct drm_device *dev)
{
	struct intel_connector *connector;
	struct drm_connector_list_iter conn_iter;

	/* Kill all the work that may have been queued by hpd. */
	drm_connector_list_iter_begin(dev, &conn_iter);
	for_each_intel_connector_iter(connector, &conn_iter) {
		if (connector->modeset_retry_work.func)
			cancel_work_sync(&connector->modeset_retry_work);
		if (connector->hdcp.shim) {
			cancel_delayed_work_sync(&connector->hdcp.check_work);
			cancel_work_sync(&connector->hdcp.prop_work);
		}
	}
	drm_connector_list_iter_end(&conn_iter);
}

void intel_modeset_cleanup(struct drm_device *dev)
{
	struct drm_i915_private *dev_priv = to_i915(dev);

	flush_workqueue(dev_priv->modeset_wq);

	flush_work(&dev_priv->atomic_helper.free_work);
	WARN_ON(!llist_empty(&dev_priv->atomic_helper.free_list));

	/*
	 * Interrupts and polling as the first thing to avoid creating havoc.
	 * Too much stuff here (turning of connectors, ...) would
	 * experience fancy races otherwise.
	 */
	intel_irq_uninstall(dev_priv);

	/*
	 * Due to the hpd irq storm handling the hotplug work can re-arm the
	 * poll handlers. Hence disable polling after hpd handling is shut down.
	 */
	intel_hpd_poll_fini(dev);

	/* poll work can call into fbdev, hence clean that up afterwards */
	intel_fbdev_fini(dev_priv);

	intel_unregister_dsm_handler();

	intel_fbc_global_disable(dev_priv);

	/* flush any delayed tasks or pending work */
	flush_scheduled_work();

	drm_mode_config_cleanup(dev);

	intel_cleanup_overlay(dev_priv);

	intel_teardown_gmbus(dev_priv);

	destroy_workqueue(dev_priv->modeset_wq);
}

/*
 * set vga decode state - true == enable VGA decode
 */
int intel_modeset_vga_set_state(struct drm_i915_private *dev_priv, bool state)
{
	unsigned reg = INTEL_GEN(dev_priv) >= 6 ? SNB_GMCH_CTRL : INTEL_GMCH_CTRL;
	u16 gmch_ctrl;

	if (pci_read_config_word(dev_priv->bridge_dev, reg, &gmch_ctrl)) {
		DRM_ERROR("failed to read control word\n");
		return -EIO;
	}

	if (!!(gmch_ctrl & INTEL_GMCH_VGA_DISABLE) == !state)
		return 0;

	if (state)
		gmch_ctrl &= ~INTEL_GMCH_VGA_DISABLE;
	else
		gmch_ctrl |= INTEL_GMCH_VGA_DISABLE;

	if (pci_write_config_word(dev_priv->bridge_dev, reg, gmch_ctrl)) {
		DRM_ERROR("failed to write control word\n");
		return -EIO;
	}

	return 0;
}

#if IS_ENABLED(CONFIG_DRM_I915_CAPTURE_ERROR)

struct intel_display_error_state {

	u32 power_well_driver;

	int num_transcoders;

	struct intel_cursor_error_state {
		u32 control;
		u32 position;
		u32 base;
		u32 size;
	} cursor[I915_MAX_PIPES];

	struct intel_pipe_error_state {
		bool power_domain_on;
		u32 source;
		u32 stat;
	} pipe[I915_MAX_PIPES];

	struct intel_plane_error_state {
		u32 control;
		u32 stride;
		u32 size;
		u32 pos;
		u32 addr;
		u32 surface;
		u32 tile_offset;
	} plane[I915_MAX_PIPES];

	struct intel_transcoder_error_state {
		bool power_domain_on;
		enum transcoder cpu_transcoder;

		u32 conf;

		u32 htotal;
		u32 hblank;
		u32 hsync;
		u32 vtotal;
		u32 vblank;
		u32 vsync;
	} transcoder[4];
};

struct intel_display_error_state *
intel_display_capture_error_state(struct drm_i915_private *dev_priv)
{
	struct intel_display_error_state *error;
	int transcoders[] = {
		TRANSCODER_A,
		TRANSCODER_B,
		TRANSCODER_C,
		TRANSCODER_EDP,
	};
	int i;

	if (INTEL_INFO(dev_priv)->num_pipes == 0)
		return NULL;

	error = kzalloc(sizeof(*error), GFP_ATOMIC);
	if (error == NULL)
		return NULL;

	if (IS_HASWELL(dev_priv) || IS_BROADWELL(dev_priv))
		error->power_well_driver = I915_READ(HSW_PWR_WELL_CTL2);

	for_each_pipe(dev_priv, i) {
		error->pipe[i].power_domain_on =
			__intel_display_power_is_enabled(dev_priv,
							 POWER_DOMAIN_PIPE(i));
		if (!error->pipe[i].power_domain_on)
			continue;

		error->cursor[i].control = I915_READ(CURCNTR(i));
		error->cursor[i].position = I915_READ(CURPOS(i));
		error->cursor[i].base = I915_READ(CURBASE(i));

		error->plane[i].control = I915_READ(DSPCNTR(i));
		error->plane[i].stride = I915_READ(DSPSTRIDE(i));
		if (INTEL_GEN(dev_priv) <= 3) {
			error->plane[i].size = I915_READ(DSPSIZE(i));
			error->plane[i].pos = I915_READ(DSPPOS(i));
		}
		if (INTEL_GEN(dev_priv) <= 7 && !IS_HASWELL(dev_priv))
			error->plane[i].addr = I915_READ(DSPADDR(i));
		if (INTEL_GEN(dev_priv) >= 4) {
			error->plane[i].surface = I915_READ(DSPSURF(i));
			error->plane[i].tile_offset = I915_READ(DSPTILEOFF(i));
		}

		error->pipe[i].source = I915_READ(PIPESRC(i));

		if (HAS_GMCH_DISPLAY(dev_priv))
			error->pipe[i].stat = I915_READ(PIPESTAT(i));
	}

	/* Note: this does not include DSI transcoders. */
	error->num_transcoders = INTEL_INFO(dev_priv)->num_pipes;
	if (HAS_DDI(dev_priv))
		error->num_transcoders++; /* Account for eDP. */

	for (i = 0; i < error->num_transcoders; i++) {
		enum transcoder cpu_transcoder = transcoders[i];

		error->transcoder[i].power_domain_on =
			__intel_display_power_is_enabled(dev_priv,
				POWER_DOMAIN_TRANSCODER(cpu_transcoder));
		if (!error->transcoder[i].power_domain_on)
			continue;

		error->transcoder[i].cpu_transcoder = cpu_transcoder;

		error->transcoder[i].conf = I915_READ(PIPECONF(cpu_transcoder));
		error->transcoder[i].htotal = I915_READ(HTOTAL(cpu_transcoder));
		error->transcoder[i].hblank = I915_READ(HBLANK(cpu_transcoder));
		error->transcoder[i].hsync = I915_READ(HSYNC(cpu_transcoder));
		error->transcoder[i].vtotal = I915_READ(VTOTAL(cpu_transcoder));
		error->transcoder[i].vblank = I915_READ(VBLANK(cpu_transcoder));
		error->transcoder[i].vsync = I915_READ(VSYNC(cpu_transcoder));
	}

	return error;
}

#define err_printf(e, ...) i915_error_printf(e, __VA_ARGS__)

void
intel_display_print_error_state(struct drm_i915_error_state_buf *m,
				struct intel_display_error_state *error)
{
	struct drm_i915_private *dev_priv = m->i915;
	int i;

	if (!error)
		return;

	err_printf(m, "Num Pipes: %d\n", INTEL_INFO(dev_priv)->num_pipes);
	if (IS_HASWELL(dev_priv) || IS_BROADWELL(dev_priv))
		err_printf(m, "PWR_WELL_CTL2: %08x\n",
			   error->power_well_driver);
	for_each_pipe(dev_priv, i) {
		err_printf(m, "Pipe [%d]:\n", i);
		err_printf(m, "  Power: %s\n",
			   onoff(error->pipe[i].power_domain_on));
		err_printf(m, "  SRC: %08x\n", error->pipe[i].source);
		err_printf(m, "  STAT: %08x\n", error->pipe[i].stat);

		err_printf(m, "Plane [%d]:\n", i);
		err_printf(m, "  CNTR: %08x\n", error->plane[i].control);
		err_printf(m, "  STRIDE: %08x\n", error->plane[i].stride);
		if (INTEL_GEN(dev_priv) <= 3) {
			err_printf(m, "  SIZE: %08x\n", error->plane[i].size);
			err_printf(m, "  POS: %08x\n", error->plane[i].pos);
		}
		if (INTEL_GEN(dev_priv) <= 7 && !IS_HASWELL(dev_priv))
			err_printf(m, "  ADDR: %08x\n", error->plane[i].addr);
		if (INTEL_GEN(dev_priv) >= 4) {
			err_printf(m, "  SURF: %08x\n", error->plane[i].surface);
			err_printf(m, "  TILEOFF: %08x\n", error->plane[i].tile_offset);
		}

		err_printf(m, "Cursor [%d]:\n", i);
		err_printf(m, "  CNTR: %08x\n", error->cursor[i].control);
		err_printf(m, "  POS: %08x\n", error->cursor[i].position);
		err_printf(m, "  BASE: %08x\n", error->cursor[i].base);
	}

	for (i = 0; i < error->num_transcoders; i++) {
		err_printf(m, "CPU transcoder: %s\n",
			   transcoder_name(error->transcoder[i].cpu_transcoder));
		err_printf(m, "  Power: %s\n",
			   onoff(error->transcoder[i].power_domain_on));
		err_printf(m, "  CONF: %08x\n", error->transcoder[i].conf);
		err_printf(m, "  HTOTAL: %08x\n", error->transcoder[i].htotal);
		err_printf(m, "  HBLANK: %08x\n", error->transcoder[i].hblank);
		err_printf(m, "  HSYNC: %08x\n", error->transcoder[i].hsync);
		err_printf(m, "  VTOTAL: %08x\n", error->transcoder[i].vtotal);
		err_printf(m, "  VBLANK: %08x\n", error->transcoder[i].vblank);
		err_printf(m, "  VSYNC: %08x\n", error->transcoder[i].vsync);
	}
}

#endif<|MERGE_RESOLUTION|>--- conflicted
+++ resolved
@@ -2743,26 +2743,6 @@
 		crtc_state->base.plane_mask |= drm_plane_mask(&plane->base);
 	else
 		crtc_state->base.plane_mask &= ~drm_plane_mask(&plane->base);
-<<<<<<< HEAD
-=======
-}
-
-static void fixup_active_planes(struct intel_crtc_state *crtc_state)
-{
-	struct drm_i915_private *dev_priv = to_i915(crtc_state->base.crtc->dev);
-	struct drm_plane *plane;
-
-	/*
-	 * Active_planes aliases if multiple "primary" or cursor planes
-	 * have been used on the same (or wrong) pipe. plane_mask uses
-	 * unique ids, hence we can use that to reconstruct active_planes.
-	 */
-	crtc_state->active_planes = 0;
->>>>>>> b379e306
-
-	drm_for_each_plane_mask(plane, &dev_priv->drm,
-				crtc_state->base.plane_mask)
-		crtc_state->active_planes |= BIT(to_intel_plane(plane)->id);
 }
 
 static void fixup_active_planes(struct intel_crtc_state *crtc_state)
@@ -15254,7 +15234,6 @@
 			to_intel_plane(crtc->base.primary);
 		struct intel_crtc *plane_crtc;
 		enum pipe pipe;
-<<<<<<< HEAD
 
 		if (!plane->get_hw_state(plane, &pipe))
 			continue;
@@ -15262,19 +15241,8 @@
 		if (pipe == crtc->pipe)
 			continue;
 
-		DRM_DEBUG_KMS("%s attached to the wrong pipe, disabling plane\n",
-			      plane->base.name);
-=======
-
-		if (!plane->get_hw_state(plane, &pipe))
-			continue;
-
-		if (pipe == crtc->pipe)
-			continue;
-
 		DRM_DEBUG_KMS("[PLANE:%d:%s] attached to the wrong pipe, disabling plane\n",
 			      plane->base.base.id, plane->base.name);
->>>>>>> b379e306
 
 		plane_crtc = intel_get_crtc_for_pipe(dev_priv, pipe);
 		intel_plane_disable_noatomic(plane_crtc, plane);
@@ -15326,11 +15294,7 @@
 			   I915_READ(reg) & ~PIPECONF_FRAME_START_DELAY_MASK);
 	}
 
-<<<<<<< HEAD
-	if (crtc->active) {
-=======
 	if (crtc_state->base.active) {
->>>>>>> b379e306
 		struct intel_plane *plane;
 
 		/* Disable everything but the primary plane */
@@ -15715,11 +15679,7 @@
 	for_each_intel_crtc(&dev_priv->drm, crtc) {
 		drm_crtc_vblank_reset(&crtc->base);
 
-<<<<<<< HEAD
-		if (crtc->active)
-=======
 		if (crtc->base.state->active)
->>>>>>> b379e306
 			drm_crtc_vblank_on(&crtc->base);
 	}
 
@@ -15729,10 +15689,7 @@
 		intel_sanitize_encoder(encoder);
 
 	for_each_intel_crtc(&dev_priv->drm, crtc) {
-<<<<<<< HEAD
-=======
 		crtc_state = to_intel_crtc_state(crtc->base.state);
->>>>>>> b379e306
 		intel_sanitize_crtc(crtc, ctx);
 		intel_dump_pipe_config(crtc, crtc_state,
 				       "[setup_hw_state]");
