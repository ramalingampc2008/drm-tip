--- conflicted
+++ resolved
@@ -15688,11 +15688,7 @@
 	 * without several WARNs, but for now let's take the easy
 	 * road.
 	 */
-<<<<<<< HEAD
-	return IS_GEN6(dev_priv) &&
-=======
 	return IS_GEN(dev_priv, 6) &&
->>>>>>> 8d451a4b
 		crtc_state->base.active &&
 		crtc_state->shared_dpll &&
 		crtc_state->port_clock == 0;
