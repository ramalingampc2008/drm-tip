--- conflicted
+++ resolved
@@ -105,12 +105,9 @@
 
 	/* DMCU info */
 	unsigned int abm_level;
-<<<<<<< HEAD
-=======
 
 	union vline_config periodic_vsync_config;
 	union vline_config enhanced_sync_config;
->>>>>>> 8d451a4b
 
 	/* from core_stream struct */
 	struct dc_context *ctx;
